integrations:
    github:
        syncs:
            github-issues:
                runs: every half hour
                output: GithubIssue
                sync_type: full
                scopes: public_repo
                description: |
                    Fetches the Github issues from all a user's repositories.
                    Details: full sync, doesn't track deletes, metadata is not required.
                endpoint: /github/issues
            github-issues-lite:
                runs: every day
                auto_start: false
                sync_type: full
                output: Issue
                scopes: public_repo
                description: |
                    Fetches the Github issues but up to a maximum of 15 for demo
                    purposes.
                    Details: limited sync, doesn't track deletes, metadata is not required.
                endpoint: /github/lite-issues
            github-list-files:
                runs: every hour
                description: |
                    Lists all the files of a Github repo given a specific branch.
                    Details: doesn't track deletes, metadata is required.
                sync_type: incremental
                auto_start: false
                input: GithubIssueRepoInput
                output: GithubRepoFile
                endpoint: /github/files
                scopes: repo
            github-issues-demo:
                runs: every 5 minutes
                auto_start: false
                sync_type: full
                output: GithubIssueDemo
                scopes: public_repo
                description: >
                    Fetches GitHub issues from our showcase repository.
<<<<<<< HEAD
                endpoint: /github/demo-issues
=======
                endpoint: GET /github/demo-issues
>>>>>>> edcae08c
        actions:
            github-write-file:
                scopes: repo
                input: GithubWriteFileInput
                output: GithubWriteFileActionResult
                endpoint: PUT /github/file
                description: |
                    Write content to a particular github file within a repo. If
                    the file doesn't exist it creates and then writes to it.
            github-list-repos:
                scopes: read:org
                endpoint: GET /github/repos
                output:
                    - GithubRepo
                description: |
                    List github repos from an organization.
            github-issues-demo-action:
                endpoint: POST /github/demo-write-issue
                description: |
                    Create a GitHub issue in Nango's showcase repository.
models:
    Issue:
        id: integer
        __extends: GithubIssue
    GithubIssueRepoInput:
        owner: string
        repo: string
        branch: string
    GithubIssue:
        id: integer
        owner: string
        repo: string
        issue_number: number
        title: string
        author: string
        author_id: string
        state: string
        date_created: date
        date_last_modified: date
        body: string
    GithubRepo:
        id: integer
        owner: string
        name: string
        full_name: string
        description: string
        url: string
        date_created: date
        date_last_modified: date
    GithubRepoFile:
        id: string
        name: string
        url: string
        last_modified_date: date
    GithubWriteFileInput:
        owner: string
        repo: string
        path: string
        message: string
        content: string
        sha: string | undefined
    GithubWriteFileActionResult:
        url: string
        status: string
        sha: string
    GithubIssueDemo:
        id: integer
        title: string
        url: string<|MERGE_RESOLUTION|>--- conflicted
+++ resolved
@@ -40,11 +40,7 @@
                 scopes: public_repo
                 description: >
                     Fetches GitHub issues from our showcase repository.
-<<<<<<< HEAD
-                endpoint: /github/demo-issues
-=======
                 endpoint: GET /github/demo-issues
->>>>>>> edcae08c
         actions:
             github-write-file:
                 scopes: repo
