--- conflicted
+++ resolved
@@ -8,6 +8,7 @@
 export default async function fetchData(nango: NangoSync) {
     const MAX_PAGE = 100;
 
+    let page = 1;
     let afterLink = null;
 
     while (true) {
@@ -43,12 +44,8 @@
             await nango.log(`Sent ${mappedOwners.length} owners`);
         }
 
-<<<<<<< HEAD
-        if (response.data.length == MAX_PAGE) {
-=======
         if (response.data.paging?.next?.after) {
             page += 1;
->>>>>>> 62006dca
             afterLink = response.data.paging.next.after;
         } else {
             break;
