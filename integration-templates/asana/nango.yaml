--- conflicted
+++ resolved
@@ -47,15 +47,10 @@
                 input: AsanaUpdateTask
                 endpoint: PATCH /ticketing/task
                 output: AsanaTask
-<<<<<<< HEAD
-                sync_type: full
-                endpoint: GET /asana/tasks
-=======
             delete-task:
                 input: Id
                 endpoint: DELETE /ticketing/task
                 output: boolean
->>>>>>> 402c7435
 models:
     Id:
         id: string
