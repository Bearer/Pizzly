/* eslint-disable @typescript-eslint/no-explicit-any */
import type { NangoSync, NangoFile } from './models';

/**
 * This syncs:
 *  - pages
 *  - sub-pages (any nesting level)
 *  - database entries (which are also pages in Notion)
 *  - entries of sub-databases (any nesting level)
 *
 * For each of these it will retrieve:
 *  - Page id
 *  - Title
 *  - URL
 *  - Plain text content of the page
 *  - Id of the parent page
 *
 * Note that it only retrieves text content:
 * It ignores images, files and other blocks that do not have a `rich_text` property.
 * https://developers.notion.com/reference/rich-text
 *
 */

export default async function fetchData(nango: NangoSync) {
  const pages = (
    await paginate(nango, 'post', '/v1/search', 'Notion pages', 100, true)
  ).filter((result: any) => result.object === 'page');

  const batchSize = 10;
  await nango.log(`Found ${pages.length} new/updated Notion pages to sync.`);

  for (let i = 0; i < pages.length; i += batchSize) {
    await nango.log(
      `Fetching plain text, in batch of ${batchSize} Notion pages, from page ${
        i + 1
      } (total pages: ${pages.length})`,
    );
    const batchOfPages = pages.slice(i, Math.min(pages.length, i + batchSize));
    const pagesWithPlainText = await Promise.all(
      batchOfPages.map(async (page: any) =>
        mapPage(page, await fetchAsMarkdown(nango, page)),
      ),
    );
    await nango.batchSave(pagesWithPlainText, 'NotionPage');
  }
}

const fetchAsMarkdown = async (
  nango: NangoSync,
  page: any,
): Promise<string> => {
  const blocks = await fetchBlocks(nango, page.id);
  const markdownBlocks = await Promise.all(
    blocks.map(async (block: any) =>
      (await blockToMarkdown(nango, block)).trim(),
    ),
  );
  return markdownBlocks.join('\n\n');
};

const fetchBlocks = async (nango: NangoSync, id: string) => {
  return paginate(
    nango,
    'get',
    `/v1/blocks/${id}/children`,
    'Notion blocks',
    100,
  );
};

const paginate = async (
  nango: NangoSync,
  method: 'get' | 'post',
  endpoint: string,
  desc: string,
  pageSize = 100,
  incremental = false,
) => {
  let cursor: string | undefined;
  let pageCounter = 0;
  let results: any[] = [];

  // eslint-disable-next-line no-constant-condition
  while (true) {
    await nango.log(
      `Fetching ${desc} ${pageCounter * pageSize + 1} to ${
        ++pageCounter * pageSize
      }`,
    );

    const res = await nango.proxy({
      method: method,
      endpoint: endpoint,
      headers: { 'Notion-Version': '2022-06-28' },
      data:
        method === 'post' ? { page_size: pageSize, start_cursor: cursor } : {},
      params:
        method === 'get'
          ? ({ page_size: `${pageSize}`, start_cursor: cursor } as any)
          : {},
      retries: 10, // Exponential backoff + long-running job = handles rate limits well.
    });

    if (
      incremental &&
      nango.lastSyncDate &&
      res.data.results.length &&
      new Date(res.data.results[res.data.results.length - 1].last_edited_time) <
        nango.lastSyncDate
    ) {
      results = results.concat(
        res.data.results.filter(
          (result: any) =>
            new Date(result.last_edited_time) >= nango.lastSyncDate!,
        ),
      );
      break;
    } else {
      results = results.concat(res.data.results);
    }

    if (!res.data.has_more || !res.data.next_cursor) {
      break;
    } else {
      cursor = res.data.next_cursor;
    }
  }

  return results;
};

type Annotations = {
  bold: boolean;
  italic: boolean;
  strikethrough: boolean;
  underline: boolean;
  code: boolean;
  color:
    | 'default'
    | 'gray'
    | 'brown'
    | 'orange'
    | 'yellow'
    | 'green'
    | 'blue'
    | 'purple'
    | 'pink'
    | 'red'
    | 'gray_background'
    | 'brown_background'
    | 'orange_background'
    | 'yellow_background'
    | 'green_background'
    | 'blue_background'
    | 'purple_background'
    | 'pink_background'
    | 'red_background';
};

type CalloutIcon =
  | { type: 'emoji'; emoji?: string }
  | { type: 'external'; external?: { url: string } }
  | { type: 'file'; file: { url: string; expiry_time: string } }
  | null;

const annotatePlainText = (text: string, annotations: Annotations): string => {
  if (text.match(/^\s*$/)) {
    return text;
  }

  const leadingSpaceMatch = text.match(/^(\s*)/);
  const trailingSpaceMatch = text.match(/(\s*)$/);
  const leading_space = leadingSpaceMatch ? leadingSpaceMatch[0] : '';
  const trailing_space = trailingSpaceMatch ? trailingSpaceMatch[0] : '';

  text = text.trim();

  if (text !== '') {
    if (annotations.code) {
      text = inlineCode(text);
    }
    if (annotations.bold) {
      text = bold(text);
    }
    if (annotations.italic) {
      text = italic(text);
    }
    if (annotations.strikethrough) {
      text = strikethrough(text);
    }
    if (annotations.underline) {
      text = underline(text);
    }
  }

  return leading_space + text + trailing_space;
};

const blocksToMarkdown = async (nango: NangoSync, blocks: any[]) => {
  return Promise.all(
    blocks.map(async (block) => blockToMarkdown(nango, block)),
  );
};

const indentParagraph = (paragraph: string) => {
  return paragraph
    .split('\n')
    .map((l) => `  ${l}`)
    .join('\n');
};

// Adaptation of https://github.com/souvikinator/notion-to-md
const blockToMarkdown = async (nango: NangoSync, block: any) => {
  if (typeof block !== 'object' || !('type' in block)) {
    return '';
  }

  let parsedData = '';
  const { type } = block;

  switch (type) {
    case 'image': {
      const blockContent = block.image;
      let image_title = 'image';

      const image_caption_plain = blockContent.caption
        .map((item: any) => item.plain_text)
        .join('');

      const image_type = blockContent.type;
      let link = '';

      if (image_type === 'external') {
        link = blockContent.external.url;
      }

      if (image_type === 'file') {
        link = blockContent.file.url;
      }

      if (image_caption_plain.trim().length > 0) {
        image_title = image_caption_plain;
      } else if (image_type === 'file' || image_type === 'external') {
        const matches = link.match(/[^/\\&?]+\.\w{3,4}(?=([?&].*$|$))/);
        image_title = matches ? matches[0] : image_title;
      }

      return await image(image_title, link);
    }
    case 'divider': {
      return divider();
    }
    case 'equation': {
      return equation(block.equation.expression);
    }
    case 'video':
    case 'file':
    case 'pdf':
      {
        let blockContent;
        let title: string = type;

        if (type === 'video') blockContent = block.video;
        if (type === 'file') blockContent = block.file;
        if (type === 'pdf') blockContent = block.pdf;

        const caption = blockContent?.caption
          .map((item: any) => item.plain_text)
          .join('');

        if (blockContent) {
          const file_type = blockContent.type;
          let _link = '';
          if (file_type === 'external') _link = blockContent.external.url;
          if (file_type === 'file') _link = blockContent.file.url;

          if (caption && caption.trim().length > 0) {
            title = caption;
          } else if (_link) {
            const matches = _link.match(/[^/\\&?]+\.\w{3,4}(?=([?&].*$|$))/);
            title = matches ? matches[0] : type;
          }

          return link(title, _link);
        }
      }
      break;
    case 'bookmark':
    case 'embed':
    case 'link_preview':
    case 'link_to_page':
      {
        let blockContent;
        const title: string = type;
        if (type === 'bookmark') blockContent = block.bookmark;
        if (type === 'embed') blockContent = block.embed;
        if (type === 'link_preview') blockContent = block.link_preview;
        if (type === 'link_to_page' && block.link_to_page.type === 'page_id') {
          blockContent = { url: block.link_to_page.page_id };
        }

        if (blockContent) return link(title, blockContent.url);
      }
      break;
    case 'child_page':
      return heading2(block.child_page.title);
    case 'child_database': {
      return block.child_database.title || 'child_database';
    }
    case 'table': {
      const { id, has_children } = block;
      const tableArr: string[][] = [];
      if (has_children) {
        const tableRows = await fetchBlocks(nango, id);
        const rowsPromise = tableRows?.map(async (row: any) => {
          const { type } = row as any;
          const cells = (row as any)[type]['cells'];
          const cellStringPromise = cells.map(
            async (cell: any) =>
              await blockToMarkdown(nango, {
                type: 'paragraph',
                paragraph: { rich_text: cell },
              } as any),
          );

          const cellStringArr = await Promise.all(cellStringPromise);
          tableArr.push(cellStringArr);
        });
        await Promise.all(rowsPromise || []);
      }
      return table(tableArr);
    }
    case 'toggle': {
      const { id } = block;
      const childrenBlocks = await fetchBlocks(nango, id);
      const content: string = (
        await Promise.all(
          childrenBlocks.map(async (b) => blockToMarkdown(nango, b)),
        )
      ).join('');

      if (!block.toggle?.rich_text) {
        return content;
      }

      const summary = block.toggle.rich_text
        .map((b: any) => b.plain_text)
        .join('');

      return toggle(summary, content);
    }
    default: {
      const blockContent = block[type].text || block[type].rich_text || [];
      blockContent.map((content: any) => {
        if (content.type === 'equation') {
          parsedData += inlineEquation(content.equation.expression);
          return;
        }

        const annotations = content.annotations;
        let plain_text = annotatePlainText(content.plain_text, annotations);
        if (content['href']) {
          plain_text = link(plain_text, content['href']);
        }
        parsedData += plain_text;
      });
    }
  }

  switch (type) {
    case 'code':
      parsedData = codeBlock(parsedData, block[type].language);
      break;
    case 'heading_1':
      parsedData = heading1(parsedData);
      break;
    case 'heading_2':
      parsedData = heading2(parsedData);
      break;
    case 'heading_3':
      parsedData = heading3(parsedData);
      break;
    case 'quote':
      parsedData = quote(parsedData);
      break;
    case 'callout':
      {
        const { id, has_children } = block;

        if (!has_children) {
          return callout(parsedData, block[type].icon);
        }

        const childrenBlocks = await fetchBlocks(nango, id);
        const mdBlocks = await blocksToMarkdown(nango, childrenBlocks);
        const content = `${parsedData}\n${mdBlocks.join('\n\n')}`;
        parsedData = callout(content.trim(), block[type].icon);
      }
      break;
    case 'bulleted_list_item':
      {
        const { id, has_children } = block;

        if (!has_children) {
          return bullet(parsedData);
        }

        const childrenBlocks = await fetchBlocks(nango, id);
        const mdBlocks = await blocksToMarkdown(nango, childrenBlocks);
        const content = `${parsedData}\n${indentParagraph(
          mdBlocks.join('\n'),
        )}`;
        parsedData = bullet(content.trim());
      }
      break;
    case 'numbered_list_item':
      {
        const { id, has_children } = block;

        if (!has_children) {
          return bullet(parsedData, block.numbered_list_item.number);
        }

        const childrenBlocks = await fetchBlocks(nango, id);
        const mdBlocks = await blocksToMarkdown(nango, childrenBlocks);
        const content = `${parsedData}\n${indentParagraph(
          mdBlocks.join('\n'),
        )}`;
        parsedData = bullet(content.trim(), block.numbered_list_item.number);
      }
      break;
    case 'to_do':
      {
        const { id, has_children } = block;

        if (!has_children) {
          return todo(parsedData, block.to_do.checked);
        }

        const childrenBlocks = await fetchBlocks(nango, id);
        const mdBlocks = await blocksToMarkdown(nango, childrenBlocks);
        const content = `${parsedData}\n${indentParagraph(
          mdBlocks.join('\n'),
        )}`;
        parsedData = todo(content.trim(), block.to_do.checked);
      }
      break;
  }

  return parsedData;
};

const mapPage = (page: any, plainText: string): NangoFile => {
  return {
    id: page.id,
    path: page.url,
    title: page.title,
    content: plainText,
    contentType: 'md',
    meta: {
      parent_page_id: page.parent.page_id,
    },
  };
};

const inlineCode = (text: string) => {
  return `\`${text}\``;
};

const inlineEquation = (text: string) => {
  return `$${text}$`;
};

const bold = (text: string) => {
  return `**${text}**`;
};

const italic = (text: string) => {
  return `_${text}_`;
};

const strikethrough = (text: string) => {
  return `~~${text}~~`;
};

const underline = (text: string) => {
  return `<u>${text}</u>`;
};

const link = (text: string, href: string) => {
  return `[${text}](${href})`;
};

const codeBlock = (text: string, language?: string) => {
  if (language === 'plain text') language = 'text';

  return `\`\`\`${language}
${text}
\`\`\``;
};

const equation = (text: string) => {
  return `$$
${text}
$$`;
};

const heading1 = (text: string) => {
  return `# ${text}`;
};

const heading2 = (text: string) => {
  return `## ${text}`;
};

const heading3 = (text: string) => {
  return `### ${text}`;
};

const quote = (text: string) => {
  return `> ${text.replace(/\n/g, '  \n> ')}`;
};

const callout = (text: string, icon?: CalloutIcon) => {
  let emoji: string | undefined;
  if (icon?.type === 'emoji') {
    emoji = icon.emoji;
  }

  return `> ${emoji ? emoji + ' ' : ''}${text.replace(/\n/g, '  \n> ')}`;
};

const bullet = (text: string, count?: number) => {
  const renderText = text.trim();
  return count ? `${count}. ${renderText}` : `- ${renderText}`;
};

const todo = (text: string, checked: boolean) => {
  return checked ? `- [x] ${text}` : `- [ ] ${text}`;
};

const image = async (alt: string, href: string): Promise<string> => {
  if (href.startsWith('data:')) {
    const base64 = href.split(',').pop();
    return `![${alt}](data:image/png;base64,${base64})`;
  }

  return `![${alt}](${href})`;
};

const divider = () => {
  return '---';
};

const toggle = (summary?: string, children?: string) => {
  if (!summary) {
    return children || '';
  }

  return `<details>
<summary>${summary}</summary>
${children || ''}
</details>\n\n`;
};

const table = (cells: string[][]) => {
  return markdownTable(cells);
};

// Source: https://github.com/wooorm/markdown-table
const markdownTable = (table: any, options: any = {}) => {
  const align = (options.align || []).concat();
  const stringLength = options.stringLength || defaultStringLength;
  const alignments = [];
  const cellMatrix = [];
  const sizeMatrix = [];
  const longestCellByColumn = [];
  let mostCellsPerRow = 0;
  let rowIndex = -1;

  while (++rowIndex < table.length) {
    const row = [];
    const sizes = [];
    let columnIndex = -1;

    if (table[rowIndex].length > mostCellsPerRow) {
      mostCellsPerRow = table[rowIndex].length;
    }

    while (++columnIndex < table[rowIndex].length) {
      const cell = serialize(table[rowIndex][columnIndex]);

      if (options.alignDelimiters !== false) {
        const size = stringLength(cell);
        sizes[columnIndex] = size;

        if (
          longestCellByColumn[columnIndex] === undefined ||
          size > longestCellByColumn[columnIndex]
        ) {
          longestCellByColumn[columnIndex] = size;
        }
      }

      row.push(cell);
    }

    cellMatrix[rowIndex] = row;
    sizeMatrix[rowIndex] = sizes;
  }

  let columnIndex = -1;

  if (typeof align === 'object' && 'length' in align) {
    while (++columnIndex < mostCellsPerRow) {
      alignments[columnIndex] = toAlignment(align[columnIndex]);
    }
  } else {
    const code = toAlignment(align);

    while (++columnIndex < mostCellsPerRow) {
      alignments[columnIndex] = code;
    }
  }

  columnIndex = -1;
  const row = [];
  const sizes = [];

  while (++columnIndex < mostCellsPerRow) {
    const code = alignments[columnIndex];
    let before = '';
    let after = '';

    if (code === 99 /* `c` */) {
      before = ':';
      after = ':';
    } else if (code === 108 /* `l` */) {
      before = ':';
    } else if (code === 114 /* `r` */) {
      after = ':';
    }

    let size: number =
      options.alignDelimiters === false
        ? 1
        : Math.max(
            1,
            longestCellByColumn[columnIndex] - before.length - after.length,
          );

    const cell = before + '-'.repeat(size) + after;

    if (options.alignDelimiters !== false) {
      size = before.length + size + after.length;

      if (size > longestCellByColumn[columnIndex]) {
        longestCellByColumn[columnIndex] = size;
      }

      sizes[columnIndex] = size;
    }

    row[columnIndex] = cell;
  }

  cellMatrix.splice(1, 0, row);
  sizeMatrix.splice(1, 0, sizes);

  rowIndex = -1;
  const lines = [];

  while (++rowIndex < cellMatrix.length) {
    const row = cellMatrix[rowIndex];
    const sizes = sizeMatrix[rowIndex];
    columnIndex = -1;
    const line = [];

    while (++columnIndex < mostCellsPerRow) {
      const cell = row?.[columnIndex] || '';
      let before = '';
      let after = '';

      if (options.alignDelimiters !== false) {
        const size =
          longestCellByColumn[columnIndex] - (sizes?.[columnIndex] || 0);
        const code = alignments[columnIndex];

        if (code === 114 /* `r` */) {
          before = ' '.repeat(size);
        } else if (code === 99 /* `c` */) {
          if (size % 2) {
            before = ' '.repeat(size / 2 + 0.5);
            after = ' '.repeat(size / 2 - 0.5);
          } else {
            before = ' '.repeat(size / 2);
            after = before;
          }
        } else {
          after = ' '.repeat(size);
        }
      }

      if (options.delimiterStart !== false && !columnIndex) {
        line.push('|');
      }

      if (
        options.padding !== false &&
        !(options.alignDelimiters === false && cell === '') &&
        (options.delimiterStart !== false || columnIndex)
      ) {
        line.push(' ');
      }

      if (options.alignDelimiters !== false) {
        line.push(before);
      }

      line.push(cell);

      if (options.alignDelimiters !== false) {
        line.push(after);
      }

      if (options.padding !== false) {
        line.push(' ');
      }

      if (
        options.delimiterEnd !== false ||
        columnIndex !== mostCellsPerRow - 1
      ) {
        line.push('|');
      }
    }

    lines.push(
      options.delimiterEnd === false
        ? line.join('').replace(/ +$/, '')
        : line.join(''),
    );
  }

  return lines.join('\n');
};

const serialize = (value: any) => {
  return value === null || value === undefined ? '' : String(value);
};

const defaultStringLength = (value: any) => {
  return value.length;
};

const toAlignment = (value: any) => {
  const code = typeof value === 'string' ? value.codePointAt(0) : 0;

<<<<<<< HEAD
  return code === 67 /* `C` */ || code === 99 /* `c` */
    ? 99 /* `c` */
    : code === 76 /* `L` */ || code === 108 /* `l` */
    ? 108 /* `l` */
    : code === 82 /* `R` */ || code === 114 /* `r` */
    ? 114 /* `r` */
    : 0;
};
=======
function mapPage(page: any, plainText: string): NotionPage {
    return {
        id: page.id,
        url: page.url,
        content: plainText,
        parent_page_id: page.parent.page_id
    };
}
>>>>>>> 4ee5a608
<|MERGE_RESOLUTION|>--- conflicted
+++ resolved
@@ -1,5 +1,4 @@
-/* eslint-disable @typescript-eslint/no-explicit-any */
-import type { NangoSync, NangoFile } from './models';
+import type { NangoSync, NotionPage } from './models';
 
 /**
  * This syncs:
@@ -22,750 +21,78 @@
  */
 
 export default async function fetchData(nango: NangoSync) {
-  const pages = (
-    await paginate(nango, 'post', '/v1/search', 'Notion pages', 100, true)
-  ).filter((result: any) => result.object === 'page');
+    const pages = (await paginate(nango, 'post', '/v1/search', 'Notion pages', 100, true)).filter((result: any) => result.object === 'page');
+    const batchSize = 10;
+    await nango.log(`Found ${pages.length} new/updated Notion pages to sync.`);
 
-  const batchSize = 10;
-  await nango.log(`Found ${pages.length} new/updated Notion pages to sync.`);
-
-  for (let i = 0; i < pages.length; i += batchSize) {
-    await nango.log(
-      `Fetching plain text, in batch of ${batchSize} Notion pages, from page ${
-        i + 1
-      } (total pages: ${pages.length})`,
-    );
-    const batchOfPages = pages.slice(i, Math.min(pages.length, i + batchSize));
-    const pagesWithPlainText = await Promise.all(
-      batchOfPages.map(async (page: any) =>
-        mapPage(page, await fetchAsMarkdown(nango, page)),
-      ),
-    );
-    await nango.batchSave(pagesWithPlainText, 'NotionPage');
-  }
+    for (let i = 0; i < pages.length; i += batchSize) {
+        await nango.log(`Fetching plain text, in batch of ${batchSize} Notion pages, from page ${i + 1} (total pages: ${pages.length})`);
+        let batchOfPages = pages.slice(i, Math.min(pages.length, i + batchSize));
+        let pagesWithPlainText = await Promise.all(batchOfPages.map(async (page: any) => mapPage(page, await fetchPlainText(page, nango))));
+        await nango.batchSave(pagesWithPlainText, 'NotionPage');
+    }
 }
 
-const fetchAsMarkdown = async (
-  nango: NangoSync,
-  page: any,
-): Promise<string> => {
-  const blocks = await fetchBlocks(nango, page.id);
-  const markdownBlocks = await Promise.all(
-    blocks.map(async (block: any) =>
-      (await blockToMarkdown(nango, block)).trim(),
-    ),
-  );
-  return markdownBlocks.join('\n\n');
-};
+async function fetchPlainText(page: any, nango: NangoSync): Promise<string> {
+    const blocks = await paginate(nango, 'get', `/v1/blocks/${page.id}/children`, 'Notion blocks', 100);
+    return findAllByKey(blocks, 'rich_text')
+        .map((richText: any) => richTextToPlainText(richText))
+        .join('\n');
+}
 
-const fetchBlocks = async (nango: NangoSync, id: string) => {
-  return paginate(
-    nango,
-    'get',
-    `/v1/blocks/${id}/children`,
-    'Notion blocks',
-    100,
-  );
-};
+async function paginate(nango: NangoSync, method: 'get' | 'post', endpoint: string, desc: string, pageSize = 100, incremental = false) {
+    let cursor: string | undefined;
+    let pageCounter = 0;
+    let results: any[] = [];
 
-const paginate = async (
-  nango: NangoSync,
-  method: 'get' | 'post',
-  endpoint: string,
-  desc: string,
-  pageSize = 100,
-  incremental = false,
-) => {
-  let cursor: string | undefined;
-  let pageCounter = 0;
-  let results: any[] = [];
+    while (true) {
+        await nango.log(`Fetching ${desc} ${pageCounter * pageSize + 1} to ${++pageCounter * pageSize}`);
 
-  // eslint-disable-next-line no-constant-condition
-  while (true) {
-    await nango.log(
-      `Fetching ${desc} ${pageCounter * pageSize + 1} to ${
-        ++pageCounter * pageSize
-      }`,
-    );
+        const res = await nango.proxy({
+            method: method,
+            endpoint: endpoint,
+            data: method === 'post' ? { page_size: pageSize, start_cursor: cursor } : {},
+            params: method === 'get' ? ({ page_size: `${pageSize}`, start_cursor: cursor } as any) : {},
+            retries: 10 // Exponential backoff + long-running job = handles rate limits well.
+        });
 
-    const res = await nango.proxy({
-      method: method,
-      endpoint: endpoint,
-      headers: { 'Notion-Version': '2022-06-28' },
-      data:
-        method === 'post' ? { page_size: pageSize, start_cursor: cursor } : {},
-      params:
-        method === 'get'
-          ? ({ page_size: `${pageSize}`, start_cursor: cursor } as any)
-          : {},
-      retries: 10, // Exponential backoff + long-running job = handles rate limits well.
-    });
+        if (
+            incremental &&
+            nango.lastSyncDate &&
+            res.data.results.length &&
+            new Date(res.data.results[res.data.results.length - 1].last_edited_time) < nango.lastSyncDate
+        ) {
+            results = results.concat(res.data.results.filter((result: any) => new Date(result.last_edited_time) >= nango.lastSyncDate!));
+            break;
+        } else {
+            results = results.concat(res.data.results);
+        }
 
-    if (
-      incremental &&
-      nango.lastSyncDate &&
-      res.data.results.length &&
-      new Date(res.data.results[res.data.results.length - 1].last_edited_time) <
-        nango.lastSyncDate
-    ) {
-      results = results.concat(
-        res.data.results.filter(
-          (result: any) =>
-            new Date(result.last_edited_time) >= nango.lastSyncDate!,
-        ),
-      );
-      break;
-    } else {
-      results = results.concat(res.data.results);
+        if (!res.data.has_more || !res.data.next_cursor) {
+            break;
+        } else {
+            cursor = res.data.next_cursor;
+        }
     }
 
-    if (!res.data.has_more || !res.data.next_cursor) {
-      break;
-    } else {
-      cursor = res.data.next_cursor;
-    }
-  }
+    return results;
+}
 
-  return results;
-};
+function richTextToPlainText(richText: any): string {
+    return richText
+        .filter((text: any) => text.plain_text)
+        .map((text: any) => text.plain_text)
+        .join('');
+}
 
-type Annotations = {
-  bold: boolean;
-  italic: boolean;
-  strikethrough: boolean;
-  underline: boolean;
-  code: boolean;
-  color:
-    | 'default'
-    | 'gray'
-    | 'brown'
-    | 'orange'
-    | 'yellow'
-    | 'green'
-    | 'blue'
-    | 'purple'
-    | 'pink'
-    | 'red'
-    | 'gray_background'
-    | 'brown_background'
-    | 'orange_background'
-    | 'yellow_background'
-    | 'green_background'
-    | 'blue_background'
-    | 'purple_background'
-    | 'pink_background'
-    | 'red_background';
-};
+function findAllByKey(obj: any, keyToFind: string): string[] {
+    return Object.entries(obj).reduce(
+        (acc: any, [key, value]: any) =>
+            key === keyToFind ? acc.concat([value]) : typeof value === 'object' && value ? acc.concat(findAllByKey(value, keyToFind)) : acc,
+        []
+    );
+}
 
-type CalloutIcon =
-  | { type: 'emoji'; emoji?: string }
-  | { type: 'external'; external?: { url: string } }
-  | { type: 'file'; file: { url: string; expiry_time: string } }
-  | null;
-
-const annotatePlainText = (text: string, annotations: Annotations): string => {
-  if (text.match(/^\s*$/)) {
-    return text;
-  }
-
-  const leadingSpaceMatch = text.match(/^(\s*)/);
-  const trailingSpaceMatch = text.match(/(\s*)$/);
-  const leading_space = leadingSpaceMatch ? leadingSpaceMatch[0] : '';
-  const trailing_space = trailingSpaceMatch ? trailingSpaceMatch[0] : '';
-
-  text = text.trim();
-
-  if (text !== '') {
-    if (annotations.code) {
-      text = inlineCode(text);
-    }
-    if (annotations.bold) {
-      text = bold(text);
-    }
-    if (annotations.italic) {
-      text = italic(text);
-    }
-    if (annotations.strikethrough) {
-      text = strikethrough(text);
-    }
-    if (annotations.underline) {
-      text = underline(text);
-    }
-  }
-
-  return leading_space + text + trailing_space;
-};
-
-const blocksToMarkdown = async (nango: NangoSync, blocks: any[]) => {
-  return Promise.all(
-    blocks.map(async (block) => blockToMarkdown(nango, block)),
-  );
-};
-
-const indentParagraph = (paragraph: string) => {
-  return paragraph
-    .split('\n')
-    .map((l) => `  ${l}`)
-    .join('\n');
-};
-
-// Adaptation of https://github.com/souvikinator/notion-to-md
-const blockToMarkdown = async (nango: NangoSync, block: any) => {
-  if (typeof block !== 'object' || !('type' in block)) {
-    return '';
-  }
-
-  let parsedData = '';
-  const { type } = block;
-
-  switch (type) {
-    case 'image': {
-      const blockContent = block.image;
-      let image_title = 'image';
-
-      const image_caption_plain = blockContent.caption
-        .map((item: any) => item.plain_text)
-        .join('');
-
-      const image_type = blockContent.type;
-      let link = '';
-
-      if (image_type === 'external') {
-        link = blockContent.external.url;
-      }
-
-      if (image_type === 'file') {
-        link = blockContent.file.url;
-      }
-
-      if (image_caption_plain.trim().length > 0) {
-        image_title = image_caption_plain;
-      } else if (image_type === 'file' || image_type === 'external') {
-        const matches = link.match(/[^/\\&?]+\.\w{3,4}(?=([?&].*$|$))/);
-        image_title = matches ? matches[0] : image_title;
-      }
-
-      return await image(image_title, link);
-    }
-    case 'divider': {
-      return divider();
-    }
-    case 'equation': {
-      return equation(block.equation.expression);
-    }
-    case 'video':
-    case 'file':
-    case 'pdf':
-      {
-        let blockContent;
-        let title: string = type;
-
-        if (type === 'video') blockContent = block.video;
-        if (type === 'file') blockContent = block.file;
-        if (type === 'pdf') blockContent = block.pdf;
-
-        const caption = blockContent?.caption
-          .map((item: any) => item.plain_text)
-          .join('');
-
-        if (blockContent) {
-          const file_type = blockContent.type;
-          let _link = '';
-          if (file_type === 'external') _link = blockContent.external.url;
-          if (file_type === 'file') _link = blockContent.file.url;
-
-          if (caption && caption.trim().length > 0) {
-            title = caption;
-          } else if (_link) {
-            const matches = _link.match(/[^/\\&?]+\.\w{3,4}(?=([?&].*$|$))/);
-            title = matches ? matches[0] : type;
-          }
-
-          return link(title, _link);
-        }
-      }
-      break;
-    case 'bookmark':
-    case 'embed':
-    case 'link_preview':
-    case 'link_to_page':
-      {
-        let blockContent;
-        const title: string = type;
-        if (type === 'bookmark') blockContent = block.bookmark;
-        if (type === 'embed') blockContent = block.embed;
-        if (type === 'link_preview') blockContent = block.link_preview;
-        if (type === 'link_to_page' && block.link_to_page.type === 'page_id') {
-          blockContent = { url: block.link_to_page.page_id };
-        }
-
-        if (blockContent) return link(title, blockContent.url);
-      }
-      break;
-    case 'child_page':
-      return heading2(block.child_page.title);
-    case 'child_database': {
-      return block.child_database.title || 'child_database';
-    }
-    case 'table': {
-      const { id, has_children } = block;
-      const tableArr: string[][] = [];
-      if (has_children) {
-        const tableRows = await fetchBlocks(nango, id);
-        const rowsPromise = tableRows?.map(async (row: any) => {
-          const { type } = row as any;
-          const cells = (row as any)[type]['cells'];
-          const cellStringPromise = cells.map(
-            async (cell: any) =>
-              await blockToMarkdown(nango, {
-                type: 'paragraph',
-                paragraph: { rich_text: cell },
-              } as any),
-          );
-
-          const cellStringArr = await Promise.all(cellStringPromise);
-          tableArr.push(cellStringArr);
-        });
-        await Promise.all(rowsPromise || []);
-      }
-      return table(tableArr);
-    }
-    case 'toggle': {
-      const { id } = block;
-      const childrenBlocks = await fetchBlocks(nango, id);
-      const content: string = (
-        await Promise.all(
-          childrenBlocks.map(async (b) => blockToMarkdown(nango, b)),
-        )
-      ).join('');
-
-      if (!block.toggle?.rich_text) {
-        return content;
-      }
-
-      const summary = block.toggle.rich_text
-        .map((b: any) => b.plain_text)
-        .join('');
-
-      return toggle(summary, content);
-    }
-    default: {
-      const blockContent = block[type].text || block[type].rich_text || [];
-      blockContent.map((content: any) => {
-        if (content.type === 'equation') {
-          parsedData += inlineEquation(content.equation.expression);
-          return;
-        }
-
-        const annotations = content.annotations;
-        let plain_text = annotatePlainText(content.plain_text, annotations);
-        if (content['href']) {
-          plain_text = link(plain_text, content['href']);
-        }
-        parsedData += plain_text;
-      });
-    }
-  }
-
-  switch (type) {
-    case 'code':
-      parsedData = codeBlock(parsedData, block[type].language);
-      break;
-    case 'heading_1':
-      parsedData = heading1(parsedData);
-      break;
-    case 'heading_2':
-      parsedData = heading2(parsedData);
-      break;
-    case 'heading_3':
-      parsedData = heading3(parsedData);
-      break;
-    case 'quote':
-      parsedData = quote(parsedData);
-      break;
-    case 'callout':
-      {
-        const { id, has_children } = block;
-
-        if (!has_children) {
-          return callout(parsedData, block[type].icon);
-        }
-
-        const childrenBlocks = await fetchBlocks(nango, id);
-        const mdBlocks = await blocksToMarkdown(nango, childrenBlocks);
-        const content = `${parsedData}\n${mdBlocks.join('\n\n')}`;
-        parsedData = callout(content.trim(), block[type].icon);
-      }
-      break;
-    case 'bulleted_list_item':
-      {
-        const { id, has_children } = block;
-
-        if (!has_children) {
-          return bullet(parsedData);
-        }
-
-        const childrenBlocks = await fetchBlocks(nango, id);
-        const mdBlocks = await blocksToMarkdown(nango, childrenBlocks);
-        const content = `${parsedData}\n${indentParagraph(
-          mdBlocks.join('\n'),
-        )}`;
-        parsedData = bullet(content.trim());
-      }
-      break;
-    case 'numbered_list_item':
-      {
-        const { id, has_children } = block;
-
-        if (!has_children) {
-          return bullet(parsedData, block.numbered_list_item.number);
-        }
-
-        const childrenBlocks = await fetchBlocks(nango, id);
-        const mdBlocks = await blocksToMarkdown(nango, childrenBlocks);
-        const content = `${parsedData}\n${indentParagraph(
-          mdBlocks.join('\n'),
-        )}`;
-        parsedData = bullet(content.trim(), block.numbered_list_item.number);
-      }
-      break;
-    case 'to_do':
-      {
-        const { id, has_children } = block;
-
-        if (!has_children) {
-          return todo(parsedData, block.to_do.checked);
-        }
-
-        const childrenBlocks = await fetchBlocks(nango, id);
-        const mdBlocks = await blocksToMarkdown(nango, childrenBlocks);
-        const content = `${parsedData}\n${indentParagraph(
-          mdBlocks.join('\n'),
-        )}`;
-        parsedData = todo(content.trim(), block.to_do.checked);
-      }
-      break;
-  }
-
-  return parsedData;
-};
-
-const mapPage = (page: any, plainText: string): NangoFile => {
-  return {
-    id: page.id,
-    path: page.url,
-    title: page.title,
-    content: plainText,
-    contentType: 'md',
-    meta: {
-      parent_page_id: page.parent.page_id,
-    },
-  };
-};
-
-const inlineCode = (text: string) => {
-  return `\`${text}\``;
-};
-
-const inlineEquation = (text: string) => {
-  return `$${text}$`;
-};
-
-const bold = (text: string) => {
-  return `**${text}**`;
-};
-
-const italic = (text: string) => {
-  return `_${text}_`;
-};
-
-const strikethrough = (text: string) => {
-  return `~~${text}~~`;
-};
-
-const underline = (text: string) => {
-  return `<u>${text}</u>`;
-};
-
-const link = (text: string, href: string) => {
-  return `[${text}](${href})`;
-};
-
-const codeBlock = (text: string, language?: string) => {
-  if (language === 'plain text') language = 'text';
-
-  return `\`\`\`${language}
-${text}
-\`\`\``;
-};
-
-const equation = (text: string) => {
-  return `$$
-${text}
-$$`;
-};
-
-const heading1 = (text: string) => {
-  return `# ${text}`;
-};
-
-const heading2 = (text: string) => {
-  return `## ${text}`;
-};
-
-const heading3 = (text: string) => {
-  return `### ${text}`;
-};
-
-const quote = (text: string) => {
-  return `> ${text.replace(/\n/g, '  \n> ')}`;
-};
-
-const callout = (text: string, icon?: CalloutIcon) => {
-  let emoji: string | undefined;
-  if (icon?.type === 'emoji') {
-    emoji = icon.emoji;
-  }
-
-  return `> ${emoji ? emoji + ' ' : ''}${text.replace(/\n/g, '  \n> ')}`;
-};
-
-const bullet = (text: string, count?: number) => {
-  const renderText = text.trim();
-  return count ? `${count}. ${renderText}` : `- ${renderText}`;
-};
-
-const todo = (text: string, checked: boolean) => {
-  return checked ? `- [x] ${text}` : `- [ ] ${text}`;
-};
-
-const image = async (alt: string, href: string): Promise<string> => {
-  if (href.startsWith('data:')) {
-    const base64 = href.split(',').pop();
-    return `![${alt}](data:image/png;base64,${base64})`;
-  }
-
-  return `![${alt}](${href})`;
-};
-
-const divider = () => {
-  return '---';
-};
-
-const toggle = (summary?: string, children?: string) => {
-  if (!summary) {
-    return children || '';
-  }
-
-  return `<details>
-<summary>${summary}</summary>
-${children || ''}
-</details>\n\n`;
-};
-
-const table = (cells: string[][]) => {
-  return markdownTable(cells);
-};
-
-// Source: https://github.com/wooorm/markdown-table
-const markdownTable = (table: any, options: any = {}) => {
-  const align = (options.align || []).concat();
-  const stringLength = options.stringLength || defaultStringLength;
-  const alignments = [];
-  const cellMatrix = [];
-  const sizeMatrix = [];
-  const longestCellByColumn = [];
-  let mostCellsPerRow = 0;
-  let rowIndex = -1;
-
-  while (++rowIndex < table.length) {
-    const row = [];
-    const sizes = [];
-    let columnIndex = -1;
-
-    if (table[rowIndex].length > mostCellsPerRow) {
-      mostCellsPerRow = table[rowIndex].length;
-    }
-
-    while (++columnIndex < table[rowIndex].length) {
-      const cell = serialize(table[rowIndex][columnIndex]);
-
-      if (options.alignDelimiters !== false) {
-        const size = stringLength(cell);
-        sizes[columnIndex] = size;
-
-        if (
-          longestCellByColumn[columnIndex] === undefined ||
-          size > longestCellByColumn[columnIndex]
-        ) {
-          longestCellByColumn[columnIndex] = size;
-        }
-      }
-
-      row.push(cell);
-    }
-
-    cellMatrix[rowIndex] = row;
-    sizeMatrix[rowIndex] = sizes;
-  }
-
-  let columnIndex = -1;
-
-  if (typeof align === 'object' && 'length' in align) {
-    while (++columnIndex < mostCellsPerRow) {
-      alignments[columnIndex] = toAlignment(align[columnIndex]);
-    }
-  } else {
-    const code = toAlignment(align);
-
-    while (++columnIndex < mostCellsPerRow) {
-      alignments[columnIndex] = code;
-    }
-  }
-
-  columnIndex = -1;
-  const row = [];
-  const sizes = [];
-
-  while (++columnIndex < mostCellsPerRow) {
-    const code = alignments[columnIndex];
-    let before = '';
-    let after = '';
-
-    if (code === 99 /* `c` */) {
-      before = ':';
-      after = ':';
-    } else if (code === 108 /* `l` */) {
-      before = ':';
-    } else if (code === 114 /* `r` */) {
-      after = ':';
-    }
-
-    let size: number =
-      options.alignDelimiters === false
-        ? 1
-        : Math.max(
-            1,
-            longestCellByColumn[columnIndex] - before.length - after.length,
-          );
-
-    const cell = before + '-'.repeat(size) + after;
-
-    if (options.alignDelimiters !== false) {
-      size = before.length + size + after.length;
-
-      if (size > longestCellByColumn[columnIndex]) {
-        longestCellByColumn[columnIndex] = size;
-      }
-
-      sizes[columnIndex] = size;
-    }
-
-    row[columnIndex] = cell;
-  }
-
-  cellMatrix.splice(1, 0, row);
-  sizeMatrix.splice(1, 0, sizes);
-
-  rowIndex = -1;
-  const lines = [];
-
-  while (++rowIndex < cellMatrix.length) {
-    const row = cellMatrix[rowIndex];
-    const sizes = sizeMatrix[rowIndex];
-    columnIndex = -1;
-    const line = [];
-
-    while (++columnIndex < mostCellsPerRow) {
-      const cell = row?.[columnIndex] || '';
-      let before = '';
-      let after = '';
-
-      if (options.alignDelimiters !== false) {
-        const size =
-          longestCellByColumn[columnIndex] - (sizes?.[columnIndex] || 0);
-        const code = alignments[columnIndex];
-
-        if (code === 114 /* `r` */) {
-          before = ' '.repeat(size);
-        } else if (code === 99 /* `c` */) {
-          if (size % 2) {
-            before = ' '.repeat(size / 2 + 0.5);
-            after = ' '.repeat(size / 2 - 0.5);
-          } else {
-            before = ' '.repeat(size / 2);
-            after = before;
-          }
-        } else {
-          after = ' '.repeat(size);
-        }
-      }
-
-      if (options.delimiterStart !== false && !columnIndex) {
-        line.push('|');
-      }
-
-      if (
-        options.padding !== false &&
-        !(options.alignDelimiters === false && cell === '') &&
-        (options.delimiterStart !== false || columnIndex)
-      ) {
-        line.push(' ');
-      }
-
-      if (options.alignDelimiters !== false) {
-        line.push(before);
-      }
-
-      line.push(cell);
-
-      if (options.alignDelimiters !== false) {
-        line.push(after);
-      }
-
-      if (options.padding !== false) {
-        line.push(' ');
-      }
-
-      if (
-        options.delimiterEnd !== false ||
-        columnIndex !== mostCellsPerRow - 1
-      ) {
-        line.push('|');
-      }
-    }
-
-    lines.push(
-      options.delimiterEnd === false
-        ? line.join('').replace(/ +$/, '')
-        : line.join(''),
-    );
-  }
-
-  return lines.join('\n');
-};
-
-const serialize = (value: any) => {
-  return value === null || value === undefined ? '' : String(value);
-};
-
-const defaultStringLength = (value: any) => {
-  return value.length;
-};
-
-const toAlignment = (value: any) => {
-  const code = typeof value === 'string' ? value.codePointAt(0) : 0;
-
-<<<<<<< HEAD
-  return code === 67 /* `C` */ || code === 99 /* `c` */
-    ? 99 /* `c` */
-    : code === 76 /* `L` */ || code === 108 /* `l` */
-    ? 108 /* `l` */
-    : code === 82 /* `R` */ || code === 114 /* `r` */
-    ? 114 /* `r` */
-    : 0;
-};
-=======
 function mapPage(page: any, plainText: string): NotionPage {
     return {
         id: page.id,
@@ -773,5 +100,4 @@
         content: plainText,
         parent_page_id: page.parent.page_id
     };
-}
->>>>>>> 4ee5a608
+}