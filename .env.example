###############################################################################
#
# Configuration
#
# - To enable database credentials encryption, uncomment with a base64-encoded 256-bit key (warning: you cannot change this key once set).
#
# NANGO_ENCRYPTION_KEY=<ADD-BASE64-256BIT-KEY>
#
#
# - Customize database to store provider configurations and credentials.
#   (running 'npx nango start' creates a local Postgres database with the following credentials)
#
# NANGO_DB_USER=<PICK-A-USERNAME>
# NANGO_DB_PASSWORD=<PICK-A-PASSWORD>
# NANGO_DB_HOST=<PICK-A-HOST>
# NANGO_DB_PORT=<PICK-A-PORT>
# NANGO_DB_NAME=<PICK-A-DB-NAME>
# NANGO_DB_SSL=<PICK-TRUE-OR-FALSE>
# Override these 2 variables to configure the database connection pool / tune it for your needs i.e. serverless databases.
# NANGO_DB_POOL_MIN=<PICK-INT-OR-SKIP>
# NANGO_DB_POOL_MAX=<PICK-INT-OR-SKIP>
#
#
# - Configure server and worker port (current value is the default for running Nango locally).
#
SERVER_PORT=3003
WORKER_PORT=3004
#
#
# - Configure server full URL (current value is the default for running Nango locally).
#
NANGO_SERVER_URL=http://localhost:3003
#
#
# - Configure server websockets path (current value is the default for running Nango locally).
#   If this is changed from the default, the client must be configured to use the same path using the `websocketsPath`
#   config option in the Nango constructor.
#
# NANGO_SERVER_WEBSOCKETS_PATH=/
#
#
# - Configure the username and password for securing Nango's dashboard.
#
# NANGO_DASHBOARD_USERNAME=<PICK-A-USERNAME>
# NANGO_DASHBOARD_PASSWORD=<PICK-A-PASSWORD>
#
#
# - Set the log level (debug: most verbose, info: recommended for production, error: least verbose)
#
LOG_LEVEL=info
#
#
# - Telemetry is minimal, anonymous and helps us improve (set to false to disable).
#
# TELEMETRY=false
#
#
###############################################################################

TZ=UTC

# Configure where integrations will be loaded from
NANGO_INTEGRATIONS_FULL_PATH=

# Internal Datadog Telemetry
# This telemetry logs metrics/traces in your own Datadog instance
NANGO_TELEMETRY_SDK=false

# Getting Started configuration
DEFAULT_GITHUB_CLIENT_ID=
DEFAULT_GITHUB_CLIENT_SECRET=

<<<<<<< HEAD
# ----- Logs
# Leave empty to use default Postgres
NANGO_LOGS_DB_URL=
=======
# Hosted Auth Configuration
WORKOS_API_KEY=
WORKOS_CLIENT_ID=
>>>>>>> d47120c1
<|MERGE_RESOLUTION|>--- conflicted
+++ resolved
@@ -70,12 +70,9 @@
 DEFAULT_GITHUB_CLIENT_ID=
 DEFAULT_GITHUB_CLIENT_SECRET=
 
-<<<<<<< HEAD
 # ----- Logs
-# Leave empty to use default Postgres
-NANGO_LOGS_DB_URL=
-=======
+NANGO_LOGS_ES_URL=
+
 # Hosted Auth Configuration
 WORKOS_API_KEY=
-WORKOS_CLIENT_ID=
->>>>>>> d47120c1
+WORKOS_CLIENT_ID=