--- conflicted
+++ resolved
@@ -21,19 +21,10 @@
 VERSION=$1
 BY_PASS_VERSION_CHECK=$2
 
-<<<<<<< HEAD
-if [[ "$BY_PASS_VERSION_CHECK" != "true" ]]; then
-    # ensure version is of format x.y.z
-    if [[ ! "$VERSION" =~ ^[0-9]+\.[0-9]+\.[0-9]+$ ]]; then
-        echo "VERSION '$VERSION' is not of format x.y.z"
-        exit 1
-    fi
-=======
 # ensure version is of format x.y.z or 0.0.1-<commit hash>
 if [[ ! "$VERSION" =~ ^([0-9]+\.[0-9]+\.[0-9]+|0\.0\.1-[0-9a-fA-F]{40})$ ]]; then
     echo "VERSION '$VERSION' is not of format x.y.z or 0.0.1-<commit hash>"
     exit 1
->>>>>>> 68489c53
 fi
 
 npm install
