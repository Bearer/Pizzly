import fs from 'node:fs/promises';
import path from 'node:path';
import yaml from 'js-yaml';
import type { Provider } from '@nangohq/types';

const prettyAuthModes: Record<string, string> = {
    OAUTH1: 'OAuth',
    OAUTH2: 'OAuth',
    OAUTH2_CC: 'OAuth',
    BASIC: 'Basic',
    API_KEY: 'API Key',
    APP_STORE: 'Custom',
    BILL: 'Bill',
    SIGNATURE: 'Signature',
    JWT: 'JWT',
    TWO_STEP: 'Two Step',
    TABLEAU: 'Tableau'
};

const flowsPath = 'packages/shared/flows.yaml';
const providersPath = 'packages/providers/providers.yaml';
const docsPath = 'docs-v2/integrations/all';
const snippetsPath = 'docs-v2/snippets/generated';

const flows = yaml.load(await fs.readFile(flowsPath, 'utf-8')) as any;
const providers = yaml.load(await fs.readFile(providersPath, 'utf-8')) as Record<string, Provider>;

const useCases: Record<string, any> = {};
for (const [integration, config] of Object.entries<any>(flows.integrations)) {
    useCases[integration] = buildEndpoints('action', config.actions, integration).concat(buildEndpoints('sync', config.syncs, integration));
}

const files = await fs.readdir(docsPath);
for (const file of files) {
    if (file.endsWith('.mdx')) {
        const filePath = path.join(docsPath, file);
        const content = await fs.readFile(filePath, 'utf-8');
        const lines = content.split('\n');

        // find the integration line
        const providerLine = lines.find((line) => line.startsWith('provider: '));
        if (!providerLine) {
            throw new Error(`No provider line found in ${file}`);
        }

        const provider = providerLine.split('provider: ')[1]?.trim();
        if (!provider) {
            throw new Error(`Couldn't parse provider from ${file}`);
        }
        const snippetPath = `${snippetsPath}/${path.basename(file, '.mdx')}`;

        await fs.mkdir(snippetPath, { recursive: true });

        const providerConfig: Provider | undefined = providers[(providers[provider] as any)?.['alias']] || providers[provider];
        if (!providerConfig) {
            throw new Error("Couldn't find provider config for " + provider);
        }

        const toolingSnippet = preBuiltToolingSnippet(providerConfig, useCases[provider]);
        await fs.writeFile(`${snippetPath}/PreBuiltTooling.mdx`, toolingSnippet, 'utf-8');

        const casesSnippet = useCasesSnippet(useCases[provider]);
        await fs.writeFile(`${snippetPath}/PreBuiltUseCases.mdx`, casesSnippet, 'utf-8');
    }
}

function preBuiltToolingSnippet(providerConfig: Provider, useCases: any) {
    const prettyAuthMode = prettyAuthModes[providerConfig.auth_mode];
    const hasAuthParams = !!providerConfig.authorization_params;
    const hasAuthGuide = !!providerConfig.docs_connect;
    const hasUseCases = useCases && useCases.length > 0;
    const hasWebHooks = !!providerConfig.webhook_routing_script;
    const hasPagination = !!providerConfig.proxy?.paginate;
    const hasRateLimit = !!providerConfig.proxy?.retry?.at;

    return [
        `## Pre-built tooling`,
        `<AccordionGroup>`,
        `<Accordion title="✅ Authorization">`,
        `| Tools | Status |`,
        `| - | - |`,
        `| Pre-built authorization (${prettyAuthMode}) | ✅ |`,
        prettyAuthMode === 'OAuth' ? `| Credentials auto-refresh | ✅ |` : ``,
        hasAuthParams ? `| Auth parameters validation | ✅ |` : ``,
        `| Pre-built authorization UI | ✅ |`,
        `| Custom authorization UI | ✅ |`,
        prettyAuthMode !== 'OAuth' || hasAuthGuide ? `| End-user authorization guide | ${hasAuthGuide ? '✅' : '🚫'} |` : ``,
        `| Expired credentials detection | ✅ |`,
        `</Accordion>`,
        `<Accordion title="✅ Read & write data">`,
        `| Tools | Status |`,
        `| - | - |`,
        `| Pre-built integrations | ${hasUseCases ? '✅' : '🚫 (time to contribute: &lt;48h)'} |`,
        `| API unification | ✅ |`,
        `| 2-way sync | ✅ |`,
        `| Webhooks from Nango on data modifications | ✅ |`,
        `| Real-time webhooks from 3rd-party API | ${hasWebHooks ? '✅' : '🚫 (time to contribute: &lt;48h)'} |`,
        `| Proxy requests | ✅ |`,
        `</Accordion>`,
        `<Accordion title="✅ Observability & data quality">`,
        `| Tools | Status |`,
        `| - | - |`,
        `| HTTP request logging | ✅ |`,
        `| End-to-type type safety | ✅ |`,
        `| Data runtime validation | ✅ |`,
        `| OpenTelemetry export | ✅ |`,
        `| Slack alerts on errors | ✅ |`,
        `| Integration status API | ✅ |`,
        `</Accordion>`,
        `<Accordion title="✅ Customization">`,
        `| Tools | Status |`,
        `| - | - |`,
        `| Create or customize use-cases | ✅ |`,
        `| Pre-configured pagination | ${hasPagination ? '✅' : '🚫 (time to contribute: &lt;48h)'} |`,
        `| Pre-configured rate-limit handling | ${hasRateLimit ? '✅' : '🚫 (time to contribute: &lt;48h)'} |`,
        `| Per-customer configurations | ✅ |`,
        `</Accordion>`,
        `</AccordionGroup>`
    ]
        .filter((line) => line !== '')
        .join('\n');
}

function useCasesSnippet(useCases: any) {
    if (!useCases || useCases.length === 0) {
        return emptyUseCases();
    }

    const groups: Record<string, Endpoint[]> = {};
    for (const useCase of useCases) {
        const groupName = useCase.group || 'Others';

        groups[groupName] = groups[groupName] || [];
        groups[groupName].push(useCase);
    }

    const sortedGroups = Object.keys(groups)
        .sort()
        .reduce<Record<string, Endpoint[]>>((acc, key) => {
            if (groups[key]) {
                acc[key] = groups[key];
            }

            return acc;
        }, {});

    // make sure Others is last
    if (sortedGroups['Others']) {
        const others = sortedGroups['Others'];
        delete sortedGroups['Others'];
        sortedGroups['Others'] = others;
    }

    return `
        ## Pre-built integrations

        <AccordionGroup>

            ${Object.values(sortedGroups)
                .map(
                    (group) => `
                        <Accordion title="${group[0]?.group ?? 'Others'}">
                        | Endpoint | Description | Readme |
                        | - | - | - |
                        ${group
                            .map(
                                (endpoint) =>
                                    `| \`${endpoint.method} ${endpoint.path}\` | ${endpoint.description?.replaceAll('\n', '<br />') ?? ''} | [🔗](https://github.com/NangoHQ/integration-templates/blob/main/integrations/${endpoint.script}.md) |`
                            )
                            .join('\n')}
                        </Accordion>
                `
                )
                .join('\n')}
        </AccordionGroup>

        <Tip>Not seeing the integration you need? [Build your own](https://docs.nango.dev/guides/custom-integrations/overview) independently.</Tip>
    `
        .split('\n')
        .map((line) => line.trim())
        .join('\n');
}

function emptyUseCases() {
    return `## Pre-built integrations

        _No pre-built integration yet (time to contribute: &lt;48h)_
<<<<<<< HEAD

        <Tip>Not seeing the integration you need? [Build your own](https://docs.nango.dev/guides/custom-integration-builder/overview) independently.</Tip>
=======
        
        <Tip>Not seeing the integration you need? [Build your own](https://docs.nango.dev/guides/custom-integrations/overview) independently.</Tip>
>>>>>>> 325fe387
    `
        .split('\n')
        .map((line) => line.trim())
        .join('\n');
}

interface Endpoint {
    method: string;
    path: string;
    description: string;
    group: string;
    script: string;
}

function buildEndpoints(type: string, syncOrAction: any, integration: string) {
    const endpoints: Endpoint[] = [];
    if (syncOrAction) {
        for (const [key, item] of Object.entries<any>(syncOrAction)) {
            if (!item?.endpoint) {
                continue;
            }

            const currentEndpoints = Array.isArray(item.endpoint) ? item?.endpoint : [item?.endpoint];
            for (const endpoint of currentEndpoints) {
                endpoints.push({
                    method: endpoint?.method,
                    path: endpoint?.path,
                    description: item?.description?.trim(),
                    group: endpoint?.group,
                    script: `${integration}/${type}s/${key}`
                });
            }
        }
    }

    return endpoints;
}<|MERGE_RESOLUTION|>--- conflicted
+++ resolved
@@ -185,13 +185,8 @@
     return `## Pre-built integrations
 
         _No pre-built integration yet (time to contribute: &lt;48h)_
-<<<<<<< HEAD
-
-        <Tip>Not seeing the integration you need? [Build your own](https://docs.nango.dev/guides/custom-integration-builder/overview) independently.</Tip>
-=======
-        
+
         <Tip>Not seeing the integration you need? [Build your own](https://docs.nango.dev/guides/custom-integrations/overview) independently.</Tip>
->>>>>>> 325fe387
     `
         .split('\n')
         .map((line) => line.trim())
