--- conflicted
+++ resolved
@@ -9,15 +9,9 @@
         include: ['**/*.unit.{test,spec}.?(c|m)[jt]s?(x)'],
         env: {
             NANGO_ENCRYPTION_KEY: 'RzV4ZGo5RlFKMm0wYWlXdDhxTFhwb3ZrUG5KNGg3TmU=',
-<<<<<<< HEAD
-            NANGO_LOGS_ES_URL: 'http://fake.com',
-            NANGO_LOGS_ES_USER: '',
-            NANGO_LOGS_ES_PWD: ''
-=======
             NANGO_LOGS_OS_URL: 'http://fake.com',
             NANGO_LOGS_OS_USER: '',
             NANGO_LOGS_OS_PWD: ''
->>>>>>> dfd74ff2
         }
     }
 });