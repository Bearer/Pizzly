import { randomUUID } from 'crypto';
import type { StartedTestContainer } from 'testcontainers';
import { Wait, PostgreSqlContainer, GenericContainer } from 'testcontainers';

const containers: StartedTestContainer[] = [];

export async function setupElasticsearch() {
<<<<<<< HEAD
    console.log('Starting ES...');
    const es = await new ElasticsearchContainer('elasticsearch:8.12.2')
        .withName(`es-test-${randomUUID()}`)
        .withEnvironment({ 'xpack.security.enabled': 'false', 'discovery.type': 'single-node' })
        .withExposedPorts(9200)
=======
    console.log('Starting OpenSearch...');
    const openSearchPort = 9200;
    const os = await new GenericContainer('opensearchproject/opensearch:2.13.0')
        .withName(`os-test-${randomUUID()}`)
        .withEnvironment({
            'discovery.type': 'single-node',
            DISABLE_INSTALL_DEMO_CONFIG: 'true',
            DISABLE_SECURITY_PLUGIN: 'true',
            'http.port': `${openSearchPort}`
        })
        .withStartupTimeout(120_000)
        .withExposedPorts({
            container: openSearchPort,
            host: openSearchPort
        })
>>>>>>> dfd74ff2
        .start();
    containers.push(os);

    const url = `http://${os.getHost()}:${os.getMappedPort(9200)}`;

    process.env['NANGO_LOGS_OS_URL'] = url;
    process.env['NANGO_LOGS_OS_USER'] = '';
    process.env['NANGO_LOGS_OS_PWD'] = '';
    console.log('ES running at', url);
}

async function setupPostgres() {
    const dbName = 'postgres';
    const user = 'postgres';
    const password = 'nango_test';
    const container = new PostgreSqlContainer('postgres:15.5-alpine');
    const pg = await container
        .withDatabase(dbName)
        .withUsername(user)
        .withPassword(password)
        .withExposedPorts(5432)
        .withName(`pg-test-${randomUUID()}`)
        .withWaitStrategy(Wait.forLogMessage('database system is ready to accept connections'))
        .start();

    containers.push(pg);
    const port = pg.getMappedPort(5432);

    process.env['NANGO_DB_PASSWORD'] = password;
    process.env['NANGO_DB_HOST'] = 'localhost';
    process.env['NANGO_DB_USER'] = user;
    process.env['NANGO_DB_PORT'] = port.toString();
    process.env['NANGO_DB_NAME'] = dbName;
    process.env['NANGO_DB_MIGRATION_FOLDER'] = './packages/shared/lib/db/migrations';
    process.env['TELEMETRY'] = 'false';
    process.env['RECORDS_DATABASE_URL'] = `postgres://${user}:${password}@localhost:${port}/${dbName}`;
}

export async function setup() {
    await Promise.all([setupPostgres(), setupElasticsearch()]);
}

export const teardown = async () => {
    await Promise.all(
        containers.map(async (container) => {
            try {
                await container.stop();
            } catch (err) {
                console.error(err);
            }
        })
    );
};<|MERGE_RESOLUTION|>--- conflicted
+++ resolved
@@ -5,13 +5,6 @@
 const containers: StartedTestContainer[] = [];
 
 export async function setupElasticsearch() {
-<<<<<<< HEAD
-    console.log('Starting ES...');
-    const es = await new ElasticsearchContainer('elasticsearch:8.12.2')
-        .withName(`es-test-${randomUUID()}`)
-        .withEnvironment({ 'xpack.security.enabled': 'false', 'discovery.type': 'single-node' })
-        .withExposedPorts(9200)
-=======
     console.log('Starting OpenSearch...');
     const openSearchPort = 9200;
     const os = await new GenericContainer('opensearchproject/opensearch:2.13.0')
@@ -27,7 +20,6 @@
             container: openSearchPort,
             host: openSearchPort
         })
->>>>>>> dfd74ff2
         .start();
     containers.push(os);
 
