--- conflicted
+++ resolved
@@ -1,5 +1,4 @@
 import type { StartedTestContainer } from 'testcontainers';
-<<<<<<< HEAD
 import { Wait, PostgreSqlContainer, ElasticsearchContainer } from 'testcontainers';
 
 const containers: StartedTestContainer[] = [];
@@ -20,17 +19,6 @@
 }
 
 async function setupPostgres() {
-    const container = new PostgreSqlContainer('postgres:15.5-alpine');
-    const pg = await container
-        .withDatabase('postgres')
-        .withUsername('postgres')
-        .withPassword('nango_test')
-=======
-import { Wait, PostgreSqlContainer } from 'testcontainers';
-
-const containers: StartedTestContainer[] = [];
-
-async function setupPostgres() {
     const dbName = 'postgres';
     const user = 'postgres';
     const password = 'nango_test';
@@ -39,7 +27,6 @@
         .withDatabase(dbName)
         .withUsername(user)
         .withPassword(password)
->>>>>>> 756ed88d
         .withExposedPorts(5432)
         .withName('pg-test')
         .withWaitStrategy(Wait.forLogMessage('database system is ready to accept connections'))
@@ -58,11 +45,7 @@
 }
 
 export async function setup() {
-<<<<<<< HEAD
     await Promise.all([setupPostgres(), setupElasticsearch()]);
-=======
-    await Promise.all([setupPostgres()]);
->>>>>>> 756ed88d
 }
 
 export const teardown = async () => {
