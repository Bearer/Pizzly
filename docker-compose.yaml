--- conflicted
+++ resolved
@@ -51,7 +51,6 @@
         container_name: nango-redis
         ports:
             - '6379:6379'
-<<<<<<< HEAD
         networks:
             - nango
 
@@ -69,14 +68,13 @@
         environment:
             - discovery.type=single-node
             - xpack.security.enabled=false
-=======
->>>>>>> 756ed88d
         networks:
             - nango
 
 networks:
     nango:
 
+
 volumes:
     esdata1:
         driver: local