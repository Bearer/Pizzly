--- conflicted
+++ resolved
@@ -72,11 +72,7 @@
 ```ts
 var nango = new Nango({ host: 'http://localhost:3003' }); // Local
 // or
-<<<<<<< HEAD
 var nango = new Nango({ publicKey: '<PUBLIC-KEY-FROM-SIGNUP-EMAIL>' }); // Nango Cloud
-=======
-var nango = new Nango({ publicKey: '<PUBLIC_KEY-FROM-SIGNUP-EMAIL>' }); // Nango Cloud
->>>>>>> 9e7f9fcb
 
 // Trigger an OAuth flow
 // Param 1: unique config key from Step 1 (bullet 4)
