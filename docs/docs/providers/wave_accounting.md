---
sidebar_label: WaveAccounting
---

# WaveAccounting API wiki

:::note Working with the WaveAccounting API?
Please add your learnings, favorite links and gotchas here by [editing this page](https://github.com/nangohq/nango/tree/master/docs/docs/providers/wave_accounting.md).

:::

## Using WaveAccounting with Nango

<<<<<<< HEAD
Provider template name in Nango: `wave_accounting`  
Follow our [quickstart](../quickstart.md) to add an OAuth integration with WaveAccounting in 5 minutes.
=======
API template name in Nango: `wave-accounting`  
Follow our [quickstart](../quickstart.md) to add an OAuth integration with Wave in 5 minutes.
>>>>>>> baef9272

Supported features in Nango:

| Feature                            | Supported                 |
| ---------------------------------- | ------------------------- |
| [Auth](/nango-auth/core-concepts)  | ✅                        |
| [Proxy](/nango-unified-apis/proxy) | ❎                        |
| Unified APIs                       | _Not included in any yet_ |

## App registration & publishing

**Rating: `Easy & fast`**
Registering an app takes only a few minutes, and you can start building immediately: [App registration docs](https://developer.waveapps.com/hc/en-us/articles/360020948171-Create-a-Wave-Account-and-Test-Businesses)



## Useful links

- [How to register an Application](https://developer.waveapps.com/hc/en-us/articles/360020948171-Create-a-Wave-Account-and-Test-Businesses)
- [OAuth-related docs](https://developer.waveapps.com/hc/en-us/articles/360019493652-OAuth-Guide)
- [List of OAuth scopes](https://developer.waveapps.com/hc/en-us/articles/360032818132)
- [API](https://developer.waveapps.com/hc/en-us/articles/360018937431-API-Playground)


## API specific gotchas
<|MERGE_RESOLUTION|>--- conflicted
+++ resolved
@@ -11,13 +11,8 @@
 
 ## Using WaveAccounting with Nango
 
-<<<<<<< HEAD
-Provider template name in Nango: `wave_accounting`  
-Follow our [quickstart](../quickstart.md) to add an OAuth integration with WaveAccounting in 5 minutes.
-=======
 API template name in Nango: `wave-accounting`  
 Follow our [quickstart](../quickstart.md) to add an OAuth integration with Wave in 5 minutes.
->>>>>>> baef9272
 
 Supported features in Nango:
 
