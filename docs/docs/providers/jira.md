---
sidebar_label: Jira
---

# Jira API wiki

:::note Working with the Jira API?
Please add your learnings, favorite links and gotchas here by [editing this page](https://github.com/nangohq/nango/tree/master/docs/docs/providers/jira.md).

:::

## Using Jira with Nango

<<<<<<< HEAD
Provider template name in Nango: `iira`  
=======
API template name in Nango: `jira`  
>>>>>>> baef9272
Follow our [quickstart](../quickstart.md) to add an OAuth integration with Jira in 5 minutes.

Supported features in Nango:

| Feature                            | Supported                                           |
| ---------------------------------- | --------------------------------------------------- |
| [Auth](/nango-auth/core-concepts)  | ✅                                                  |
| [Proxy](/nango-unified-apis/proxy) | ❎                                                  |
| Unified APIs                       | [Ticketing](/nango-unified-apis/ticketing/overview) |

## App registration & publishing

**Rating: `Easy & fast`**
Registering an app takes only a few minutes, and you can start building immediately: [App registration docs](https://developer.atlassian.com/cloud/confluence/oauth-2-3lo-apps/#enabling-oauth-2-0--3lo-)


## Useful links

- [Registering an App](https://developer.atlassian.com/cloud/confluence/oauth-2-3lo-apps/#enabling-oauth-2-0--3lo-)
- [OAuth-related docs](https://developer.atlassian.com/cloud/confluence/oauth-2-3lo-apps)
- [List of OAuth scopes](https://developer.atlassian.com/cloud/jira/platform/scopes-for-oauth-2-3LO-and-forge-apps/#classic-scopes)

## API specific gotchas

- ****To allow the possibility of refreshing the token**. You must add `offline_access`to your scopes when creating the integration on the Nango UI.**
- When you create an OAuth 2.0 (3LO) app, it's private by default. Before using the integration, you must make your app public. If you want to make your app public find the how-to [here](https://developer.atlassian.com/cloud/jira/platform/oauth-2-3lo-apps/#distributing-your-oauth-2-0--3lo--apps)
- Refresh tokens will expire after 365 days of non use and will expire by 90 days if the resource owner is inactive for 90 days, Make sure you call `nango.getToken()` at least every 365 days to trigger a refresh. See reference [here](https://developer.atlassian.com/cloud/jira/platform/oauth-2-3lo-apps/#how-do-i-get-a-new-access-token--if-my-access-token-expires-or-is-revoked-).
<|MERGE_RESOLUTION|>--- conflicted
+++ resolved
@@ -10,12 +10,7 @@
 :::
 
 ## Using Jira with Nango
-
-<<<<<<< HEAD
-Provider template name in Nango: `iira`  
-=======
 API template name in Nango: `jira`  
->>>>>>> baef9272
 Follow our [quickstart](../quickstart.md) to add an OAuth integration with Jira in 5 minutes.
 
 Supported features in Nango:
@@ -28,7 +23,7 @@
 
 ## App registration & publishing
 
-**Rating: `Easy & fast`**
+**Rating: `Easy & fast`**  
 Registering an app takes only a few minutes, and you can start building immediately: [App registration docs](https://developer.atlassian.com/cloud/confluence/oauth-2-3lo-apps/#enabling-oauth-2-0--3lo-)
 
 
