---
sidebar_label: Zendesk
---

# Zendesk API wiki

:::note Working with the Zendesk API?
Please add your learnings, favorite links and gotchas here by [editing this page](https://github.com/nangohq/nango/tree/master/docs/docs/providers/zendesk.md).

:::

## Using Zendesk with Nango

API template name in Nango: `zendesk`  
Follow our [quickstart](../quickstart.md) to add an OAuth integration with Zendesk in 5 minutes.

<<<<<<< HEAD
=======
Supported features in Nango:

| Feature                            | Supported                 |
| ---------------------------------- | ------------------------- |
| [Auth](/nango-auth/core-concepts)  | ✅                        |
| [Proxy](/nango-unified-apis/proxy) | ❎                        |
| Unified APIs                       | _Not included in any yet_ |

Make sure you [read this](../nango-auth/frontend-sdk.md#connection-config) to set the correct subdomain before starting an OAuth flow for Zendesk.

>>>>>>> baef9272
## App registration & publishing

**Rating: `Easy & fast`**
Registering an app takes only a few minutes, and you can start building immediately: [App registration docs](https://app.futuresimple.com/settings/oauth/apps)



## Useful links

- [How to register an Application](https://developer.zendesk.com/api-reference/sales-crm/authentication/introduction/#application-registration)
- [OAuth-related docs](https://developer.zendesk.com/api-reference/sales-crm/authentication/introduction/)
- [List of OAuth scopes](https://developer.zendesk.com/api-reference/sales-crm/authentication/introduction/#scopes)
- [API](https://developer.zendesk.com/api-reference/sales-crm/authentication/introduction/#scopes:~:text=Reference-,SYNC%20API,-Introduction)


<<<<<<< HEAD
## API specific gotchas
=======
-   You are required to pass in the correct subdomain before starting an OAuth flow (cf. [Connection configuration](../nango-auth/frontend-sdk.md#connection-config)).
>>>>>>> baef9272
<|MERGE_RESOLUTION|>--- conflicted
+++ resolved
@@ -14,8 +14,6 @@
 API template name in Nango: `zendesk`  
 Follow our [quickstart](../quickstart.md) to add an OAuth integration with Zendesk in 5 minutes.
 
-<<<<<<< HEAD
-=======
 Supported features in Nango:
 
 | Feature                            | Supported                 |
@@ -24,9 +22,8 @@
 | [Proxy](/nango-unified-apis/proxy) | ❎                        |
 | Unified APIs                       | _Not included in any yet_ |
 
-Make sure you [read this](../nango-auth/frontend-sdk.md#connection-config) to set the correct subdomain before starting an OAuth flow for Zendesk.
 
->>>>>>> baef9272
+
 ## App registration & publishing
 
 **Rating: `Easy & fast`**
@@ -42,8 +39,5 @@
 - [API](https://developer.zendesk.com/api-reference/sales-crm/authentication/introduction/#scopes:~:text=Reference-,SYNC%20API,-Introduction)
 
 
-<<<<<<< HEAD
 ## API specific gotchas
-=======
--   You are required to pass in the correct subdomain before starting an OAuth flow (cf. [Connection configuration](../nango-auth/frontend-sdk.md#connection-config)).
->>>>>>> baef9272
+- Make sure you [read this](../nango-auth/frontend-sdk.md#connection-config) to set the correct subdomain before starting an OAuth flow for Zendesk.