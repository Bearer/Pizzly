--- conflicted
+++ resolved
@@ -14,14 +14,6 @@
 API template name in Nango: `factorial`  
 Follow our [quickstart](../quickstart.md) to add an OAuth integration with Factorial in 5 minutes.
 
-<<<<<<< HEAD
-## App registration & publishing
-
-**Rating: `Easy & fast`**
-Registering an app takes only a few minutes, and you can start building immediately: [App registration docs](https://help.factorialhr.com/getting-started-with-factorial-api#CINQ)
-
-
-=======
 Supported features in Nango:
 
 | Feature                            | Supported                 |
@@ -29,7 +21,12 @@
 | [Auth](/nango-auth/core-concepts)  | ✅                        |
 | [Proxy](/nango-unified-apis/proxy) | ❎                        |
 | Unified APIs                       | _Not included in any yet_ |
->>>>>>> baef9272
+
+
+## App registration & publishing
+**Rating: `Easy & fast`**  
+Registering an app takes only a few minutes, and you can start building immediately: [App registration docs](https://help.factorialhr.com/getting-started-with-factorial-api#CINQ)
+
 
 ## Useful links
 
