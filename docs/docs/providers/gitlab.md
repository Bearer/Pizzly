---
sidebar_label: Gitlab
---

# Gitlab API wiki

:::note Working with the Gitlab API?
Please add your learnings, favorite links and gotchas here by [editing this page](https://github.com/nangohq/nango/tree/master/docs/docs/providers/gitlab.md).

:::

## Using Gitlab with Nango

<<<<<<< HEAD
Provider template name in Nango: `gitlab`  
Follow our [quickstart](../quickstart.md) to add an OAuth integration with gitlab in 5 minutes.
=======
API template name in Nango: `gitlab`  
Follow our [quickstart](../quickstart.md) to add an OAuth integration with Gitlab in 5 minutes.
>>>>>>> baef9272

Supported features in Nango:

| Feature                            | Supported                                           |
| ---------------------------------- | --------------------------------------------------- |
| [Auth](/nango-auth/core-concepts)  | ✅                                                  |
| [Proxy](/nango-unified-apis/proxy) | ❎                                                  |
| Unified APIs                       | [Ticketing](/nango-unified-apis/ticketing/overview) |

## App registration & publishing

**Rating: `Easy & fast`**
Registering an app takes only a few minutes, and you can start building immediately: [App registration docs](https://docs.gitlab.com/ee/integration/oauth_provider.html)



## Useful links

- [How to register an Application](https://docs.gitlab.com/ee/integration/oauth_provider.html)
- [OAuth-related docs](https://docs.gitlab.com/ee/api/oauth2.html#authorization-code-flow)
- [List of OAuth scopes](https://docs.gitlab.com/ee/integration/oauth_provider.html)
- [API](https://docs.gitlab.com/ee/api/rest/)


## API specific gotchas
<|MERGE_RESOLUTION|>--- conflicted
+++ resolved
@@ -10,14 +10,8 @@
 :::
 
 ## Using Gitlab with Nango
-
-<<<<<<< HEAD
-Provider template name in Nango: `gitlab`  
-Follow our [quickstart](../quickstart.md) to add an OAuth integration with gitlab in 5 minutes.
-=======
 API template name in Nango: `gitlab`  
 Follow our [quickstart](../quickstart.md) to add an OAuth integration with Gitlab in 5 minutes.
->>>>>>> baef9272
 
 Supported features in Nango:
 
