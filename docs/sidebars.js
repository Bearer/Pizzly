--- conflicted
+++ resolved
@@ -171,11 +171,8 @@
                 'providers/epic-games',
                 'providers/facebook',
                 'providers/factorial',
-<<<<<<< HEAD
                 'providers/figjam',
-=======
                 'providers/figma',
->>>>>>> 1d4f1e84
                 'providers/fitbit',
                 'providers/freshbooks',
                 'providers/front',
