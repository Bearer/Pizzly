--- conflicted
+++ resolved
@@ -19,21 +19,13 @@
 It is especially useful for:
 * One-off requests to fetch e.g. metadata from the API
 * Writing data back to the API on demand
-<<<<<<< HEAD
-* Performing API requests in _sync_ scripts
-=======
->>>>>>> 1877cd31
 
 If you want to continuously sync data from the external API, check out the [Sync Data guide](/guides/sync).
 
 ## Using the Proxy
 
 <Tip>
-<<<<<<< HEAD
-To use the Proxy, you should have set up an _integration_ and created a _connection_ already (cf. [API Authorization guide](/guides/oauth)).
-=======
 Before you can use Proxy requests you need to setup auth by following the [Authorize APIs guide](/oauth).
->>>>>>> 1877cd31
 </Tip>
 
 ### Proxy requests 
