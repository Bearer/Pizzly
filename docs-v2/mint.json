--- conflicted
+++ resolved
@@ -400,12 +400,9 @@
                 "integrations/all/greenhouse-ingestion",
                 "integrations/all/greenhouse-job-board",
                 "integrations/all/greenhouse-onboarding",
-<<<<<<< HEAD
-=======
                 "integrations/all/greenhouse-ingestion",
                 "integrations/all/grain",
                 "integrations/all/grafana",
->>>>>>> 17e4ece5
                 "integrations/all/gumroad",
                 "integrations/all/guru",
                 "integrations/all/gusto",
