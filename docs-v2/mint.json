{
    "$schema": "https://mintlify.com/schema.json",
    "name": "Nango Docs",
    "logo": {
        "light": "/logo/light.svg",
        "dark": "/logo/dark.svg"
    },
    "favicon": "/favicon.png",
    "colors": {
        "primary": "#1A43DB",
        "light": "#C7D3FE",
        "dark": "#000000",
        "anchors": { "from": "#3F68FF", "to": "#012AC3" }
    },
    "analytics": {
        "gtm": {
            "tagId": "GTM-N4KVPWR"
        }
    },
    "api": {
        "baseUrl": ["https://api.nango.dev", "http://localhost:3003"],
        "auth": {
            "method": "bearer"
        }
    },
    "topbarCtaButton": {
        "type": "github",
        "url": "https://github.com/nangoHQ/nango"
    },
    "topbarLinks": [
        {
            "name": "Sign Up",
            "url": "https://app.nango.dev/signup"
        }
    ],
    "topAnchor": {
        "name": "Overview & Guides"
    },
    "anchors": [
        {
            "name": "Supported APIs",
            "icon": "bars",
            "url": "integrations"
        },
        {
            "name": "SDKs & CLI",
            "icon": "cubes",
            "url": "sdks"
        },
        {
            "name": "API Reference",
            "icon": "book",
            "url": "api-reference"
        },
        {
            "name": "Community",
            "icon": "slack",
            "url": "https://nango.dev/slack"
        }
    ],
    "navigation": [
        {
            "group": "Getting Started",
            "pages": [
                    "introduction",
                    "quickstart",
                    "core-concepts"
                ]
        },
        {
            "group": "📦 Integration Templates",
            "pages": [
                        "integration-templates/overview",
                        {
                            "group": "All Integration Templates",
                            "pages": [
                                "integration-templates/asana",
                                "integration-templates/github",
                                "integration-templates/google-workspace",
                                "integration-templates/gmail",
                                "integration-templates/intercom",
                                "integration-templates/jira",
                                "integration-templates/linear",
                                "integration-templates/microsoft-active-directory",
                                "integration-templates/notion",
                                "integration-templates/slack",
                                "integration-templates/salesforce"
                            ]
                        }
                    ]
        },
        {
            "group": "Guides",
            "pages": [{
                    "group": "Authorize APIs",
                    "pages": ["guides/oauth", "guides/api-key"]
                }, "guides/sync", "guides/proxy", "guides/webhooks"
            ]
        },
        {
            "group": "Nango Cloud",
            "pages": ["cloud"]
        },
        {
            "group": "Self-Host Nango",
            "pages": [
                "self-host/instructions",
                "self-host/local",
                "self-host/aws",
                "self-host/gcp",
                "self-host/digital-ocean",
                "self-host/render",
                "self-host/heroku"
            ]
        },
        {
            "group": "Contribute",
            "pages": ["contribute"]
        },
        {
            "group": "Overview",
            "pages": ["integrations/overview", "contribute"]
        },
        {
            "group": "Categories",
            "pages": [
                "integrations/accounting",
                "integrations/analytics",
                "integrations/ats",
                "integrations/banking",
                "integrations/cms",
                "integrations/communication",
                "integrations/crm",
                "integrations/design",
                "integrations/dev-tools",
                "integrations/ecommerce",
                "integrations/erp",
                "integrations/gaming",
                "integrations/invoicing",
                "integrations/hr",
                "integrations/knowledge-base",
                "integrations/legal",
                "integrations/marketing",
                "integrations/payment",
                "integrations/productivity",
                "integrations/social",
                "integrations/sport",
                "integrations/storage",
                "integrations/support",
                "integrations/surveys",
                "integrations/ticketing",
                "integrations/video",
                "integrations/other"
            ]
        },
        {
            "group": "All Supported APIs",
            "pages": [
                "integrations/all/accelo",
                "integrations/all/adobe",
                "integrations/all/airtable",
                "integrations/all/amazon",
                "integrations/all/amplitude",
                "integrations/all/asana",
                "integrations/all/ashby",
                "integrations/all/atlassian",
                "integrations/all/bamboohr",
                "integrations/all/battlenet",
                "integrations/all/bitbucket",
                "integrations/all/boldsign",
                "integrations/all/box",
                "integrations/all/braintree",
                "integrations/all/brex",
                "integrations/all/calendly",
                "integrations/all/clickup",
                "integrations/all/confluence",
                "integrations/all/contentstack",
                "integrations/all/deel",
                "integrations/all/digitalocean",
                "integrations/all/discord",
                "integrations/all/dropbox",
                "integrations/all/docusign",
                "integrations/all/epic-games",
                "integrations/all/exact-online",
                "integrations/all/facebook",
                "integrations/all/factorial",
                "integrations/all/figjam",
                "integrations/all/figma",
                "integrations/all/fitbit",
                "integrations/all/freshbooks",
                "integrations/all/freshservice",
                "integrations/all/front",
                "integrations/all/github",
                "integrations/all/gitlab",
                "integrations/all/gong",
                "integrations/all/google",
                "integrations/all/google-calendar",
                "integrations/all/google-mail",
                "integrations/all/google-sheet",
                "integrations/all/gorgias",
                "integrations/all/greenhouse",
		        "integrations/all/gumroad",
                "integrations/all/gusto",
                "integrations/all/healthgorilla",
                "integrations/all/hubspot",
                "integrations/all/instagram",
                "integrations/all/intercom",
                "integrations/all/intuit",
                "integrations/all/jira",
                "integrations/all/keap",
                "integrations/all/lever",
                "integrations/all/linear",
                "integrations/all/linkedin",
                "integrations/all/mailchimp",
                "integrations/all/microsoft-teams",
                "integrations/all/miro",
                "integrations/all/mixpanel",
                "integrations/all/monday",
                "integrations/all/mural",
                "integrations/all/nationbuilder",
                "integrations/all/netsuite",
                "integrations/all/notion",
                "integrations/all/one-drive",
                "integrations/all/osu",
                "integrations/all/outreach",
                "integrations/all/pagerduty",
                "integrations/all/pandadoc",
                "integrations/all/payfit",
                "integrations/all/pipedrive",
                "integrations/all/qualtrics",
                "integrations/all/quickbooks",
                "integrations/all/ramp",
                "integrations/all/reddit",
                "integrations/all/ring-central",
                "integrations/all/sage",
                "integrations/all/salesforce",
                "integrations/all/salesloft",
                "integrations/all/segment",
                "integrations/all/shopify",
                "integrations/all/shortcut",
                "integrations/all/slack",
                "integrations/all/smugmug",
                "integrations/all/splitwise",
                "integrations/all/spotify",
                "integrations/all/squareup",
                "integrations/all/stackexchange",
                "integrations/all/strava",
                "integrations/all/stripe",
<<<<<<< HEAD
	            "integrations/all/stripe-express",
	            "integrations/all/survey-monkey",
=======
                "integrations/all/stripe-express",
                "integrations/all/survey-monkey",
>>>>>>> b063d64c
                "integrations/all/teamwork",
                "integrations/all/todoist",
                "integrations/all/timely",
                "integrations/all/trello",
                "integrations/all/twitch",
                "integrations/all/twitter",
                "integrations/all/twinfield",
                "integrations/all/typeform",
                "integrations/all/uber",
                "integrations/all/wakatime",
                "integrations/all/wave-accounting",
                "integrations/all/workable",
                "integrations/all/xero",
                "integrations/all/yahoo",
                "integrations/all/yandex",
                "integrations/all/youtube",
                "integrations/all/zapier-nla",
                "integrations/all/zendesk",
                "integrations/all/zenefits",
                "integrations/all/zoho-crm",
                "integrations/all/zoho-desk",
                "integrations/all/zoho-inventory",
                "integrations/all/zoho-invoice",
                "integrations/all/zoho-books",
                "integrations/all/zoom"
            ]
        },
        {
            "group": "Overview",
            "pages": ["sdks/overview"]
        },
        {
            "group": "Frontend SDK",
            "pages": ["sdks/frontend"]
        },
        {
            "group": "CLI",
            "pages": ["sdks/cli"]
        },
        {
            "group": "Backend SDKs",
            "pages": ["sdks/node", "sdks/python", "sdks/java", "sdks/ruby", "sdks/go", "sdks/rust", "sdks/php"]
        },
        {
            "group": "Overview",
            "pages": ["api-reference/overview", "api-reference/authentication"]
        },
        {
            "group": "Integrations",
            "pages": [
                "api-reference/integration/list",
                "api-reference/integration/get",
                "api-reference/integration/create",
                "api-reference/integration/update",
                "api-reference/integration/delete"
            ]
        },
        {
            "group": "Connections",
            "pages": [
                "api-reference/connection/list",
                "api-reference/connection/get",
                "api-reference/connection/post",
                "api-reference/connection/set-metadata",
                "api-reference/connection/delete"
            ]
        },
        {
            "group": "Sync",
            "pages": ["api-reference/sync/records-get", "api-reference/sync/trigger"]
        },
        {
            "group": "Proxy",
            "pages": [
                "api-reference/proxy/get",
                "api-reference/proxy/post",
                "api-reference/proxy/put",
                "api-reference/proxy/patch",
                "api-reference/proxy/delete"
            ]
        }
    ],
    "footerSocials": {
        "twitter": "https://twitter.com/NangoHQ",
        "linkedin": "https://www.linkedin.com/company/nangohq/",
        "github": "https://github.com/NangoHQ/nango",
        "slack": "https://nango-community.slack.com/join/shared_invite/zt-1cvpdflmb-TMrjJJ_AZJeMivOgt906HA#/shared-invite/email",
        "website": "https://www.nango.dev/"
    }
}<|MERGE_RESOLUTION|>--- conflicted
+++ resolved
@@ -246,13 +246,8 @@
                 "integrations/all/stackexchange",
                 "integrations/all/strava",
                 "integrations/all/stripe",
-<<<<<<< HEAD
 	            "integrations/all/stripe-express",
 	            "integrations/all/survey-monkey",
-=======
-                "integrations/all/stripe-express",
-                "integrations/all/survey-monkey",
->>>>>>> b063d64c
                 "integrations/all/teamwork",
                 "integrations/all/todoist",
                 "integrations/all/timely",
