--- conflicted
+++ resolved
@@ -396,11 +396,8 @@
                 "integrations/all/linear",
                 "integrations/all/linkedin",
                 "integrations/all/mailchimp",
-<<<<<<< HEAD
                 "integrations/all/marketo",
-=======
                 "integrations/all/mailgun",
->>>>>>> a55dc5f5
                 "integrations/all/microsoft",
                 "integrations/all/microsoft-ads",
                 "integrations/all/microsoft-entra-id",
