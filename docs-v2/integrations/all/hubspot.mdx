---
title: HubSpot
sidebarTitle: HubSpot
provider: hubspot
---

import Overview from "/snippets/overview.mdx";

<<<<<<< HEAD
import PreBuiltTooling from "/snippets/generated/hubspot/PreBuiltTooling.mdx"
import PreBuiltUseCases from "/snippets/generated/hubspot/PreBuiltUseCases.mdx"

<Overview />
<PreBuiltTooling provider={providers[pageMetadata.provider]} />
<PreBuiltUseCases />

## Access requirements

| Pre-Requisites | Status | Comment|
| - | - | - |
| Paid dev account | ✅ Not required | Free, self-signup [here](https://developers.hubspot.com/). |
| Paid test account | ✅ Not required | Create free Enterprise account for testing from your developer account. | 
| Partnership | ✅ Not required | |
| App review | ✅ Not required | Only required for marketplace listing, not for integration distribution. |
| Security audit | ✅ Not required | |

## Setup guide

=======
import PreBuiltUseCases from "/snippets/generated/hubspot/PreBuiltUseCases.mdx"

<Overview />

## Pre-built tooling

<AccordionGroup>
<Accordion title="✅ Authorization">
| Tools | Status |
| - | - |
| Pre-built authorization (OAuth) | ✅ |
| Credentials auto-refresh | ✅ |
| Auth parameters validation | Not needed |
| Credentials validation | Not needed for OAuth |
| Pre-built Connect UI | ✅ |
| Custom authorization UI | ✅ |
| End-user authorization guide | Not needed for OAuth |
| Expired credentials detection | ✅ |
</Accordion>
<Accordion title="✅ Read & write data">
| Tools | Status |
| - | - |
| Pre-built use-cases | ✅ |
| API unification | ✅ |
| 2-way sync | ✅ |
| Webhooks from Nango on data modifications | ✅ |
| Real-time webhooks from 3rd-party API | ✅ |
| Proxy requests | ✅ |
</Accordion>
<Accordion title="✅ Observability & data quality">
| Tools | Status |
| - | - |
| HTTP request logging | ✅ |
| End-to-type type safety | ✅ |
| Data runtime validation | ✅ |
| OpenTelemetry export | ✅ |
| Slack alerts on errors | ✅ |
| Integration status API | ✅ |
</Accordion>
<Accordion title="✅ Customization">
| Tools | Status |
| - | - |
| Create or customize use-cases | ✅ |
| Pre-configured pagination | ✅ |
| Pre-configured rate-limit handling | ✅ |
| Per-customer configurations | ✅ |
</Accordion>
</AccordionGroup>

<PreBuiltUseCases />

## Access requirements

| Pre-Requisites | Status | Comment|
| - | - | - |
| Paid dev account | ✅ Not required | Free, self-signup [here](https://developers.hubspot.com/). |
| Paid test account | ✅ Not required | Create free Enterprise account for testing from your developer account. | 
| Partnership | ✅ Not required | |
| App review | ✅ Not required | Only required for marketplace listing, not for integration distribution. |
| Security audit | ✅ Not required | |

## Setup guide

>>>>>>> 575fc05c
<Steps>
  <Step title="Create a developer account">
    Go to [Hubspot's developer signup page](https://app.hubspot.com/signup-hubspot/developers) and create an account. 
  </Step>
  <Step title="Create & configure a Hubspot app">
    Start creating a Hubspot app by clicking on the _Create app_ button. 

    In the _Auth_ tab, configure the following Redirect URL: `https://api.nango.dev/oauth/callback`.

    Create the Hubspot app. In the _Auth_ tab, copy/paste the `Client ID` and `Client secret`, you will need to specify it in Nango later on. 
  </Step>
  <Step title="Set up the OAuth scopes">
    Still in the _Auth_ tab, add the scopes that are relevant to how you want to consume the Hubspot API. Copy/paste the list of scopes, you will need to specify it in Nango later on.
  </Step>
  <Step title="Create a Hubspot test account">
    If you don't have a Hubspot account already, create one to test your integration. 
  </Step>
  <Step title="Next">
    Follow the [_Getting Started_ guides](/guides/getting-started).
  </Step>
</Steps>

<Tip>Need help getting started? Get help in the [community](https://nango.dev/slack).</Tip>

## Useful links

| Topic | Links | 
| - | - | 
| General | [Website](https://www.hubspot.com/) |
| | [Create a test account](https://app.hubspot.com/signup-hubspot/crm) |
| Developer | [API documentation](https://developers.hubspot.com/beta-docs/reference/api/overview) |
| | [Create a developer account](https://app.hubspot.com/signup-hubspot/developers) |
| | [Developer console](https://app.hubspot.com/) |
| | [Authorization documentation](https://developers.hubspot.com/docs/api/oauth-quickstart-guide) |
| | [Register an OAuth app](https://developers.hubspot.com/docs/api/working-with-oauth#initiating-an-integration-with-oauth-2-0) |
| | [List of OAuth scopes](https://developers.hubspot.com/docs/api/working-with-oauth#scopes) |
| | [Details on rate limits](https://developers.hubspot.com/beta-docs/guides/apps/api-usage/usage-details) |

<Note>Contribute useful links by [editing this page](https://github.com/nangohq/nango/tree/master/docs-v2/integrations/all/hubspot.mdx)</Note>

## API gotchas

_No reported gotchas yet_

<Note>Contribute API gotchas by [editing this page](https://github.com/nangohq/nango/tree/master/docs-v2/integrations/all/hubspot.mdx)</Note><|MERGE_RESOLUTION|>--- conflicted
+++ resolved
@@ -6,27 +6,6 @@
 
 import Overview from "/snippets/overview.mdx";
 
-<<<<<<< HEAD
-import PreBuiltTooling from "/snippets/generated/hubspot/PreBuiltTooling.mdx"
-import PreBuiltUseCases from "/snippets/generated/hubspot/PreBuiltUseCases.mdx"
-
-<Overview />
-<PreBuiltTooling provider={providers[pageMetadata.provider]} />
-<PreBuiltUseCases />
-
-## Access requirements
-
-| Pre-Requisites | Status | Comment|
-| - | - | - |
-| Paid dev account | ✅ Not required | Free, self-signup [here](https://developers.hubspot.com/). |
-| Paid test account | ✅ Not required | Create free Enterprise account for testing from your developer account. | 
-| Partnership | ✅ Not required | |
-| App review | ✅ Not required | Only required for marketplace listing, not for integration distribution. |
-| Security audit | ✅ Not required | |
-
-## Setup guide
-
-=======
 import PreBuiltUseCases from "/snippets/generated/hubspot/PreBuiltUseCases.mdx"
 
 <Overview />
@@ -90,7 +69,6 @@
 
 ## Setup guide
 
->>>>>>> 575fc05c
 <Steps>
   <Step title="Create a developer account">
     Go to [Hubspot's developer signup page](https://app.hubspot.com/signup-hubspot/developers) and create an account. 
