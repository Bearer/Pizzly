--- conflicted
+++ resolved
@@ -48,12 +48,8 @@
 - For `Basic` auth pass Greenhouse API token as username and the password should be blank.
 - If you need to use the proxy, it is important to provide the resource that you will be calling in the config (as green house has many forms for API resource). Please see [here](https://developers.greenhouse.io/) for different types of resources. Once confirmed, you have to add `resource` as a config.
 
-<<<<<<< HEAD
 <Note>Add Getting Started links and Gotchas by [editing this page](https://github.com/nangohq/nango/tree/master/docs-v2/integrations/all/greenhouse.mdx)</Note>
 
 <Card title="Connect to Grennhouse" icon="link" href="/integrations/all/greenhouse-basic/connect" horizontal>
   Guide to connect to Greenhouse API using Nango Connect.
-</Card>
-=======
-<Note>Contribute API gotchas by [editing this page](https://github.com/nangohq/nango/tree/master/docs-v2/integrations/all/greenhouse.mdx)</Note>
->>>>>>> 317b56b3
+</Card>