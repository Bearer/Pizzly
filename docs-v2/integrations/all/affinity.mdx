---
title: Affinity
sidebarTitle: Affinity
provider: affinity
---

import Overview from "/snippets/overview.mdx";

<<<<<<< HEAD
import PreBuiltTooling from "/snippets/generated/affinity/PreBuiltTooling.mdx"
import PreBuiltUseCases from "/snippets/generated/affinity/PreBuiltUseCases.mdx"

<Overview />
<PreBuiltTooling provider={providers[pageMetadata.provider]} />
<PreBuiltUseCases />

## Access requirements
| Pre-Requisites | Status | Comment|
| - | - | - |
| Paid dev account | ❓ |  |
| Paid test account | ❓ |  |
| Partnership | ❓ | |
| App review | ❓ |  |
| Security audit | ❓ | |


=======
import PreBuiltUseCases from "/snippets/generated/affinity/PreBuiltUseCases.mdx"

<Overview />

## Pre-built tooling

<AccordionGroup>
<Accordion title="✅ Authorization">
| Tools | Status |
| - | - |
| Pre-built authorization (Basic) | ✅ |
| Credentials auto-refresh | ✅ |
| Auth parameters validation | Not needed |
| Credentials validation | Not needed for OAuth |
| Pre-built Connect UI | ✅ |
| Custom authorization UI | ✅ |
| End-user authorization guide | Not needed for OAuth |
| Expired credentials detection | ✅ |
</Accordion>
<Accordion title="✅ Read & write data">
| Tools | Status |
| - | - |
| Pre-built use-cases | 🚫 (time to contribute: &lt;48h)]) |
| API unification | ✅ |
| 2-way sync | ✅ |
| Webhooks from Nango on data modifications | ✅ |
| Real-time webhooks from 3rd-party API | ✅ |
| Proxy requests | ✅ |
</Accordion>
<Accordion title="✅ Observability & data quality">
| Tools | Status |
| - | - |
| HTTP request logging | ✅ |
| End-to-type type safety | ✅ |
| Data runtime validation | ✅ |
| OpenTelemetry export | ✅ |
| Slack alerts on errors | ✅ |
| Integration status API | ✅ |
</Accordion>
<Accordion title="✅ Customization">
| Tools | Status |
| - | - |
| Create or customize use-cases | ✅ |
| Pre-configured pagination | ✅ |
| Pre-configured rate-limit handling | ✅ |
| Per-customer configurations | ✅ |
</Accordion>
</AccordionGroup>

<PreBuiltUseCases />

## Access requirements
| Pre-Requisites | Status | Comment|
| - | - | - |
| Paid dev account | ❓ |  |
| Paid test account | ❓ |  |
| Partnership | ❓ | |
| App review | ❓ |  |
| Security audit | ❓ | |


>>>>>>> 575fc05c
## Setup guide

_No setup guide yet._

<Tip>Need help getting started? Get help in the [community](https://nango.dev/slack).</Tip>

<Note>Contribute improvements to the setup guide by [editing this page](https://github.com/nangohq/nango/tree/master/docs-v2/integrations/all/affinity.mdx)</Note>


## Useful links

-   [Generate an API secret key in your Affinity account](https://api-docs.affinity.co/#getting-started)
-   [API docs](https://api-docs.affinity.co/#introduction)
-   [Auth-related docs](https://api-docs.affinity.co/#authentication)

<Note>Contribute useful links by [editing this page](https://github.com/nangohq/nango/tree/master/docs-v2/integrations/all/affinity.mdx)</Note>


## API gotchas
- Affinity gives you only an `API Key` but uses Basic auth for the API. Pass the `API Key` as the password to Nango and leave the username blank.
- The Affinity API is only for Premium and Enterprise tier customers, and for Professional tier customers _who signed up for Affinity before July 5, 2023_.
- Currently, Affinity supports _one key per user_ on your team.
- There is a limit of _three webhook subscriptions per Affinity instance_.
- For rate limit details, check out [Affinity](https://api-docs.affinity.co/#rate-limits).
 
<<<<<<< HEAD
<Note>Add API gotchas by [editing this page](https://github.com/nangohq/nango/tree/master/docs-v2/integrations/all/affinity.mdx)</Note>
=======
<Note>Contribute API gotchas by [editing this page](https://github.com/nangohq/nango/tree/master/docs-v2/integrations/all/affinity.mdx)</Note>
>>>>>>> 575fc05c

## Going further

<Card title="Connect to Affinity" icon="link" href="/integrations/all/affinity/connect" horizontal>
  Guide to connect to Affinity using Connect UI
</Card><|MERGE_RESOLUTION|>--- conflicted
+++ resolved
@@ -6,25 +6,6 @@
 
 import Overview from "/snippets/overview.mdx";
 
-<<<<<<< HEAD
-import PreBuiltTooling from "/snippets/generated/affinity/PreBuiltTooling.mdx"
-import PreBuiltUseCases from "/snippets/generated/affinity/PreBuiltUseCases.mdx"
-
-<Overview />
-<PreBuiltTooling provider={providers[pageMetadata.provider]} />
-<PreBuiltUseCases />
-
-## Access requirements
-| Pre-Requisites | Status | Comment|
-| - | - | - |
-| Paid dev account | ❓ |  |
-| Paid test account | ❓ |  |
-| Partnership | ❓ | |
-| App review | ❓ |  |
-| Security audit | ❓ | |
-
-
-=======
 import PreBuiltUseCases from "/snippets/generated/affinity/PreBuiltUseCases.mdx"
 
 <Overview />
@@ -86,7 +67,6 @@
 | Security audit | ❓ | |
 
 
->>>>>>> 575fc05c
 ## Setup guide
 
 _No setup guide yet._
@@ -112,11 +92,7 @@
 - There is a limit of _three webhook subscriptions per Affinity instance_.
 - For rate limit details, check out [Affinity](https://api-docs.affinity.co/#rate-limits).
  
-<<<<<<< HEAD
-<Note>Add API gotchas by [editing this page](https://github.com/nangohq/nango/tree/master/docs-v2/integrations/all/affinity.mdx)</Note>
-=======
 <Note>Contribute API gotchas by [editing this page](https://github.com/nangohq/nango/tree/master/docs-v2/integrations/all/affinity.mdx)</Note>
->>>>>>> 575fc05c
 
 ## Going further
 
