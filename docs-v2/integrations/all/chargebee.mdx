--- conflicted
+++ resolved
@@ -6,34 +6,6 @@
 
 import Overview from "/snippets/overview.mdx";
 
-<<<<<<< HEAD
-import PreBuiltTooling from "/snippets/generated/chargebee/PreBuiltTooling.mdx"
-import PreBuiltUseCases from "/snippets/generated/chargebee/PreBuiltUseCases.mdx"
-
-<Overview />
-<PreBuiltTooling provider={providers[pageMetadata.provider]} />
-<PreBuiltUseCases />
-
-## Access requirements
-| Pre-Requisites | Status | Comment|
-| - | - | - |
-| Paid dev account | ❓ |  |
-| Paid test account | ❓ |  |
-| Partnership | ❓ | |
-| App review | ❓ |  |
-| Security audit | ❓ | |
-
-
-## Setup guide
-
-_No setup guide yet._
-
-<Tip>Need help getting started? Get help in the [community](https://nango.dev/slack).</Tip>
-
-<Note>Contribute improvements to the setup guide by [editing this page](https://github.com/nangohq/nango/tree/master/docs-v2/integrations/all/chargebee.mdx)</Note>
-
-
-=======
 import PreBuiltUseCases from "/snippets/generated/chargebee/PreBuiltUseCases.mdx"
 
 <Overview />
@@ -104,7 +76,6 @@
 <Note>Contribute improvements to the setup guide by [editing this page](https://github.com/nangohq/nango/tree/master/docs-v2/integrations/all/chargebee.mdx)</Note>
 
 
->>>>>>> 575fc05c
 ## Useful links
 
 Chargebee provides REST APIs and webhook to interact with their data. Only the REST APIs is currently supported.
