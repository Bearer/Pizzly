---
title: Builder.io
sidebarTitle: Builder.io
provider: builder-io-public
---

import Overview from "/snippets/overview.mdx";

import PreBuiltTooling from "/snippets/generated/builder-io/PreBuiltTooling.mdx"
import PreBuiltUseCases from "/snippets/generated/builder-io/PreBuiltUseCases.mdx"

<Overview />
<PreBuiltTooling provider={providers[pageMetadata.provider]} />
<PreBuiltUseCases />

## Access requirements
| Pre-Requisites | Status | Comment|
| - | - | - |
| Paid dev account | ❓ |  |
| Paid test account | ❓ |  |
| Partnership | ❓ | |
| App review | ❓ |  |
| Security audit | ❓ | |


## Setup guide

_No setup guide yet._

<Tip>Need help getting started? Get help in the [community](https://nango.dev/slack).</Tip>

<Note>Contribute improvements to the setup guide by [editing this page](https://github.com/nangohq/nango/tree/master/docs-v2/integrations/all/builder-io.mdx)</Note>


## Useful links

-   [How to generate API keys](https://www.builder.io/c/docs/using-your-api-key#finding-your-public-api-key)
-   [Builder.io API docs](https://www.builder.io/c/docs/api-intro)

<Note>Contribute useful links by [editing this page](https://github.com/nangohq/nango/tree/master/docs-v2/integrations/all/builder-io.mdx)</Note>

## API gotchas

- Builder.io has two different sets of API keys for its various APIs. For the `content` API, a public API key is required, while the `write` API requires a private API key. For more details, please refer to the specific API documentation.

<<<<<<< HEAD
<Note>Add Getting Started links and Gotchas by [editing this page](https://github.com/nangohq/nango/tree/master/docs-v2/integrations/all/builder-io.mdx)</Note>

## Going further

<Card title="Connect to Builder.io (public)" icon="link" href="/integrations/all/builder-io-public/connect" horizontal>
  Guide to connect to Builder.io using Connect UI
</Card>

<Card title="Connect to Builder.io (private)" icon="link" href="/integrations/all/builder-io-private/connect" horizontal>
  Guide to connect to Builder.io using Connect UI
</Card>
=======
<Note>Contribute API gotchas by [editing this page](https://github.com/nangohq/nango/tree/master/docs-v2/integrations/all/builder-io.mdx)</Note>
>>>>>>> 317b56b3
<|MERGE_RESOLUTION|>--- conflicted
+++ resolved
@@ -43,7 +43,6 @@
 
 - Builder.io has two different sets of API keys for its various APIs. For the `content` API, a public API key is required, while the `write` API requires a private API key. For more details, please refer to the specific API documentation.
 
-<<<<<<< HEAD
 <Note>Add Getting Started links and Gotchas by [editing this page](https://github.com/nangohq/nango/tree/master/docs-v2/integrations/all/builder-io.mdx)</Note>
 
 ## Going further
@@ -54,7 +53,4 @@
 
 <Card title="Connect to Builder.io (private)" icon="link" href="/integrations/all/builder-io-private/connect" horizontal>
   Guide to connect to Builder.io using Connect UI
-</Card>
-=======
-<Note>Contribute API gotchas by [editing this page](https://github.com/nangohq/nango/tree/master/docs-v2/integrations/all/builder-io.mdx)</Note>
->>>>>>> 317b56b3
+</Card>