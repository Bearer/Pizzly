--- conflicted
+++ resolved
@@ -5,29 +5,6 @@
 ---
 import Overview from "/snippets/overview.mdx";
 
-<<<<<<< HEAD
-import Overview from "/snippets/overview.mdx";
-
-import PreBuiltTooling from "/snippets/generated/acuity-scheduling/PreBuiltTooling.mdx"
-import PreBuiltUseCases from "/snippets/generated/acuity-scheduling/PreBuiltUseCases.mdx"
-
-<Overview />
-<PreBuiltTooling provider={providers[pageMetadata.provider]} />
-<PreBuiltUseCases />
-
-## Access requirements
-| Pre-Requisites | Status | Comment|
-| - | - | - |
-| Paid dev account | ❓ |  |
-| Paid test account | ❓ |  |
-| Partnership | ❓ | |
-| App review | ❓ |  |
-| Security audit | ❓ | |
-
-
-## Setup guide
-
-=======
 import PreBuiltUseCases from "/snippets/generated/acuity-scheduling/PreBuiltUseCases.mdx"
 
 <Overview />
@@ -91,7 +68,6 @@
 
 ## Setup guide
 
->>>>>>> 575fc05c
 _No setup guide yet._
 
 <Tip>Need help getting started? Get help in the [community](https://nango.dev/slack).</Tip>
