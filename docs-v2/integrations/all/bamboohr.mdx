--- conflicted
+++ resolved
@@ -6,25 +6,6 @@
 
 import Overview from "/snippets/overview.mdx";
 
-<<<<<<< HEAD
-import PreBuiltTooling from "/snippets/generated/bamboohr/PreBuiltTooling.mdx"
-import PreBuiltUseCases from "/snippets/generated/bamboohr/PreBuiltUseCases.mdx"
-
-<Overview />
-<PreBuiltTooling provider={providers[pageMetadata.provider]} />
-<PreBuiltUseCases />
-
-## Access requirements
-| Pre-Requisites | Status | Comment|
-| - | - | - |
-| Paid dev account | ❓ |  |
-| Paid test account | ❓ |  |
-| Partnership | ❓ | |
-| App review | ❓ |  |
-| Security audit | ❓ | |
-
-
-=======
 import PreBuiltUseCases from "/snippets/generated/bamboohr/PreBuiltUseCases.mdx"
 
 <Overview />
@@ -86,7 +67,6 @@
 | Security audit | ❓ | |
 
 
->>>>>>> 575fc05c
 ## Setup guide
 
 _No setup guide yet._
