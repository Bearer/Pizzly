--- conflicted
+++ resolved
@@ -6,27 +6,6 @@
 
 import Overview from "/snippets/overview.mdx";
 
-<<<<<<< HEAD
-import PreBuiltTooling from "/snippets/generated/personio/PreBuiltTooling.mdx"
-import PreBuiltUseCases from "/snippets/generated/personio/PreBuiltUseCases.mdx"
-
-<Overview />
-<PreBuiltTooling provider={providers[pageMetadata.provider]} />
-<PreBuiltUseCases />
-
-## Access requirements
-| Pre-Requisites | Status | Comment|
-| - | - | - |
-| Paid dev account | ❓ |  |
-| Paid test account | ❓ |  |
-| Partnership | ❓ | |
-| App review | ❓ |  |
-| Security audit | ❓ | |
-
-
-## Setup guide
-
-=======
 import PreBuiltUseCases from "/snippets/generated/personio/PreBuiltUseCases.mdx"
 
 <Overview />
@@ -90,7 +69,6 @@
 
 ## Setup guide
 
->>>>>>> 575fc05c
 _No setup guide yet._
 
 <Tip>Need help getting started? Get help in the [community](https://nango.dev/slack).</Tip>
