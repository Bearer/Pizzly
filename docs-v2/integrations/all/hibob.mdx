--- conflicted
+++ resolved
@@ -44,12 +44,8 @@
 
 - For Basic auth, HiBob uses ID as the username and token as the password.
 
-<<<<<<< HEAD
 <Note>Add Getting Started links and Gotchas by [editing this page](https://github.com/nangohq/nango/tree/master/docs-v2/integrations/all/hibob.mdx)</Note>
 
 <Card title="Connect to Hibob" icon="link" href="/integrations/all/hibob-service-user/connect" horizontal>
   Guide to connect to Hibob API using Nango Connect.
-</Card>
-=======
-<Note>Contribute API gotchas by [editing this page](https://github.com/nangohq/nango/tree/master/docs-v2/integrations/all/hibob.mdx)</Note>
->>>>>>> 317b56b3
+</Card>