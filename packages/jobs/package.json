{
    "name": "@nangohq/nango-jobs",
    "version": "1.0.0",
    "type": "module",
    "main": "dist/index.js",
    "private": true,
    "scripts": {
        "start": "tsc && node dist/app.js",
        "dev": "nodemon"
    },
    "keywords": [],
    "repository": {
        "type": "git",
        "url": "git+https://github.com/NangoHQ/nango.git",
        "directory": "packages/jobs"
    },
    "dependencies": {
        "@nangohq/data-ingestion": "file:../data-ingestion",
        "@nangohq/logs": "file:../logs",
<<<<<<< HEAD
        "@nangohq/nango-runner": "file:../runner",
        "@nangohq/shared": "file:../shared",
        "@nangohq/utils": "file:../utils",
=======
        "@nangohq/nango-runner": "^1.0.0",
>>>>>>> 9c492573
        "@nangohq/records": "file:../records",
        "@nangohq/shared": "^0.39.19",
        "@nangohq/utils": "file:../utils",
        "@temporalio/activity": "^1.9.1",
        "@temporalio/client": "^1.9.1",
        "@temporalio/worker": "^1.9.1",
        "@temporalio/workflow": "^1.9.1",
        "@trpc/client": "^10.44.1",
        "@trpc/server": "^10.44.1",
        "@types/fs-extra": "^11.0.1",
        "axios": "^1.3.4",
        "dd-trace": "5.2.0",
        "dotenv": "^16.0.3",
        "fs-extra": "^11.1.1",
        "js-yaml": "^4.1.0",
        "knex": "3.1.0",
        "md5": "^2.3.0",
        "node-cron": "3.0.3",
        "superjson": "^2.2.1",
        "uuid": "^9.0.0",
        "zod": "^3.22.4"
    },
    "devDependencies": {
        "@tsconfig/node16": "^1.0.0",
        "@types/md5": "^2.3.2",
        "@types/node": "^20.12.2",
        "nodemon": "^3.0.1",
        "typescript": "^5.3.3",
        "vitest": "1.4.0"
    }
}<|MERGE_RESOLUTION|>--- conflicted
+++ resolved
@@ -17,15 +17,9 @@
     "dependencies": {
         "@nangohq/data-ingestion": "file:../data-ingestion",
         "@nangohq/logs": "file:../logs",
-<<<<<<< HEAD
         "@nangohq/nango-runner": "file:../runner",
         "@nangohq/shared": "file:../shared",
-        "@nangohq/utils": "file:../utils",
-=======
-        "@nangohq/nango-runner": "^1.0.0",
->>>>>>> 9c492573
         "@nangohq/records": "file:../records",
-        "@nangohq/shared": "^0.39.19",
         "@nangohq/utils": "file:../utils",
         "@temporalio/activity": "^1.9.1",
         "@temporalio/client": "^1.9.1",
