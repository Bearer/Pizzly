--- conflicted
+++ resolved
@@ -1,19 +1,8 @@
 import type { ActivityFailure } from '@temporalio/workflow';
 import { CancellationScope, proxyActivities, isCancellation } from '@temporalio/workflow';
 import type * as activities from './activities.js';
-<<<<<<< HEAD
-import type { WebhookArgs, ContinuousSyncArgs, InitialSyncArgs, ActionArgs, RunnerOutput } from '@nangohq/shared';
+import type { WebhookArgs, PostConnectionScriptArgs, ContinuousSyncArgs, InitialSyncArgs, ActionArgs, RunnerOutput } from '@nangohq/shared';
 import { ACTION_MAX_ATTEMPTS, ACTION_TIMEOUT, SYNC_MAX_ATTEMPTS, SYNC_TIMEOUT, WEBHOOK_MAX_ATTEMPTS, WEBHOOK_TIMEOUT } from '@nangohq/utils';
-=======
-import type { WebhookArgs, PostConnectionScriptArgs, ContinuousSyncArgs, InitialSyncArgs, ActionArgs, RunnerOutput } from '@nangohq/shared';
-
-const SYNC_TIMEOUT = '24h';
-const SYNC_MAX_ATTEMPTS = 3;
-const ACTION_TIMEOUT = '15m';
-const ACTION_MAX_ATTEMPTS = 1; // no retry
-const WEBHOOK_TIMEOUT = '15m';
-const WEBHOOK_MAX_ATTEMPTS = 3;
->>>>>>> 1883b4c2
 
 const { routeSync, scheduleAndRouteSync } = proxyActivities<typeof activities>({
     // 1 hour to start so syncs are not evicted from the queue too soon
