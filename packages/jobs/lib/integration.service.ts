import type { Context } from '@temporalio/activity';
import {
    IntegrationServiceInterface,
    createActivityLogMessage,
    NangoIntegrationData,
    NangoProps,
    localFileService,
    remoteFileService,
    isCloud,
    isProd,
    ServiceResponse,
    NangoError,
    formatScriptError,
    isOk
} from '@nangohq/shared';
import { Runner, getOrStartRunner, getRunnerId } from './runner/runner.js';
import tracer from './tracer.js';

interface ScriptObject {
    context: Context | null;
    runner: Runner;
    activityLogId: number | undefined;
}

class IntegrationService implements IntegrationServiceInterface {
<<<<<<< HEAD
    public runningScripts: Map<string, ScriptObject>;
=======
    public runningScripts: Record<string, Context> = {};
>>>>>>> 023ecee6

    constructor() {
        this.runningScripts = new Map();
        this.sendHeartbeat();
    }

    async cancelScript(syncId: string, environmentId: number): Promise<void> {
        const scriptObject = this.runningScripts.get(syncId);

        if (!scriptObject) {
            return;
        }

        const { runner, activityLogId } = scriptObject;

        const res = await runner.client.cancel.mutate({
            syncId
        });

        if (isOk(res)) {
            this.runningScripts.delete(syncId);
        } else {
            if (activityLogId && environmentId) {
                await createActivityLogMessage({
                    level: 'error',
                    environment_id: environmentId,
                    activity_log_id: activityLogId,
                    content: `Failed to cancel script`,
                    timestamp: Date.now()
                });
            }
        }
    }

    async runScript(
        syncName: string,
        syncId: string,
        activityLogId: number | undefined,
        nangoProps: NangoProps,
        integrationData: NangoIntegrationData,
        environmentId: number,
        writeToDb: boolean,
        isInvokedImmediately: boolean,
        isWebhook: boolean,
        optionalLoadLocation?: string,
        input?: object,
        temporalContext?: Context
    ): Promise<ServiceResponse<any>> {
        const span = tracer
            .startSpan('runScript')
            .setTag('accountId', nangoProps.accountId)
            .setTag('environmentId', nangoProps.environmentId)
            .setTag('connectionId', nangoProps.connectionId)
            .setTag('providerConfigKey', nangoProps.providerConfigKey)
            .setTag('syncId', nangoProps.syncId)
            .setTag('syncName', syncName);
        try {
            const script: string | null =
                isCloud() && !optionalLoadLocation
                    ? await remoteFileService.getFile(integrationData.fileLocation as string, environmentId)
                    : localFileService.getIntegrationFile(syncName, optionalLoadLocation);

            if (!script) {
                const content = `Unable to find integration file for ${syncName}`;

                if (activityLogId && writeToDb) {
                    await createActivityLogMessage({
                        level: 'error',
                        environment_id: environmentId,
                        activity_log_id: activityLogId,
                        content,
                        timestamp: Date.now()
                    });
                }
            }

            if (!script && activityLogId && writeToDb) {
                await createActivityLogMessage({
                    level: 'error',
                    environment_id: environmentId,
                    activity_log_id: activityLogId,
                    content: `Unable to find integration file for ${syncName}`,
                    timestamp: Date.now()
                });

                const error = new NangoError('Unable to find integration file', 404);

                return { success: false, error, response: null };
            }

            if (nangoProps.accountId == null) {
                throw new Error(`No accountId provided (instead ${nangoProps.accountId})`);
            }

            const accountId = nangoProps.accountId;
            // a runner per account in prod only
            const runnerId = isProd() ? getRunnerId(`${accountId}`) : getRunnerId('default');
            // fallback to default runner if account runner isn't ready yet
            const runner = await getOrStartRunner(runnerId).catch(() => getOrStartRunner(getRunnerId('default')));

            if (temporalContext) {
                this.runningScripts.set(syncId, { context: temporalContext, runner, activityLogId });
            } else {
                this.runningScripts.set(syncId, { context: null, runner, activityLogId });
            }

            const runSpan = tracer.startSpan('runner.run', { childOf: span }).setTag('runnerId', runner.id);
            try {
                // TODO: request sent to the runner for it to run the script is synchronous.
                // TODO: Make the request return immediately and have the runner ping the job service when it's done.
                // https://github.com/trpc/trpc/blob/66d7db60e59b7c758709175a53765c9db0563dc0/packages/tests/server/abortQuery.test.ts#L26
                const res = await runner.client.run.mutate({
                    nangoProps,
                    code: script as string,
                    codeParams: input as object,
                    isInvokedImmediately,
                    isWebhook
                });

                if (res && res.cancelled) {
                    const error = new NangoError('script_cancelled');
                    return { success: false, error, response: null };
                }

                // TODO handle errors from the runner more gracefully and this service doesn't have to handle them
                if (res && !res.success && res.error) {
                    const { error } = res;

                    const err = new NangoError(error.type, error.payload, error.status);

                    return { success: false, error: err, response: null };
                }

                return { success: true, error: null, response: res };
            } catch (err: any) {
                runSpan.setTag('error', err);

                let errorType = 'sync_script_failure';
                if (isWebhook) {
                    errorType = 'webhook_script_failure';
                } else if (isInvokedImmediately) {
                    errorType = 'action_script_failure';
                }
                const { success, error, response } = formatScriptError(err, errorType, syncName);

                if (activityLogId && writeToDb) {
                    await createActivityLogMessage({
                        level: 'error',
                        environment_id: environmentId,
                        activity_log_id: activityLogId,
                        content: error.message,
                        timestamp: Date.now()
                    });
                }
                return { success, error, response };
            } finally {
                runSpan.finish();
            }
        } catch (err) {
            span.setTag('error', err);
            const errorMessage = JSON.stringify(err, ['message', 'name', 'stack'], 2);
            const content = `There was an error running integration '${syncName}': ${errorMessage}`;

            if (activityLogId && writeToDb) {
                await createActivityLogMessage({
                    level: 'error',
                    environment_id: environmentId,
                    activity_log_id: activityLogId,
                    content,
                    timestamp: Date.now()
                });
            }

            return { success: false, error: new NangoError(content, 500), response: null };
        } finally {
            this.runningScripts.delete(syncId);
            span.finish();
        }
    }

    private sendHeartbeat() {
        setInterval(() => {
            Object.keys(this.runningScripts).forEach((syncId) => {
                const scriptObject = this.runningScripts.get(syncId);

                if (!scriptObject) {
                    return;
                }

                const { context } = scriptObject;

                context?.heartbeat();
            });
        }, 300000);
    }
}

export default new IntegrationService();<|MERGE_RESOLUTION|>--- conflicted
+++ resolved
@@ -23,11 +23,7 @@
 }
 
 class IntegrationService implements IntegrationServiceInterface {
-<<<<<<< HEAD
     public runningScripts: Map<string, ScriptObject>;
-=======
-    public runningScripts: Record<string, Context> = {};
->>>>>>> 023ecee6
 
     constructor() {
         this.runningScripts = new Map();
