--- conflicted
+++ resolved
@@ -7,11 +7,7 @@
 import { deleteSyncsData } from './crons/deleteSyncsData.js';
 import { reconcileTemporalSchedules } from './crons/reconcileTemporalSchedules.js';
 import { getLogger, stringifyError } from '@nangohq/utils';
-<<<<<<< HEAD
 import { timeoutLogsOperations } from './crons/timeoutLogsOperations.js';
-import { featureFlags } from '@nangohq/shared';
-=======
->>>>>>> 997e9252
 import db from '@nangohq/database';
 import { envs } from './env.js';
 
