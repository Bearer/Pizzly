import type { OrchestratorTask, TaskWebhook, TaskAction, TaskPostConnection, TaskSync } from '@nangohq/nango-orchestrator';
import { jsonSchema } from '@nangohq/nango-orchestrator';
import type { JsonValue } from 'type-fest';
import { Err, Ok, metrics, stringifyError } from '@nangohq/utils';
import type { Result } from '@nangohq/utils';
import type { Job, LogLevel } from '@nangohq/shared';
import {
    configService,
    createActivityLog,
<<<<<<< HEAD
    createActivityLogMessage,
=======
>>>>>>> a40e1806
    createSyncJob,
    environmentService,
    errorManager,
    ErrorSourceEnum,
    featureFlags,
    getLastSyncDate,
    getSyncByIdAndName,
    getSyncConfigRaw,
    LogActionEnum,
    SyncRunService,
    SyncStatus,
    SyncType,
    updateSyncJobStatus
} from '@nangohq/shared';
import { sendSync } from '@nangohq/webhooks';
import type { LogContext } from '@nangohq/logs';
import { logContextGetter } from '@nangohq/logs';
import { records as recordsService } from '@nangohq/records';
import integrationService from '../integration.service.js';
import { bigQueryClient, slackService } from '../clients.js';

export async function handler(task: OrchestratorTask): Promise<Result<JsonValue>> {
    task.abortController.signal.onabort = () => {
        abort(task);
    };
    if (task.isSync()) {
        const start = Date.now();
        const res = await sync(task);
        if (res.isErr()) {
            metrics.increment(metrics.Types.SYNC_FAILURE);
        } else {
            metrics.increment(metrics.Types.SYNC_SUCCESS);
            metrics.duration(metrics.Types.SYNC_TRACK_RUNTIME, Date.now() - start);
        }
    }
    if (task.isAction()) {
        return action(task);
    }
    if (task.isWebhook()) {
        return webhook(task);
    }
    if (task.isPostConnection()) {
        return postConnection(task);
    }
    return Err(`Unreachable`);
}

async function abort(task: OrchestratorTask): Promise<Result<void>> {
    try {
        if (task.isSync()) {
            await integrationService.cancelScript(task.syncId);
            return Ok(undefined);
        }
        return Err(`Failed to cancel. Task type not supported`);
    } catch (err) {
        return Err(`Failed to cancel: ${stringifyError(err)}`);
    }
}

async function sync(task: TaskSync): Promise<Result<JsonValue>> {
    const isGloballyEnabled = await featureFlags.isEnabled('orchestrator:schedule', 'global', false);
    const isEnvEnabled = await featureFlags.isEnabled('orchestrator:schedule', `${task.connection.environment_id}`, false);
    const isOrchestrator = isGloballyEnabled || isEnvEnabled;
    if (!isOrchestrator) {
        return Ok({ dryrun: true });
    }

    let logCtx: LogContext | undefined;
    let syncJob: Pick<Job, 'id'> | null = null;
    let lastSyncDate: Date | null = null;
    let syncType: SyncType | null = null;
    try {
        lastSyncDate = await getLastSyncDate(task.syncId);
        const providerConfig = await configService.getProviderConfig(task.connection.provider_config_key, task.connection.environment_id);
        if (providerConfig === null) {
            return Err(`Provider config not found for connection: ${task.connection}. TaskId: ${task.id}`);
        }

        syncType = lastSyncDate ? SyncType.INCREMENTAL : SyncType.FULL;
        syncJob = await createSyncJob(task.syncId, syncType, SyncStatus.RUNNING, task.name, task.connection, task.id);
        if (!syncJob) {
            return Err(`Failed to create sync job for sync: ${task.syncId}. TaskId: ${task.id}`);
        }

        const log = {
            level: 'info' as LogLevel,
            success: null,
            action: lastSyncDate ? LogActionEnum.FULL_SYNC : LogActionEnum.SYNC,
            start: Date.now(),
            end: Date.now(),
            timestamp: Date.now(),
            connection_id: task.connection.connection_id,
            provider_config_key: task.connection.provider_config_key,
            provider: providerConfig.provider,
            session_id: syncJob.id.toString(),
            environment_id: task.connection.environment_id,
            operation_name: task.syncName
        };
        const activityLogId = await createActivityLog(log);
        if (activityLogId === null) {
            return Err(`Failed to create activity log. TaskId: ${task.id}`);
        }

        const syncConfig = await getSyncConfigRaw({
            environmentId: providerConfig.environment_id,
            config_id: providerConfig.id!,
            name: task.syncName,
            isAction: false
        });

        if (!syncConfig) {
            return Err(`Sync config not found. TaskId: ${task.id}`);
        }

        const accountAndEnv = await environmentService.getAccountAndEnvironment({ environmentId: task.connection.environment_id });
        if (!accountAndEnv) {
            return Err(`Account and environment not found. TaskId: ${task.id}`);
        }
        const { account, environment } = accountAndEnv;

        logCtx = await logContextGetter.create(
            { id: String(activityLogId), operation: { type: 'sync', action: 'run' }, message: 'Sync' },
            {
                account,
                environment,
                integration: { id: providerConfig.id!, name: providerConfig.unique_key, provider: providerConfig.provider },
                connection: { id: task.connection.id, name: task.connection.connection_id },
                syncConfig: { id: syncConfig.id!, name: syncConfig.sync_name }
            }
        );

        if (task.debug) {
            await logCtx.info('Starting sync', {
                syncType: syncType,
                syncName: task.syncName,
                syncId: task.syncId,
                syncJobId: syncJob.id,
                attempt: task.attempt,
                executionId: task.id
            });
        }

        const syncRun = new SyncRunService({
            bigQueryClient,
            integrationService,
            recordsService,
            slackService,
            sendSyncWebhook: sendSync,
            writeToDb: true,
            syncId: task.syncId,
            syncJobId: syncJob.id,
            nangoConnection: task.connection,
            syncConfig,
            syncType: syncType,
            activityLogId,
            provider: providerConfig.provider,
            debug: task.debug,
            logCtx
        });

        const { success, error, response } = await syncRun.run();
        if (!success) {
            return Err(`Sync failed with error ${error}. TaskId: ${task.id}`);
        }
        const res = jsonSchema.safeParse(response);
        if (!res.success) {
            return Err(`Invalid sync response format: ${response}. TaskId: ${task.id}`);
        }
        await updateSyncJobStatus(syncJob.id, SyncStatus.SUCCESS);
        return Ok(res.data);
    } catch (err) {
        const prettyError = stringifyError(err, { pretty: true });
<<<<<<< HEAD
        const content = `The ${syncType || ''} sync failed to run: ${prettyError}`;
=======
        const content = `The ${syncType} sync failed to run: ${prettyError}`;

>>>>>>> a40e1806
        if (logCtx) {
            await logCtx.error(content, { error: err });
            await logCtx.failed();
        }

        errorManager.report(content, {
            environmentId: task.connection.environment_id,
            source: ErrorSourceEnum.PLATFORM,
            operation: syncType || '',
            metadata: {
                connectionId: task.connection.connection_id,
                providerConfigKey: task.connection.provider_config_key,
                syncType,
                syncName: task.syncName
            }
        });

        if (syncJob) {
            await updateSyncJobStatus(syncJob.id, SyncStatus.ERROR);
        }

        return Err(`Failed sync run: ${prettyError}. TaskId: ${task.id}`);
    }
}

async function action(task: TaskAction): Promise<Result<JsonValue>> {
    const providerConfig = await configService.getProviderConfig(task.connection.provider_config_key, task.connection.environment_id);
    if (providerConfig === null) {
        return Err(`Provider config not found for connection: ${task.connection.connection_id}`);
    }

    const syncConfig = await getSyncConfigRaw({
        environmentId: providerConfig.environment_id,
        config_id: providerConfig.id!,
        name: task.actionName,
        isAction: true
    });
    if (!syncConfig) {
        return Err(`Action config not found: ${task.id}`);
    }

    const syncRun = new SyncRunService({
        bigQueryClient,
        integrationService,
        recordsService,
        slackService,
        writeToDb: true,
        sendSyncWebhook: sendSync,
        logCtx: await logContextGetter.get({ id: String(task.activityLogId) }),
        nangoConnection: task.connection,
        syncConfig,
        isAction: true,
        syncType: SyncType.ACTION,
        activityLogId: task.activityLogId,
        input: task.input as object, // TODO: fix type after temporal is removed
        provider: providerConfig.provider,
        debug: false
    });

    const { error, response } = await syncRun.run();
    if (error) {
        return Err(error);
    }
    const res = jsonSchema.safeParse(response);
    if (!res.success) {
        return Err(`Invalid action response format: ${response}. TaskId: ${task.id}`);
    }
    return Ok(res.data);
}

async function webhook(task: TaskWebhook): Promise<Result<JsonValue>> {
    const providerConfig = await configService.getProviderConfig(task.connection.provider_config_key, task.connection.environment_id);
    if (providerConfig === null) {
        return Err(`Provider config not found for connection: ${task.connection.connection_id}`);
    }

    const sync = await getSyncByIdAndName(task.connection.id, task.parentSyncName);
    if (!sync) {
        return Err(`Sync not found for connection: ${task.connection.connection_id}`);
    }

    const syncConfig = await getSyncConfigRaw({
        environmentId: providerConfig.environment_id,
        config_id: providerConfig.id!,
        name: task.parentSyncName,
        isAction: false
    });
    if (!syncConfig) {
        return Err(`Action config not found. TaskId: ${task.id}`);
    }

    const syncJobId = await createSyncJob(sync.id, SyncType.WEBHOOK, SyncStatus.RUNNING, task.name, task.connection, task.id);

    const syncRun = new SyncRunService({
        bigQueryClient,
        integrationService,
        recordsService,
        slackService,
        writeToDb: true,
        sendSyncWebhook: sendSync,
        nangoConnection: task.connection,
        syncConfig,
        syncJobId: syncJobId?.id as number,
        isAction: false,
        syncType: SyncType.WEBHOOK,
        syncId: sync?.id,
        isWebhook: true,
        activityLogId: task.activityLogId,
        logCtx: await logContextGetter.get({ id: String(task.activityLogId) }),
        input: task.input as object, // TODO: fix type after temporal is removed
        provider: providerConfig.provider,
        debug: false
    });
    const { error, response } = await syncRun.run();
    if (error) {
        return Err(error);
    }
    const res = jsonSchema.safeParse(response);
    if (!res.success) {
        return Err(`Invalid webhook response format: ${JSON.stringify(response)}. TaskId: ${task.id}`);
    }
    return Ok(res.data);
}

async function postConnection(task: TaskPostConnection): Promise<Result<JsonValue>> {
    return Promise.resolve(Err(`Not implemented: TaskId: ${task.id}`));
}<|MERGE_RESOLUTION|>--- conflicted
+++ resolved
@@ -7,10 +7,6 @@
 import {
     configService,
     createActivityLog,
-<<<<<<< HEAD
-    createActivityLogMessage,
-=======
->>>>>>> a40e1806
     createSyncJob,
     environmentService,
     errorManager,
@@ -183,12 +179,7 @@
         return Ok(res.data);
     } catch (err) {
         const prettyError = stringifyError(err, { pretty: true });
-<<<<<<< HEAD
         const content = `The ${syncType || ''} sync failed to run: ${prettyError}`;
-=======
-        const content = `The ${syncType} sync failed to run: ${prettyError}`;
-
->>>>>>> a40e1806
         if (logCtx) {
             await logCtx.error(content, { error: err });
             await logCtx.failed();
