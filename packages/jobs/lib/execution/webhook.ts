--- conflicted
+++ resolved
@@ -13,11 +13,7 @@
     externalWebhookService,
     featureFlags,
     getApiUrl,
-<<<<<<< HEAD
     getEndUserByConnectionId,
-    getRunnerFlags,
-=======
->>>>>>> 9c19d7b8
     getSyncByIdAndName,
     getSyncConfigRaw,
     updateSyncJobStatus
@@ -27,11 +23,8 @@
 import type { DBEnvironment, DBTeam } from '@nangohq/types';
 import { startScript } from './operations/start.js';
 import { sendSync as sendSyncWebhook } from '@nangohq/webhooks';
-<<<<<<< HEAD
 import db from '@nangohq/database';
-=======
 import { getRunnerFlags } from '../utils/flags.js';
->>>>>>> 9c19d7b8
 
 export async function startWebhook(task: TaskWebhook): Promise<Result<void>> {
     let team: DBTeam | undefined;
@@ -118,14 +111,9 @@
             syncId: sync.id,
             syncJobId: syncJob.id,
             debug: false,
-<<<<<<< HEAD
-            runnerFlags: await getRunnerFlags(),
+            runnerFlags: await getRunnerFlags(featureFlags),
             startedAt: new Date(),
             endUser
-=======
-            runnerFlags: await getRunnerFlags(featureFlags),
-            startedAt: new Date()
->>>>>>> 9c19d7b8
         };
 
         metrics.increment(metrics.Types.WEBHOOK_EXECUTION, 1, { accountId: team.id });
