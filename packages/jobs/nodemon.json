--- conflicted
+++ resolved
@@ -1,11 +1,15 @@
 {
-<<<<<<< HEAD
-    "watch": ["lib", "../shared/lib", "../../.env", "../logs/dist"],
-=======
-    "watch": ["lib", "../shared/dist", "../utils/dist", "../../.env"],
->>>>>>> 756ed88d
-    "ext": "ts,json",
-    "ignore": ["lib/**/*.spec.ts"],
+    "watch": [
+        "lib",
+        "../shared/dist",
+        "../logs/dist",
+        "../utils/dist",
+        "../../.env"
+    ],
+    "ext": "ts,json,js",
+    "ignore": [
+        "lib/**/*.spec.ts"
+    ],
     "exec": "tsx -r dotenv/config lib/app.ts dotenv_config_path=./../../.env",
     "signal": "SIGTERM"
 }