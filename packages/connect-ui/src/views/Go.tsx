import { zodResolver } from '@hookform/resolvers/zod';
import { AuthError } from '@nangohq/frontend';
import { IconArrowLeft, IconCircleCheckFilled, IconExclamationCircle, IconExclamationCircleFilled, IconInfoCircle, IconX } from '@tabler/icons-react';
import { Link, Navigate } from '@tanstack/react-router';
import { useCallback, useEffect, useState, useMemo } from 'react';
import { useForm } from 'react-hook-form';
import { z } from 'zod';

import type { AuthResult } from '@nangohq/frontend';
import type { AuthModeType } from '@nangohq/types';

import { CustomInput } from '@/components/CustomInput';
import { Layout } from '@/components/Layout';
import { Button } from '@/components/ui/button';
import { Form, FormControl, FormDescription, FormField, FormItem, FormLabel, FormMessage } from '@/components/ui/form';
import { triggerClose, triggerConnection } from '@/lib/events';
import { nango } from '@/lib/nango';
import { useGlobal } from '@/lib/store';
import { cn, jsonSchemaToZod } from '@/lib/utils';

import type { Resolver } from 'react-hook-form';

const formSchema: Record<AuthModeType, z.AnyZodObject> = {
    API_KEY: z.object({
        apiKey: z.string().min(1)
    }),
    BASIC: z.object({
        username: z.string().min(1),
        password: z.string().min(1)
    }),
    APP: z.object({}),
    APP_STORE: z.object({}),
    NONE: z.object({}),
    OAUTH1: z.object({}),
    OAUTH2: z.object({}),
    OAUTH2_CC: z.object({}),
    TABLEAU: z.object({
        pat_name: z.string().min(1),
        pat_secret: z.string().min(1),
        content_url: z.string().min(1)
    }),
    TBA: z.object({
        oauth_client_id_override: z.string().min(1),
        oauth_client_secret_override: z.string().min(1),
        token_id: z.string().min(1),
        token_secret: z.string().min(1)
    }),
    CUSTOM: z.object({})
};

const defaultConfiguration: Record<string, { secret: boolean; title: string; example: string }> = {
    'credentials.apiKey': { secret: true, title: 'API Key', example: 'Your API Key' },
    'credentials.username': { secret: true, title: 'User Name', example: 'Your user name' },
    'credentials.password': { secret: false, title: 'Password', example: 'Your password' },
    'credentials.pat_name': { secret: false, title: 'Personal App Token', example: 'Your PAT' },
    'credentials.pat_secret': { secret: true, title: 'Personal App Token Secret', example: 'Your PAT Secret' },
    'credentials.content_url': { secret: true, title: 'Content URL', example: 'Your content URL' },
    'credentials.oauth_client_id_override': { secret: false, title: 'OAuth Client ID', example: 'Your OAuth Client ID' },
    'credentials.oauth_client_secret_override': { secret: true, title: 'OAuth Client Secret', example: 'Your OAuth Client Secret' },
    'credentials.token_id': { secret: true, title: 'Token ID', example: 'Your Token ID' },
    'credentials.token_secret': { secret: true, title: 'Token Secret', example: 'Token Secret' }
};

export const Go: React.FC = () => {
    const { provider, integration, setIsDirty } = useGlobal();

    const [loading, setLoading] = useState(false);
    const [result, setResult] = useState<AuthResult>();
    const [error, setError] = useState<string | null>(null);
    const [connectionFailed, setConnectionFailed] = useState(false);

    useEffect(() => {
        // on unmount always clear popup and state
        return () => {
            nango.clear();
        };
    }, []);

    // eslint-disable-next-line @typescript-eslint/no-explicit-any
    const { resolver, hasField, orderedFields } = useMemo<{ resolver: Resolver<any>; hasField: boolean; orderedFields: [string, number][] }>(() => {
        if (!provider) {
            return { hasField: true, resolver: () => ({ values: {}, errors: {} }), orderedFields: [] };
        }

        const baseForm = formSchema[provider.auth_mode];
        const defaultValues: Record<string, string> = {};

        // To order fields we use incremented int starting high because we don't know yet which fields will be sorted
        // It's a lazy algorithm that works most of the time
        const orderedFields: Record<string, number> = {};
        let order = 99;

        // Base credentials are usually the first in the list so we start here
        for (const name of Object.keys(baseForm.shape)) {
            order += 1;
            orderedFields[`credentials.${name}`] = order;
        }

        // Modify base form with credentials specific
        for (const [name, schema] of Object.entries(provider.credentials || [])) {
            baseForm.shape[name] = jsonSchemaToZod(schema);
            if (schema.default_value) {
                defaultValues[`credentials.${name}`] = schema.default_value;
            }
        }

        // Append connectionConfig object
        const additionalFields: z.ZodRawShape = {};
        for (const [name, schema] of Object.entries(provider.connection_config || [])) {
            additionalFields[name] = jsonSchemaToZod(schema);

            if (schema.order) {
                // If there is an order prop, it will goes before credentials
                orderedFields[`params.${name}`] = schema.order;
            } else {
                // Otherwise it's after
                order += 1;
                orderedFields[`params.${name}`] = order;
            }
        }

        // Only add objects if they have something otherwise it breaks react-form
        const fields = z.object({
            ...(Object.keys(baseForm.shape).length > 0 ? { credentials: baseForm } : {}),
            ...(Object.keys(additionalFields).length > 0 ? { params: z.object(additionalFields) } : {})
        });

        const hasField = Object.keys(fields.shape).length > 0;
        const resolver = zodResolver(fields);
        return {
            hasField,
            resolver,
            orderedFields: Object.entries(orderedFields).sort((a, b) => (a[1] < b[1] ? -1 : 1))
        };
    }, [provider]);

    const form = useForm<z.infer<(typeof formSchema)['API_KEY']>>({
        resolver: resolver,
        mode: 'onChange',
        reValidateMode: 'onChange'
    });
    const isDirty = Object.keys(form.formState.dirtyFields).length;

    useEffect(() => {
        if (isDirty) {
            setIsDirty(true);
        }
    }, [isDirty]);
    useEffect(() => {
        if (result) {
            setIsDirty(false);
        }
    }, [result]);

    const onSubmit = useCallback(
        async (values: z.infer<(typeof formSchema)[AuthModeType]>) => {
            if (!integration || loading || !provider) {
                return;
            }

            setLoading(true);
            setError(null);
            // we don't care if it was already opened
            nango.clear();

            try {
                const res =
                    provider.auth_mode === 'NONE'
                        ? await nango.create(integration.unique_key, { ...values })
                        : await nango.auth(integration.unique_key, { ...values, detectClosedAuthWindow: true });
                setResult(res);
                triggerConnection(res);
            } catch (err) {
                if (err instanceof AuthError) {
                    if (err.type === 'blocked_by_browser') {
                        setError('Auth pop-up blocked by your browser, please allow pop-ups to open');
                        return;
                    } else if (err.type === 'windowClosed') {
                        setError('The auth pop-up was closed before the end of the process, please try again');
                        return;
                    } else if (err.type === 'connection_test_failed') {
                        setConnectionFailed(true);
                        setError(`${provider.display_name} did not validate your credentials. Please check the values and try again.`);
                        return;
                    }
                }

                setConnectionFailed(true);
            } finally {
                setLoading(false);
            }
        },
        [provider, integration, loading]
    );

    useEffect(() => {
        if (hasField) {
            return;
        }

        // Auto submit when no fields are required (e.g: oauth2)
        void onSubmit({});
    }, []);

    if (!provider || !integration) {
        // typescript pleasing or if we enter the URL directly
        return <Navigate to="/" />;
    }

    if (result) {
        return (
            <Layout>
                <main className="h-full overflow-auto p-10 pt-1 flex flex-col justify-between ">
                    <div></div>
                    <div className="flex flex-col items-center gap-5">
                        <IconCircleCheckFilled className="text-green-base" size={44} />
                        <h2 className="text-xl font-semibold">Success!</h2>
                        <p className="text-dark-500">You&apos;ve successfully set up your {provider.name} integration</p>
                    </div>
                    <Button className="w-full" loading={loading} size={'lg'} onClick={() => triggerClose()}>
                        Finish
                    </Button>
                </main>
            </Layout>
        );
    }

    if (connectionFailed) {
        return (
            <Layout>
                <main className="h-full overflow-auto p-10 pt-1 flex flex-col justify-between ">
                    <div></div>
                    <div className="flex flex-col items-center gap-5">
                        <IconExclamationCircleFilled className="text-dark-800" size={44} />
                        <h2 className="text-xl font-semibold">Connection failed</h2>
                        {error ? <p className="text-dark-500 text-center w-[80%]">{error}</p> : <p>Please try again</p>}
                    </div>
                    <Button
                        className="w-full"
                        loading={loading}
                        size={'lg'}
                        onClick={() => {
                            setConnectionFailed(false);
                            setError(null);
                        }}
                    >
                        Try Again
                    </Button>
                </main>
            </Layout>
        );
    }

    return (
        <Layout>
            <header className="flex flex-col gap-8 p-10">
                <div className="flex justify-between">
                    <Link to="/" onClick={() => setIsDirty(false)}>
                        <Button className="gap-1" title="Back to integrations list" variant={'transparent'}>
                            <IconArrowLeft stroke={1} /> back
                        </Button>
                    </Link>
                    <Button size={'icon'} title="Close UI" variant={'transparent'} onClick={() => triggerClose()}>
                        <IconX stroke={1} />
                    </Button>
                </div>
                <div className="flex flex-col gap-5 items-center">
                    <div className="w-[70px] h-[70px] bg-white transition-colors rounded-xl shadow-card p-2.5 group-hover:bg-dark-100">
                        <img src={integration.logo} />
                    </div>
                    <h1 className="font-semibold text-xl text-dark-800">Link {provider.display_name} Account</h1>
                    {provider.docs_connect && (
                        <p className="text-dark-500">
                            Stuck?{' '}
                            <Link className="underline text-dark-800" target="_blank" to={provider.docs_connect}>
                                View connection guide
                            </Link>
                        </p>
                    )}
                </div>
            </header>
            <main className="h-full overflow-auto p-10 pt-1">
                <Form {...form}>
                    <form className="flex flex-col gap-4 justify-between grow min-h-full" onSubmit={form.handleSubmit(onSubmit)}>
                        {hasField && (
                            <div className="flex flex-col gap-8 p-7 border border-dark-300 rounded-md">
                                {orderedFields.map(([name]) => {
                                    const [type, key] = name.split('.') as ['credentials' | 'params', string];
                                    // eslint-disable-next-line @typescript-eslint/no-non-null-assertion
                                    const definition = provider[type === 'credentials' ? 'credentials' : 'connection_config']?.[key];
                                    // Not all fields have a definition in providers.yaml so we fallback to default
                                    const base = name in defaultConfiguration ? defaultConfiguration[name] : undefined;

                                    return (
<<<<<<< HEAD
                                        <FormField
                                            key={name}
                                            control={form.control}
                                            defaultValue={definition?.default_value ?? undefined}
                                            // disabled={Boolean(definition?.hidden)} DO NOT disable it breaks the form
                                            name={name}
                                            render={({ field }) => {
                                                return (
                                                    <FormItem className={cn(definition?.hidden && 'hidden')}>
                                                        <div>
                                                            <FormLabel>{definition?.title || base?.title}</FormLabel>
                                                            {definition?.description && <FormDescription>{definition.description}</FormDescription>}
                                                        </div>
                                                        <div>
                                                            <FormControl>
                                                                <CustomInput
                                                                    placeholder={definition?.example || definition?.title || base?.example}
                                                                    suffix={definition?.suffix}
=======
                                        <div key={name}>
                                            <FormField
                                                control={form.control}
                                                name={name}
                                                render={({ field }) => {
                                                    return (
                                                        <FormItem>
                                                            <div>
                                                                <div className="flex gap-2 items-start pb-1">
                                                                    <FormLabel className="leading-4">{definition?.title || base?.title}</FormLabel>
                                                                    {definition?.doc_section && (
                                                                        <Link target="_blank" to={`${provider.docs_connect}${definition.doc_section}`}>
                                                                            <IconInfoCircle size={16} />
                                                                        </Link>
                                                                    )}
                                                                </div>
                                                                {definition?.description && <FormDescription>{definition.description}</FormDescription>}
                                                            </div>
                                                            <FormControl>
                                                                <Input
                                                                    placeholder={definition?.example || definition?.title || base?.example}
>>>>>>> b102a397
                                                                    {...field}
                                                                    autoComplete="off"
                                                                    type={base?.secret ? 'password' : 'text'}
                                                                />
                                                            </FormControl>
                                                            <FormMessage />
<<<<<<< HEAD
                                                        </div>
                                                    </FormItem>
                                                );
                                            }}
                                        />
=======
                                                        </FormItem>
                                                    );
                                                }}
                                            />
                                        </div>
>>>>>>> b102a397
                                    );
                                })}
                            </div>
                        )}
                        {!hasField && <div className="text-sm text-dark-500 w-full text-center">{loading && 'A popup is opened...'}</div>}
                        <div className="flex flex-col gap-4">
                            {error && (
                                <div className="border border-red-base bg-red-base-35 text-red-base flex items-center py-1 px-4 rounded-md gap-2">
                                    <IconExclamationCircle size={20} stroke={1} /> {error}
                                </div>
                            )}
                            <Button
                                className="w-full"
                                disabled={!form.formState.isValid || Object.keys(form.formState.errors).length > 0}
                                loading={loading}
                                size={'lg'}
                                type="submit"
                            >
                                {error ? 'Try Again' : 'Connect'}
                            </Button>
                        </div>
                    </form>
                </Form>
            </main>
        </Layout>
    );
};<|MERGE_RESOLUTION|>--- conflicted
+++ resolved
@@ -292,7 +292,6 @@
                                     const base = name in defaultConfiguration ? defaultConfiguration[name] : undefined;
 
                                     return (
-<<<<<<< HEAD
                                         <FormField
                                             key={name}
                                             control={form.control}
@@ -303,7 +302,14 @@
                                                 return (
                                                     <FormItem className={cn(definition?.hidden && 'hidden')}>
                                                         <div>
-                                                            <FormLabel>{definition?.title || base?.title}</FormLabel>
+                                                            <div className="flex gap-2 items-start pb-1">
+                                                                <FormLabel className="leading-4">{definition?.title || base?.title}</FormLabel>
+                                                                {definition?.doc_section && (
+                                                                    <Link target="_blank" to={`${provider.docs_connect}${definition.doc_section}`}>
+                                                                        <IconInfoCircle size={16} />
+                                                                    </Link>
+                                                                )}
+                                                            </div>
                                                             {definition?.description && <FormDescription>{definition.description}</FormDescription>}
                                                         </div>
                                                         <div>
@@ -311,48 +317,17 @@
                                                                 <CustomInput
                                                                     placeholder={definition?.example || definition?.title || base?.example}
                                                                     suffix={definition?.suffix}
-=======
-                                        <div key={name}>
-                                            <FormField
-                                                control={form.control}
-                                                name={name}
-                                                render={({ field }) => {
-                                                    return (
-                                                        <FormItem>
-                                                            <div>
-                                                                <div className="flex gap-2 items-start pb-1">
-                                                                    <FormLabel className="leading-4">{definition?.title || base?.title}</FormLabel>
-                                                                    {definition?.doc_section && (
-                                                                        <Link target="_blank" to={`${provider.docs_connect}${definition.doc_section}`}>
-                                                                            <IconInfoCircle size={16} />
-                                                                        </Link>
-                                                                    )}
-                                                                </div>
-                                                                {definition?.description && <FormDescription>{definition.description}</FormDescription>}
-                                                            </div>
-                                                            <FormControl>
-                                                                <Input
-                                                                    placeholder={definition?.example || definition?.title || base?.example}
->>>>>>> b102a397
                                                                     {...field}
                                                                     autoComplete="off"
                                                                     type={base?.secret ? 'password' : 'text'}
                                                                 />
                                                             </FormControl>
                                                             <FormMessage />
-<<<<<<< HEAD
                                                         </div>
                                                     </FormItem>
                                                 );
                                             }}
                                         />
-=======
-                                                        </FormItem>
-                                                    );
-                                                }}
-                                            />
-                                        </div>
->>>>>>> b102a397
                                     );
                                 })}
                             </div>
