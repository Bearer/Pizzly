--- conflicted
+++ resolved
@@ -38,11 +38,7 @@
     };
     Path: '/api/v1/connections/count';
     Success: {
-<<<<<<< HEAD
-        data: { total: number; withError: number };
-=======
         data: { total: number; withAuthError: number };
->>>>>>> 7f4a42c3
     };
 }>;
 
