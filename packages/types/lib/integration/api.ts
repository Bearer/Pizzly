--- conflicted
+++ resolved
@@ -18,10 +18,6 @@
         }[];
     };
 }>;
-<<<<<<< HEAD
-=======
-
->>>>>>> 83676cf7
 export type DeleteIntegrationPublic = Endpoint<{
     Method: 'DELETE';
     Path: '/config/:providerConfigKey';
@@ -29,7 +25,6 @@
     Success: { success: true };
 }>;
 
-<<<<<<< HEAD
 export type PostIntegration = Endpoint<{
     Method: 'POST';
     Path: '/api/v1/integrations';
@@ -42,8 +37,8 @@
 export type ApiIntegration = Merge<IntegrationConfig, ApiTimestamps>;
 export type GetIntegration = Endpoint<{
     Method: 'GET';
-    Path: '/api/v1/integrations/:id';
-    Params: { integrationId: string };
+    Path: '/api/v1/integrations/:providerConfigKey';
+    Params: { providerConfigKey: string };
     Success: {
         data: {
             integration: ApiIntegration;
@@ -59,8 +54,8 @@
 
 export type PatchIntegration = Endpoint<{
     Method: 'PATCH';
-    Path: '/api/v1/integrations/:id';
-    Params: { integrationId: string };
+    Path: '/api/v1/integrations/:providerConfigKey';
+    Params: { providerConfigKey: string };
     Body:
         | { integrationId?: string | undefined }
         | {
@@ -91,13 +86,11 @@
 }>;
 
 export type DeleteIntegration = Endpoint<{
-    Method: 'PATCH';
-    Path: '/api/v1/integrations/:id';
-    Params: { integrationId: string };
+    Method: 'DELETE';
+    Path: '/api/v1/integrations/:providerConfigKey';
+    Params: { providerConfigKey: string };
     Success: {
-        data: {
-            success: boolean;
-        };
+        data: { success: boolean };
     };
 }>;
 
@@ -131,19 +124,11 @@
 
 export type GetIntegrationFlows = Endpoint<{
     Method: 'GET';
-    Path: '/api/v1/integrations/:id/flows';
-    Params: { integrationId: string };
+    Path: '/api/v1/integrations/:providerConfigKey/flows';
+    Params: { providerConfigKey: string };
     Success: {
         data: {
             flows: NangoSyncConfig[];
         };
-=======
-export type DeleteIntegration = Endpoint<{
-    Method: 'DELETE';
-    Path: '/api/v1/integration/:providerConfigKey';
-    Params: { providerConfigKey: string };
-    Success: {
-        data: { success: boolean };
->>>>>>> 83676cf7
     };
 }>;