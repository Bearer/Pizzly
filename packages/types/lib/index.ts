--- conflicted
+++ resolved
@@ -14,12 +14,9 @@
 export type * from './connection/db.js';
 
 export type * from './environment/db.js';
-<<<<<<< HEAD
 export type * from './scripts/post-connection/api.js';
 export type * from './scripts/post-connection/db.js';
-=======
 export type * from './notification/active-logs/db.js';
 export type * from './connection/api/get.js';
 export type * from './integration/db.js';
-export type * from './integration/template.js';
->>>>>>> fc0a9952
+export type * from './integration/template.js';