--- conflicted
+++ resolved
@@ -1,10 +1,6 @@
 {
     "name": "webapp",
-<<<<<<< HEAD
-    "version": "0.34.5",
-=======
     "version": "0.34.7",
->>>>>>> a30ea7f4
     "private": true,
     "dependencies": {
         "@geist-ui/core": "^2.3.8",
@@ -12,11 +8,7 @@
         "@headlessui/react": "^1.7.12",
         "@heroicons/react": "^2.0.18",
         "@mantine/prism": "^5.10.5",
-<<<<<<< HEAD
-        "@nangohq/frontend": "0.34.5",
-=======
         "@nangohq/frontend": "0.34.7",
->>>>>>> a30ea7f4
         "@testing-library/jest-dom": "^5.16.5",
         "@testing-library/react": "^13.4.0",
         "@testing-library/user-event": "^13.5.0",
