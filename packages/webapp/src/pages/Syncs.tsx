import { useState, useEffect } from 'react';
import { Link } from 'react-router-dom';
import { Slash, RefreshCw } from '@geist-ui/icons';
import { BoltIcon } from '@heroicons/react/24/outline';
import DashboardLayout from '../layout/DashboardLayout';
import { Tooltip } from '@geist-ui/core';
import { LeftNavBarItems } from '../components/LeftNavBar';
import { useGetAllSyncsAPI } from '../utils/api';
import { Sync } from '../types';
import { formatDateToUSFormat } from '../utils/utils';

import { useStore } from '../store';


export default function Syncs() {
    const [loaded, setLoaded] = useState(false);
    const [syncs, setSyncs] = useState<Sync[]>([]);
    const [currentTab, setCurrentTab] = useState<'action' | 'sync'>('sync');
    const [hasFlows, setFlows] = useState(false);
    const getSyncsAPI = useGetAllSyncsAPI();

    const env = useStore(state => state.cookieValue);

    useEffect(() => {
        setLoaded(false);
    }, [env]);

    useEffect(() => {
        const getSyncs = async () => {
            let res = await getSyncsAPI();

            if (res?.status === 200) {
                let data = await res.json();
                setSyncs(data.syncs);
                setFlows(data.flows && Object.keys(data.flows).length > 0)
            }
        };

        if (!loaded) {
            setLoaded(true);
            getSyncs();
        }
    }, [getSyncsAPI, loaded, setLoaded]);

    return (
        <DashboardLayout selectedItem={LeftNavBarItems.Syncs}>
            <div className="px-16 w-fit mx-auto">
                <div className="flex flex-col text-left">
                    <span className="flex items-center mb-3">
                        <h2 className="flex mt-16 text-left text-3xl font-semibold tracking-tight text-white">{currentTab === 'sync' ? 'Syncs' : 'Actions'}</h2>
                    </span>
                    <span className="flex flex-col text-white mb-4">An overview of all your active sync and action scripts in Nango.</span>
                </div>

                <div className="flex items-center justify-between">
                    <div className="flex inline-flex text-white mb-12 border border-border-gray rounded-md">
                        <span
                            className={`flex items-center justify-center cursor-pointer py-1 px-3 ${currentTab === 'sync' ? 'bg-gray-800' : ''}`}
                            onClick={() => setCurrentTab('sync')}
                        >
                            <RefreshCw className="flex stroke-white mr-2 mb-0.5" size="14" />
                            Syncs
                        </span>
                        <span
                            className={`flex items-center justify-center cursor-pointer py-1 px-3 ${currentTab === 'action' ? 'bg-gray-800' : ''}`}
                            onClick={() => setCurrentTab('action')}
                        >
                            <BoltIcon className="flex h-5 w-4 text-white mr-2 mb-0.5" />
                            Actions
                        </span>
                    </div>
                    {hasFlows && (
                        <div className="flex">
                            <Link to="/flow/create" className="mt-auto mb-4 pt-2.5 px-4 h-10 rounded-md text-sm text-black bg-white hover:bg-gray-300">
                                Add New
                            </Link>
                        </div>
                    )}
                </div>

                <div className="border border-border-gray rounded-md h-fit min-w-max pt-6 text-white text-sm">
                    <div className="text-white px-5">
                        <div className="flex pb-4 items-center text-lg border-b border-border-gray">
                            <span className="w-60">Name</span>
                            <span className="w-48 ml-2">Integration</span>
                            {currentTab === 'sync' && <span className="w-28">Frequency</span>}
                            {currentTab === 'sync' && <span className="w-24">Auto Start</span>}
                            <span className="w-24 ml-8">Models</span>
                            {currentTab === 'sync' && <span className="w-36">Connections</span>}
                            <span className="w-36">Last Deployed</span>
                        </div>
                    </div>
                    {syncs.filter(sync => sync.type === currentTab).length === 0 && (
                        <div className="flex items-center px-5 pt-8 pb-7">
                            <Slash className="stroke-red-500" />
                            <div className="text-white ml-3">
                                No {currentTab}s yet. See the{' '}
                                <a href={`https://docs.nango.dev/guides/${currentTab === 'sync' ? 'sync' : 'actions'}`} className="text-blue-500" target="_blank" rel="noreferrer">
                                    guide
                                </a> to get started!
                            </div>
                        </div>
                    )}
                    {syncs.filter(sync => sync.type === currentTab).length > 0 && (
                        <>
                            {syncs.filter(sync => sync.type === currentTab).map((sync, index) => (
                                <div key={index} className="text-white px-5">
                                    <div className="flex pb-4 text-base py-6 items-center border-b border-border-gray">
                                        <div className="flex flex-col w-60">
                                            <span>
                                                {sync.sync_name}@v{sync.version}
                                            </span>
                                            <span className="text-xs text-gray-400">
                                                    {!sync.pre_built && (
                                                        <>Custom</>
                                                    )}
                                                    {sync.pre_built && sync.is_public && (
                                                        <>Template</>
                                                    )}
                                                    {sync.pre_built && !sync.is_public && (
                                                        <>Template (private)</>
                                                    )}
                                            </span>
                                        </div>
                                        <span className={`${sync.type === 'sync' ? 'w-48' : 'w-60'}`}>
                                            <Link to={`/integration/${sync.unique_key}`}>
                                                {sync?.provider ? (
                                                    <div className="flex ml-2 items-center">
                                                        <img src={`images/template-logos/${sync.provider}.svg`} alt="" className="h-7 mt-0.5" />
                                                        <p className="ml-2 w-44">{sync.unique_key}</p>
                                                    </div>
                                                ) : (
                                                    <div className="">{sync.unique_key}</div>
                                                )}
                                            </Link>
                                        </span>
                                        {currentTab === 'sync' && <span className="w-36">{sync.runs || '-'}</span>}
<<<<<<< HEAD
                                        {currentTab === 'sync' && <span className="w-28">{sync.auto_start === true ? 'Y' : 'N'}</span>}
                                        <Tooltip text={sync.models.join(', ')} type="dark">
                                            <span className="block w-16 ml-4 mr-2">{sync.models.length}</span>
                                        </Tooltip>
=======
                                        {sync.models ? (
                                            <Tooltip text={sync.models.join(', ')} type="dark">
                                                <span className="block w-16 ml-4 mr-2">{sync.models.length}</span>
                                            </Tooltip>
                                        ) : (
                                            <span className="w-24 ml-4 mr-2">-</span>
                                        )}
>>>>>>> 1a88dbf4
                                        {currentTab === 'sync' && (
                                            <Tooltip
                                                text={
                                                    sync.connections === null
                                                        ? ''
                                                        : sync.connections.slice(0, 20).map((connection, index: number) => (
                                                              <span key={connection.connection_id}>
                                                                  <Link to={`/connections/${sync.unique_key}/${connection.connection_id}#sync`}>
                                                                      {connection.connection_id}
                                                                  </Link>
                                                                  {sync.connections && index < sync?.connections?.length - 1 ? ', ' : ''}
                                                              </span>
                                                          ))
                                                }
                                                type="dark"
                                            >
                                                <span className="w-12 ml-6 mr-28">{sync.connections === null ? 0 : sync.connections.length}</span>
                                            </Tooltip>
                                        )}
                                        <span className="text-gray-500">{formatDateToUSFormat(sync.updated_at)}</span>
                                    </div>
                                </div>
                            ))}
                        </>
                    )}
                </div>
            </div>
        </DashboardLayout>
    );
}<|MERGE_RESOLUTION|>--- conflicted
+++ resolved
@@ -135,12 +135,7 @@
                                             </Link>
                                         </span>
                                         {currentTab === 'sync' && <span className="w-36">{sync.runs || '-'}</span>}
-<<<<<<< HEAD
                                         {currentTab === 'sync' && <span className="w-28">{sync.auto_start === true ? 'Y' : 'N'}</span>}
-                                        <Tooltip text={sync.models.join(', ')} type="dark">
-                                            <span className="block w-16 ml-4 mr-2">{sync.models.length}</span>
-                                        </Tooltip>
-=======
                                         {sync.models ? (
                                             <Tooltip text={sync.models.join(', ')} type="dark">
                                                 <span className="block w-16 ml-4 mr-2">{sync.models.length}</span>
@@ -148,7 +143,6 @@
                                         ) : (
                                             <span className="w-24 ml-4 mr-2">-</span>
                                         )}
->>>>>>> 1a88dbf4
                                         {currentTab === 'sync' && (
                                             <Tooltip
                                                 text={
