--- conflicted
+++ resolved
@@ -28,11 +28,7 @@
     const editHmacEnabled = useEditHmacEnabledAPI();
     const editHmacKey = useEditHmacKeyAPI();
 
-<<<<<<< HEAD
-    const env = useStore(state => state.cookieValue);
-=======
     const env = useStore((state) => state.cookieValue);
->>>>>>> 1877cd31
 
     useEffect(() => {
         setLoaded(false);
@@ -96,10 +92,6 @@
     };
 
     const handleHmacEnabled = async (checked: boolean) => {
-<<<<<<< HEAD
-        setHmacEnabled(checked);
-        await editHmacEnabled(checked);
-=======
         if (!hmacKey && checked) {
             toast.error('Cannot enable HMAC without an HMAC key.', { position: toast.POSITION.BOTTOM_CENTER });
         } else {
@@ -108,7 +100,6 @@
                 toast.success(checked ? 'HMAC enabled.' : 'HMAC disabled.', { position: toast.POSITION.BOTTOM_CENTER });
             });
         }
->>>>>>> 1877cd31
     };
 
     const handleHmacSave = async (e: React.SyntheticEvent) => {
@@ -138,11 +129,6 @@
                         <div className="border border-border-gray rounded-md h-fit pt-6 pb-14">
                             <div>
                                 <div className="mx-8 mt-8">
-<<<<<<< HEAD
-                                    <label htmlFor="email" className="text-text-light-gray block text-sm font-semibold  mb-2">
-                                        Public Key
-                                    </label>
-=======
                                     <div className="flex">
                                         <label htmlFor="public_key" className="text-text-light-gray block text-sm font-semibold mb-2">
                                             Public Key
@@ -168,7 +154,6 @@
                                             <HelpCircle color="gray" className="h-5 ml-1"></HelpCircle>
                                         </Tooltip>
                                     </div>
->>>>>>> 1877cd31
                                     <Prism language="bash" colorScheme="dark">
                                         {publicKey}
                                     </Prism>
@@ -225,14 +210,6 @@
                             <div>
                                 <div className="mx-8 mt-8">
                                     <div className="flex text-white  mb-2">
-<<<<<<< HEAD
-                                        <label htmlFor="email" className="text-text-light-gray block text-sm font-semibold">
-                                            Callback URL
-                                        </label>
-                                        <a href="https://docs.nango.dev/guides/oauth#custom-callback-url" target="_blank" rel="noreferrer">
-                                            <HelpCircle color="gray" className="h-5 ml-1"></HelpCircle>
-                                        </a>
-=======
                                         <div className="flex">
                                             <label htmlFor="callback_url" className="text-text-light-gray block text-sm font-semibold mb-2">
                                                 Callback URL
@@ -258,7 +235,6 @@
                                                 <HelpCircle color="gray" className="h-5 ml-1"></HelpCircle>
                                             </Tooltip>
                                         </div>
->>>>>>> 1877cd31
                                     </div>
                                     {callbackEditMode && (
                                         <form className="mt-2" onSubmit={handleCallbackSave}>
@@ -286,13 +262,8 @@
                                                     </>
                                                 ) : (
                                                     <>
-<<<<<<< HEAD
-                                                        Customizing the callback URL requires that you set up a redirect from the custom callback URL to
-                                                        {' '}{defaultCallback()}.
-=======
                                                         Customizing the callback URL requires that you set up a redirect from the custom callback URL to{' '}
                                                         {defaultCallback()}.
->>>>>>> 1877cd31
                                                     </>
                                                 )}
                                             </p>
@@ -376,8 +347,6 @@
                                 </div>
                             </div>
                             <div>
-<<<<<<< HEAD
-=======
                                 <div className="mx-8 mt-8 relative">
                                     <div className="flex mb-2">
                                         <div className="flex text-white  mb-2">
@@ -441,72 +410,20 @@
                                 </div>
                             </div>
                             <div>
->>>>>>> 1877cd31
                                 <div className="mx-8 mt-8">
                                     <div className="flex items-center mb-2">
                                         <label htmlFor="email" className="text-text-light-gray text-sm font-semibold">
                                             HMAC Enabled
                                         </label>
                                         <input
-<<<<<<< HEAD
-                                          type="checkbox"
-                                          className="flex ml-3 bg-black"
-                                          checked={hmacEnabled}
-                                          onChange={(event) => handleHmacEnabled(event.target.checked)}
-=======
                                             type="checkbox"
                                             className="flex ml-3 bg-black"
                                             checked={hmacEnabled}
                                             onChange={(event) => handleHmacEnabled(event.target.checked)}
->>>>>>> 1877cd31
                                         />
                                     </div>
                                 </div>
                             </div>
-<<<<<<< HEAD
-                            {hmacEnabled && (
-                                <div>
-                                    <div className="mx-8 mt-8 relative">
-                                        <div className="flex mb-2">
-                                            <label htmlFor="email" className="text-text-light-gray block text-sm font-semibold">
-                                                HMAC Key
-                                            </label>
-                                        </div>
-                                        {!hmacEditMode && (
-                                            <div className="flex">
-                                                <SecretInput disabled copy={true} defaultValue={hmacKey} additionalClass="w-full" />
-                                                    <button
-                                                        onClick={() => setHmacEditMode(!hmacEditMode)}
-                                                        className="hover:bg-gray-700 bg-gray-800 text-white flex h-11 rounded-md ml-4 px-4 pt-3 text-sm"
-                                                    >
-                                                        Edit
-                                                    </button>
-                                            </div>
-                                        )}
-                                        {hmacEditMode && (
-                                            <form className="mt-2" onSubmit={handleHmacSave}>
-                                                <div className="flex">
-                                                    <input
-                                                        id="hmac_key"
-                                                        name="hmac_key"
-                                                        type="text"
-                                                        defaultValue={hmacKey}
-                                                        className="border-border-gray bg-bg-black text-text-light-gray focus:ring-blue block h-11 w-full appearance-none rounded-md border px-3 py-2 text-base placeholder-gray-600 shadow-sm focus:border-blue-500 focus:outline-none"
-                                                    />
-                                                    <button
-                                                        type="submit"
-                                                        className="border-border-blue bg-bg-dark-blue active:ring-border-blue flex h-11 rounded-md border ml-4 px-4 pt-3 text-sm font-semibold text-blue-500 shadow-sm hover:border-2 active:ring-2 active:ring-offset-2"
-                                                    >
-                                                        Save
-                                                    </button>
-                                                </div>
-                                            </form>
-                                        )}
-                                    </div>
-                                </div>
-                            )}
-=======
->>>>>>> 1877cd31
                         </div>
                     </div>
                 </div>
