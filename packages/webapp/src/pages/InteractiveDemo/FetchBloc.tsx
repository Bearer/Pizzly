--- conflicted
+++ resolved
@@ -108,13 +108,7 @@
             if (data.jobStatus === 'SUCCESS') {
                 clearInterval(pollingInterval);
                 setPollingInterval(undefined);
-<<<<<<< HEAD
-                setTimeout(() => {
-                    void fetchRecords();
-                }, 100);
-=======
                 void fetchRecords();
->>>>>>> 7797512a
             }
         }
         const tmp = setInterval(poll, 1000);
