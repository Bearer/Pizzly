import { useState } from 'react';
import { toast } from 'react-toastify';
import { useModal } from '@geist-ui/core';
import ActionModal from '../../../components/ui/ActionModal';
import ToggleButton from '../../../components/ui/button/ToggleButton';
import Spinner from '../../../components/ui/Spinner';
import type { PreBuiltFlow, Flow, Connection, Sync } from '../../../types';
import { useCreateFlow } from '../../../utils/api';
import type { EndpointResponse } from '../Show';
import { useStore } from '../../../store';

export interface FlowProps {
    flow: Flow;
    provider: string;
    providerConfigKey: string;
    reload: () => void;
    rawName?: string;
    connections: Connection[];
    endpoints?: EndpointResponse;
    setIsEnabling?: (isEnabling: boolean) => void;
    showSpinner?: boolean;
}

interface ExtendedPreBuiltFlow extends PreBuiltFlow {
    id?: number;
    provider: string;
    providerConfigKey: string;
    public_route: string;
    model_schema: string;
}

type ExtendedFlow = ExtendedPreBuiltFlow &
    Pick<Flow, 'sync_type' | 'track_deletes' | 'scopes' | 'input' | 'returns' | 'endpoints' | 'is_public' | 'output' | 'pre_built'> &
    Pick<Sync, 'metadata'>;

export default function EnableDisableSync({
    flow,
    endpoints,
    provider,
    providerConfigKey,
    reload,
    rawName,
    connections,
    setIsEnabling,
    showSpinner
}: FlowProps) {
<<<<<<< HEAD
    const syncs = endpoints?.allFlows?.syncs;
    const actions = endpoints?.allFlows?.actions;
    const currentFlow = flow.type === 'sync' ? syncs?.find((sync) => sync.name === flow.name) : actions?.find((action) => action.name === flow.name);
    console.log(currentFlow);
    const { setVisible, bindings } = useModal();
    const createFlow = useCreateFlow();
    const connectionIds = connections.map((connection) => connection.connection_id);
=======
    const env = useStore((state) => state.env);

    const { setVisible, bindings } = useModal();
    const createFlow = useCreateFlow(env);
    const connectionIds = connections.map((connection) => connection.id);
>>>>>>> 9e85728b

    const [modalTitle, setModalTitle] = useState('');
    const [modalContent, setModalContent] = useState('');
    const [modalOkButtonTitle, setModalOkButtonTitle] = useState('Confirm');
    const [modalCancelButtonTitle, setModalCancelButtonTitle] = useState('Cancel');
    const [modalOkButtonLink, setModalOkButtonLink] = useState<string | null>(null);
    const [modalCancelButtonLink, setModalCancelButtonLink] = useState<string | null>(null);
    const [modalAction, setModalAction] = useState<(() => void) | null>(null);
    const [modalShowSpinner, setModalShowSpinner] = useState(false);
    const [modalTitleColor, setModalTitleColor] = useState('text-white');
    const [enabled, setEnabled] = useState(currentFlow ? currentFlow.enabled : flow?.enabled);

    const resetModal = () => {
        setModalTitle('');
        setModalContent('');
        setModalOkButtonTitle('Confirm');
        setModalCancelButtonTitle('Cancel');
        setModalOkButtonLink(null);
        setModalCancelButtonLink(null);
        setModalAction(null);
        setModalShowSpinner(false);
        setModalTitleColor('text-white');
    };

    const enableSync = (flow: Flow) => {
        resetModal();
        setModalTitle(`Enable ${flow.type}?`);
        setModalTitleColor('text-white');
        const content =
            flow?.type === 'sync'
                ? 'Records will start syncing potentially for multiple connections. This will impact your billing.'
                : 'This will make the action available for immediate use.';
        setModalContent(content);
        setModalAction(() => () => onEnableSync(flow));
        setVisible(true);
    };

    const createNewFlow = async (flow: ExtendedFlow) => {
        setModalShowSpinner(true);
        if (setIsEnabling) {
            setIsEnabling(true);
        }
        const res = await createFlow([flow]);

        await finalizeEnableSync(res, flow.model_schema);
    };

    const reEnableFlow = async (flow: ExtendedFlow) => {
        setModalShowSpinner(true);
        if (setIsEnabling) {
            setIsEnabling(true);
        }

        const res = await fetch(`/api/v1/flow/${flow?.id}/enable`, {
            method: 'PATCH',
            headers: {
                'Content-Type': 'application/json'
            },
            body: JSON.stringify(flow)
        });

        await finalizeEnableSync(res, flow.model_schema);
    };

    const finalizeEnableSync = async (res: Response | undefined, _model_schema: string) => {
        if (!res) {
            setModalShowSpinner(false);
            if (setIsEnabling) {
                setIsEnabling(false);
            }
            setVisible(false);
            toast.error('Something went wrong. Please try again.', {
                position: toast.POSITION.BOTTOM_CENTER
            });
            return;
        }

        if (res?.status >= 200 && res?.status < 300) {
            reload();
        } else {
            const payload = await res?.json();
            if (payload.type === 'resource_capped') {
                setModalShowSpinner(false);
                setModalTitleColor('text-white');
                setModalTitle('You’ve reached your connections limit!');
                setModalContent(
                    `Scripts are a paid feature. You can only use them with 3 connections or less.
                    Upgrade or delete some connections to activate this script.`
                );
                setModalOkButtonTitle('Upgrade');
                setModalCancelButtonTitle('Learn more');
                setModalOkButtonLink('https://nango.dev/chat');
                setModalCancelButtonLink('https://docs.nango.dev/reference/limits');
                setVisible(true);

                return;
            } else {
                toast.error(payload.error, {
                    position: toast.POSITION.BOTTOM_CENTER
                });
            }
        }
        setModalShowSpinner(false);
        if (setIsEnabling) {
            setIsEnabling(false);
        }
        setVisible(false);
    };

    const onEnableSync = async (flow: Flow) => {
        const flowPayload: ExtendedFlow = {
            provider,
            providerConfigKey,
            type: flow.type,
            name: flow.name,
            runs: flow.runs as string,
            auto_start: flow.auto_start === true,
            track_deletes: flow.track_deletes,
            sync_type: flow.sync_type,
            models: flow.models.map((model) => model.name),
            scopes: flow.scopes,
            input: flow.input,
            returns: flow.returns,
            metadata: {
                description: flow.description,
                scopes: flow.scopes
            },
            endpoints: flow.endpoints,
            output: flow.output,
            pre_built: flow.pre_built,
            is_public: flow.is_public,
            model_schema: JSON.stringify(flow.models),
            public_route: rawName || provider
        };

        if (flow.id) {
            await reEnableFlow({ ...flowPayload, id: flow.id });
        } else {
            await createNewFlow(flowPayload);
        }
    };

    const disableSync = (flow: Flow) => {
        resetModal();

        setModalTitle(`Disable ${flow?.type === 'sync' ? 'sync? (destructive action)' : 'action?'}`);
        setModalTitleColor('text-pink-600');
        const content =
            flow?.type === 'sync'
                ? 'Disabling this sync will result in the deletion of all related synced records potentially for multiple connections. The endpoints to fetch these records will no longer work.'
                : 'This will make the action unavailable for immediate use.';
        setModalContent(content);
        setModalAction(() => () => onDisableSync(flow));
        setVisible(true);
    };

    const onDisableSync = async (flow: Flow) => {
        setModalShowSpinner(true);
<<<<<<< HEAD
        const res = await fetch(`/api/v1/flow/${flow?.id}/disable?sync_name=${flow.name}&connectionIds=${connectionIds.join(',')}`, {
            method: 'PATCH',
=======
        const res = await fetch(`/api/v1/flow/${flow?.id}?env=${env}&sync_name=${flow.name}&connectionIds=${connectionIds.join(',')}`, {
            method: 'DELETE',
>>>>>>> 9e85728b
            headers: {
                'Content-Type': 'application/json'
            },
            body: JSON.stringify(flow)
        });

        if (res.status === 200) {
            reload();
        } else {
            toast.error('Something went wrong', {
                position: toast.POSITION.BOTTOM_CENTER
            });
        }
        setModalShowSpinner(false);
        setVisible(false);
    };

    const toggleSync = async (flow: Flow) => {
        if (enabled) {
            flow?.type === 'sync' ? await disableSync(flow) : await onDisableSync(flow);
            setEnabled(false);
        } else {
            flow?.type === 'sync' ? await enableSync(flow) : await onEnableSync(flow);
            setEnabled(true);
        }
    };

    return (
        <>
            <ActionModal
                bindings={bindings}
                modalTitle={modalTitle}
                modalContent={modalContent}
                modalAction={modalAction}
                modalShowSpinner={modalShowSpinner}
                modalTitleColor={modalTitleColor}
                setVisible={setVisible}
                modalOkTitle={modalOkButtonTitle}
                modalCancelTitle={modalCancelButtonTitle}
                modalOkLink={modalOkButtonLink}
                modalCancelLink={modalCancelButtonLink}
            />
            {showSpinner && (!('version' in flow) || flow.version === null) && modalShowSpinner && (
                <span className="mr-2">
                    <Spinner size={1} />
                </span>
            )}
            <ToggleButton enabled={enabled} onChange={() => toggleSync(flow)} />
        </>
    );
}<|MERGE_RESOLUTION|>--- conflicted
+++ resolved
@@ -5,7 +5,6 @@
 import ToggleButton from '../../../components/ui/button/ToggleButton';
 import Spinner from '../../../components/ui/Spinner';
 import type { PreBuiltFlow, Flow, Connection, Sync } from '../../../types';
-import { useCreateFlow } from '../../../utils/api';
 import type { EndpointResponse } from '../Show';
 import { useStore } from '../../../store';
 
@@ -44,21 +43,12 @@
     setIsEnabling,
     showSpinner
 }: FlowProps) {
-<<<<<<< HEAD
+    const env = useStore((state) => state.env);
     const syncs = endpoints?.allFlows?.syncs;
     const actions = endpoints?.allFlows?.actions;
     const currentFlow = flow.type === 'sync' ? syncs?.find((sync) => sync.name === flow.name) : actions?.find((action) => action.name === flow.name);
-    console.log(currentFlow);
     const { setVisible, bindings } = useModal();
-    const createFlow = useCreateFlow();
     const connectionIds = connections.map((connection) => connection.connection_id);
-=======
-    const env = useStore((state) => state.env);
-
-    const { setVisible, bindings } = useModal();
-    const createFlow = useCreateFlow(env);
-    const connectionIds = connections.map((connection) => connection.id);
->>>>>>> 9e85728b
 
     const [modalTitle, setModalTitle] = useState('');
     const [modalContent, setModalContent] = useState('');
@@ -217,13 +207,8 @@
 
     const onDisableSync = async (flow: Flow) => {
         setModalShowSpinner(true);
-<<<<<<< HEAD
-        const res = await fetch(`/api/v1/flow/${flow?.id}/disable?sync_name=${flow.name}&connectionIds=${connectionIds.join(',')}`, {
+        const res = await fetch(`/api/v1/flow/${flow?.id}/disable?env=${env}&sync_name=${flow.name}&connectionIds=${connectionIds.join(',')}`, {
             method: 'PATCH',
-=======
-        const res = await fetch(`/api/v1/flow/${flow?.id}?env=${env}&sync_name=${flow.name}&connectionIds=${connectionIds.join(',')}`, {
-            method: 'DELETE',
->>>>>>> 9e85728b
             headers: {
                 'Content-Type': 'application/json'
             },
