--- conflicted
+++ resolved
@@ -243,19 +243,14 @@
             flow?.type === 'sync' ? disableSync(flow) : await onDisableSync(flow);
             setEnabled(false);
         } else {
-<<<<<<< HEAD
             if (flow?.type === 'sync') {
-                await enableSync(flow);
+                enableSync(flow);
             } else {
                 const success = await onEnableSync(flow);
                 if (success) {
                     setEnabled(true);
                 }
             }
-=======
-            flow?.type === 'sync' ? enableSync(flow) : await onEnableSync(flow);
-            setEnabled(true);
->>>>>>> 00210984
         }
     };
 
