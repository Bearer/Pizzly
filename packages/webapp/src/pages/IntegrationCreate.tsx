--- conflicted
+++ resolved
@@ -16,11 +16,8 @@
 import { Tooltip } from '@geist-ui/core';
 import { defaultCallback } from '../utils/utils';
 import { Prism } from '@mantine/prism';
-<<<<<<< HEAD
 import TagsInput from '../components/ui/TagsInput';
-=======
 import SecretInput from '../components/ui/SecretInput';
->>>>>>> b186e124
 
 interface Integration {
     uniqueKey: string;
