--- conflicted
+++ resolved
@@ -249,11 +249,7 @@
 
             {serverErrorMessage && (
                 <div className="flex my-4">
-<<<<<<< HEAD
-                    <Info showIcon={false} size={14} padding="py-1 px-1" color="red">
-=======
                     <Info showIcon={false} size={14} padding="py-1 px-1 py-1" color="red">
->>>>>>> 22a1dfb2
                         <div className="flex items-center text-sm">
                             <ErrorCircle />
                             <span className="ml-2">{serverErrorMessage}</span>
@@ -264,11 +260,7 @@
 
             {activeTab === Tabs.Authorization && connectionResponse.errorLog && (
                 <div className="flex my-4">
-<<<<<<< HEAD
                     <Info showIcon={false} size={14} padding="py-1 px-1" color="red">
-=======
-                    <Info showIcon={false} size={14} padding="py-1 px-1 py-1" color="red">
->>>>>>> 22a1dfb2
                         <div className="flex items-center text-sm">
                             <ErrorCircle />
                             <span className="ml-2">There was an error refreshing the credentials</span>
@@ -313,11 +305,7 @@
             )}
 
             {!slackIsConnected && !isHosted() && (
-<<<<<<< HEAD
-                <Info size={14} color="blue" showIcon={false} padding="mt-6 p-1">
-=======
                 <Info size={14} color="blue" showIcon={false} padding="mt-7 p-1 py-1">
->>>>>>> 22a1dfb2
                     <div className="flex text-sm items-center">
                         <IntegrationLogo provider="slack" height={6} width={6} classNames="flex mr-2" />
                         Receive instant monitoring alerts on Slack.{' '}
