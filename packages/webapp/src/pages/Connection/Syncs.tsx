import type { ReactNode } from 'react';
import { useState, useEffect } from 'react';
import { toast } from 'react-toastify';
import { HelpCircle } from '@geist-ui/icons';
import { Loading, Tooltip, useModal, Modal } from '@geist-ui/core';
import ActionModal from '../../components/ui/ActionModal';
import Spinner from '../../components/ui/Spinner';
import { Link } from 'react-router-dom';
import {
    AdjustmentsHorizontalIcon,
    EllipsisHorizontalIcon,
    PlayCircleIcon,
    PauseCircleIcon,
    ArrowPathRoundedSquareIcon,
    StopCircleIcon
} from '@heroicons/react/24/outline';
import type { SyncResponse, RunSyncCommand, Connection } from '../../types';
import { UserFacingSyncCommand } from '../../types';
import { calculateTotalRuntime, getRunTime, parseLatestSyncResult, formatDateToUSFormat, interpretNextRun, getSimpleDate } from '../../utils/utils';
import Button from '../../components/ui/button/Button';
import { useRunSyncAPI } from '../../utils/api';

interface SyncsProps {
    syncs: SyncResponse[] | undefined;
    connection: Connection | null;
    loaded: boolean;
    syncLoaded: boolean;
    reload: () => void;
    env: string;
}

export default function Syncs({ syncs, connection, reload, loaded, syncLoaded, env }: SyncsProps) {
    const [sync, setSync] = useState<SyncResponse | null>(null);
    const [modalShowSpinner, setModalShowSpinner] = useState(false);
    const [showPauseStartLoader, setShowPauseStartLoader] = useState(false);
    const [showInterruptLoader, setShowInterruptLoader] = useState(false);
    const [showTriggerIncrementalLoader, setShowTriggerIncrementalLoader] = useState(false);
    const [showTriggerFullLoader, setShowTriggerFullLoader] = useState(false);
    const [syncCommandButtonsDisabled, setSyncCommandButtonsDisabled] = useState(false);
    const [openDropdownHash, setOpenDropdownHash] = useState<string | null>(null);
    const { setVisible, bindings } = useModal();
    const { setVisible: setErrorVisible, bindings: errorBindings } = useModal();
    const runCommandSyncAPI = useRunSyncAPI(env);

    const toggleDropdown = (hash: string) => {
        if (openDropdownHash === hash) {
            setOpenDropdownHash(null);
        } else {
            setOpenDropdownHash(hash);
        }
    };

    const resetLoaders = () => {
        setShowPauseStartLoader(false);
        setShowInterruptLoader(false);
        setShowTriggerIncrementalLoader(false);
        setShowTriggerFullLoader(false);
    };

    const hashSync = (sync: SyncResponse) => {
        return `${sync.id}${JSON.stringify(sync.models)}`;
    };

    useEffect(() => {
        const closeSyncWindow = (e: MouseEvent) => {
            if (!(e.target as HTMLElement).closest('.interact-with-sync')) {
                setOpenDropdownHash(null);
            }
        };

        document.addEventListener('click', closeSyncWindow);

        return () => {
            document.removeEventListener('click', closeSyncWindow);
        };
    }, []);

    const syncCommand = async (command: RunSyncCommand, nango_connection_id: number, scheduleId: string, syncId: string, syncName: string) => {
        if (syncCommandButtonsDisabled) {
            return;
        }
        setSyncCommandButtonsDisabled(true);
        const res = await runCommandSyncAPI(command, scheduleId, nango_connection_id, syncId, syncName, connection?.provider);

        if (res?.status === 200) {
            reload();
            const niceCommand = UserFacingSyncCommand[command];
            toast.success(`The sync was successfully ${niceCommand}`, { position: toast.POSITION.BOTTOM_CENTER });
        } else {
            const data = await res?.json();
            toast.error(data.error, { position: toast.POSITION.BOTTOM_CENTER });
        }
        setSyncCommandButtonsDisabled(false);
        resetLoaders();
    };

    const fullResync = async () => {
        if (!sync || syncCommandButtonsDisabled) {
            return;
        }
        setShowTriggerFullLoader(true);
        setSyncCommandButtonsDisabled(true);
        setModalShowSpinner(true);
        const res = await runCommandSyncAPI('RUN_FULL', sync.schedule_id, sync.nango_connection_id, sync.id, sync.name, connection?.provider);

        if (res?.status === 200) {
            reload();
            toast.success('The full resync was successfully triggered', { position: toast.POSITION.BOTTOM_CENTER });
        } else {
            const data = await res?.json();
            toast.error(data.error, { position: toast.POSITION.BOTTOM_CENTER });
        }
        setModalShowSpinner(false);
        setVisible(false);
        setSyncCommandButtonsDisabled(false);
        setShowTriggerFullLoader(false);
    };

    const ErrorBubble = () => (
        <>
            <p className="inline-block text-pink-600">Failed</p>
        </>
    );
    const errorBubbleStyles = 'inline-flex justify-center items-center rounded py-1 px-2 bg-pink-600 bg-opacity-20';

    const SuccessBubble = () => (
        <>
            <p className="inline-block text-green-500">Done</p>
        </>
    );
    const successBubbleStyles = 'inline-flex justify-center items-center rounded py-1 px-2 bg-green-600 bg-opacity-20';

    const RunningBubble = () => (
        <>
            <p className="inline-block text-blue-400">Syncing</p>
        </>
    );
    const runningBubbleStyles = 'inline-flex justify-center items-center rounded py-1 px-2 bg-blue-400 bg-opacity-20';

    const renderBubble = (bubbleType: ReactNode, styles: string, sync: SyncResponse) => {
        const hasActivityLogId = sync.latest_sync?.activity_log_id !== null;
        const linkPath = `/${env}/activity?activity_log_id=${sync.latest_sync?.activity_log_id}&connection=${connection?.connection_id}&script=${sync.name}&date=${getSimpleDate(sync.latest_sync?.updated_at)}`;

        return hasActivityLogId ? (
            <Link to={linkPath} className={styles}>
                {bubbleType}
            </Link>
        ) : (
            <div className={styles}>{bubbleType}</div>
        );
    };

    if (!loaded || !syncLoaded || syncs === null) return <Loading spaceRatio={2.5} className="top-24" />;

    return (
        <div className="h-fit rounded-md text-white">
            <ActionModal
                bindings={bindings}
                modalTitle="Full Refresh?"
                modalContent="Triggering a full refresh in Nango will clear all existing records and reset the last sync date used for incremental syncs. This means every record will be fetched again from the start of your sync window and treated as new."
                modalShowSpinner={modalShowSpinner}
                modalAction={() => fullResync()}
                modalTitleColor="text-red-500"
                setVisible={setVisible}
            />
            <Modal {...errorBindings} wrapClassName="!h-[600px] !w-[550px] !max-w-[550px] !bg-[#0E1014] no-border-modal">
                <Modal.Action
                    placeholder={null}
                    passive
                    className="!flex !justify-end !text-sm !bg-[#0E1014] !border-0 !h-[100px]"
                    onClick={() => setErrorVisible(false)}
                >
                    <Button className="!text-text-light-gray" variant="zombieGray">
                        Close
                    </Button>
                </Modal.Action>
            </Modal>
            {!syncs || syncs.length === 0 ? (
                <div className="flex flex-col border border-border-gray rounded-md items-center text-white text-center p-10 py-20">
                    <h2 className="text-xl text-center w-full">
                        No models are syncing for <span className="capitalize">{connection?.provider}</span>
                    </h2>
                    <div className="mt-4 text-gray-400">
                        Start syncing models for <span className="capitalize">{connection?.provider}</span> on the Sync Configuration tab.
                    </div>
                    <Link
                        to={`/${env}/integration/${connection?.providerConfigKey}#scripts`}
                        className="flex justify-center w-auto items-center mt-5 px-4 h-10 rounded-md text-sm text-black bg-white hover:bg-gray-300"
                    >
                        <span className="flex">
                            <AdjustmentsHorizontalIcon className="flex h-5 w-5 mr-3" />
                            Script Configuration
                        </span>
                    </Link>
                </div>
            ) : (
                <table className="w-[976px]">
                    <tbody className="flex flex-col space-y-2">
                        <tr>
                            <td className="flex items-center px-3 justify-between text-xs px-2 py-2 bg-active-gray border border-neutral-800 rounded-md">
                                <div className="w-48">Synced Models</div>
                                <div className="w-16">Status</div>
                                <div className="w-8">Frequency</div>
                                <div className="w-24">Last Sync Start</div>
                                <div className="w-24">Next Sync Start</div>
                                <div className="w-16">Last Run</div>
                                <div className="w-16">30d Runs</div>
                                <div className=""></div>
                            </td>
                        </tr>
                        <tr>
                            {syncs.map((sync) => (
                                <td
                                    key={sync.name}
                                    className={`flex items-center px-2 py-3 text-[13px] ${syncCommandButtonsDisabled ? '' : 'cursor-pointer'} justify-between border-b border-border-gray`}
                                >
                                    <div className="flex items-center w-52">
                                        <div className="w-36 max-w-3xl ml-1 truncate">{Array.isArray(sync.models) ? sync.models.join(', ') : sync.models}</div>
                                    </div>
                                    <div className="flex w-20 -ml-2">
                                        <span className="">
                                            {sync.status === 'PAUSED' && (
                                                <div className="inline-flex justify-center items-center rounded py-1 px-2 bg-yellow-500 bg-opacity-20">
                                                    <p className="inline-block text-yellow-500">Paused</p>
                                                </div>
                                            )}
                                            {(sync?.status === 'ERROR' || sync?.status === 'STOPPED') && renderBubble(<ErrorBubble />, errorBubbleStyles, sync)}
                                            {sync?.status === 'RUNNING' && renderBubble(<RunningBubble />, runningBubbleStyles, sync)}
                                            {sync?.status === 'SUCCESS' && renderBubble(<SuccessBubble />, successBubbleStyles, sync)}
                                        </span>
                                    </div>
                                    <div className="flex items-center w-10">{sync.frequency}</div>
                                    <div className="flex items-center w-28">
                                        {sync.latest_sync?.result && Object.keys(sync.latest_sync?.result).length > 0 ? (
                                            <Tooltip text={<pre>{parseLatestSyncResult(sync.latest_sync.result, sync.latest_sync.models)}</pre>} type="dark">
                                                {sync.latest_sync?.activity_log_id !== null ? (
                                                    <Link
                                                        to={`/${env}/activity?activity_log_id=${sync.latest_sync?.activity_log_id}&connection=${connection?.connection_id}&script=${sync.name}&date=${getSimpleDate(sync.latest_sync?.updated_at)}`}
                                                        className="block w-32 ml-1"
                                                    >
                                                        {formatDateToUSFormat(sync.latest_sync?.updated_at)}
                                                    </Link>
                                                ) : (
                                                    <span className="">{formatDateToUSFormat(sync.latest_sync?.updated_at)}</span>
                                                )}
                                            </Tooltip>
                                        ) : (
                                            <>
                                                {sync.latest_sync?.activity_log_id ? (
                                                    <Link
                                                        to={`/${env}/activity?activity_log_id=${sync.latest_sync?.activity_log_id}&connection=${connection?.connection_id}&script=${sync.name}&date=${getSimpleDate(sync.latest_sync?.updated_at)}`}
                                                        className=""
                                                    >
                                                        {formatDateToUSFormat(sync.latest_sync?.updated_at)}
                                                    </Link>
                                                ) : (
                                                    <span className="">{formatDateToUSFormat(sync.latest_sync?.updated_at)}</span>
                                                )}
                                            </>
                                        )}
                                    </div>
                                    <div className="flex items-center w-28">
                                        {sync.schedule_status === 'RUNNING' && (
                                            <>
                                                {interpretNextRun(sync.futureActionTimes) === '-' ? (
                                                    <span className="">-</span>
                                                ) : (
                                                    <span className="">{interpretNextRun(sync.futureActionTimes, sync.latest_sync?.updated_at)[0]}</span>
                                                )}
                                            </>
                                        )}
                                        {sync.schedule_status === 'RUNNING' && !sync.futureActionTimes && <span className="">-</span>}
                                        {sync.schedule_status !== 'RUNNING' && <span className="">-</span>}
                                    </div>
                                    <div className="w-12">{getRunTime(sync.latest_sync?.created_at, sync.latest_sync?.updated_at)}</div>
                                    <div className="w-16 ml-4">
                                        {sync.thirty_day_timestamps ? (
                                            <span className="w-24 ml-[0.25rem]">{calculateTotalRuntime(sync.thirty_day_timestamps)}</span>
                                        ) : (
                                            <span className="ml-[0.25rem]">-</span>
                                        )}
                                    </div>
                                    <div className="relative interact-with-sync">
                                        <EllipsisHorizontalIcon className="flex h-5 w-5 cursor-pointer" onClick={() => toggleDropdown(hashSync(sync))} />
                                        {openDropdownHash === hashSync(sync) && (
                                            <div className="text-gray-400 absolute z-10 -top-15 right-1 bg-black rounded border border-neutral-700 items-center">
                                                <div className="flex flex-col w-full">
                                                    <div
                                                        className={`flex items-center w-full whitespace-nowrap ${!syncCommandButtonsDisabled ? 'hover:bg-neutral-800 ' : ''} px-4 py-4`}
                                                        onClick={async () => {
                                                            setShowPauseStartLoader(true);
                                                            await syncCommand(
                                                                sync.schedule_status === 'RUNNING' ? 'PAUSE' : 'UNPAUSE',
                                                                sync.nango_connection_id,
                                                                sync.schedule_id,
                                                                sync.id,
                                                                sync.name
                                                            );
                                                        }}
                                                    >
                                                        {sync.schedule_status !== 'RUNNING' ? (
                                                            <>
                                                                <PlayCircleIcon
                                                                    className={`flex h-6 w-6 ${syncCommandButtonsDisabled ? 'text-gray-800' : 'text-gray-400 cursor-pointer'}`}
                                                                />
                                                                <span className={`pl-2 ${syncCommandButtonsDisabled ? 'text-gray-800' : ''} mr-2`}>
                                                                    Start schedule
                                                                </span>
                                                            </>
                                                        ) : (
                                                            <>
                                                                <PauseCircleIcon
                                                                    className={`flex h-6 w-6 ${syncCommandButtonsDisabled ? 'text-gray-800' : 'text-gray-400 cursor-pointer'}`}
                                                                />
                                                                <span className={`pl-2 ${syncCommandButtonsDisabled ? 'text-gray-800' : ''} mr-2`}>
                                                                    Pause schedule
                                                                </span>
                                                            </>
                                                        )}
                                                        {showPauseStartLoader && <Spinner size={1} />}
                                                    </div>
                                                    {sync?.status === 'RUNNING' && (
                                                        <div
                                                            className={`flex items-center w-full whitespace-nowrap ${!syncCommandButtonsDisabled ? 'hover:bg-neutral-800 ' : ''} px-4 py-4`}
                                                            onClick={() => {
                                                                setShowInterruptLoader(true);
                                                                syncCommand('CANCEL', sync.nango_connection_id, sync.schedule_id, sync.id, sync.name);
                                                            }}
                                                        >
                                                            <StopCircleIcon
                                                                className={`flex h-6 w-6 ${syncCommandButtonsDisabled ? 'text-gray-800' : 'text-gray-400 cursor-pointer'}`}
                                                            />
<<<<<<< HEAD
                                                            <span className={`pl-2 ${syncCommandButtonsDisabled ? 'text-gray-800' : ''}`}>
                                                                Interrupt execution
                                                                {showInterruptLoader && <Spinner size={1} />}
                                                            </span>
=======
                                                            <span className={`pl-2 mr-2 ${syncCommandButtonsDisabled ? 'text-gray-800' : ''}`}>
                                                                Interrupt execution
                                                            </span>
                                                            {showInterruptLoader && <Spinner size={1} />}
>>>>>>> f0b5e167
                                                        </div>
                                                    )}
                                                    {sync?.status !== 'RUNNING' && (
                                                        <>
                                                            <div
                                                                className={`flex items-center w-full whitespace-nowrap ${!syncCommandButtonsDisabled ? 'hover:bg-neutral-800 ' : ''} px-4 py-4`}
                                                                onClick={() => {
                                                                    setShowTriggerIncrementalLoader(true);
                                                                    syncCommand('RUN', sync.nango_connection_id, sync.schedule_id, sync.id, sync.name);
                                                                }}
                                                            >
                                                                <ArrowPathRoundedSquareIcon
                                                                    className={`flex h-6 w-6 ${syncCommandButtonsDisabled ? 'text-gray-800' : 'text-gray-400 cursor-pointer'}`}
                                                                />
                                                                <span className={`pl-2 flex items-center ${syncCommandButtonsDisabled ? 'text-gray-800' : ''}`}>
                                                                    Trigger execution (incremental)
                                                                    <Tooltip
                                                                        type="dark"
                                                                        text={
                                                                            <>
                                                                                <div className="flex text-white text-sm">
                                                                                    <p>
                                                                                        Incremental: the existing cache and the last sync date will be
                                                                                        preserved, only new/updated data will be synced.
                                                                                    </p>
                                                                                </div>
                                                                            </>
                                                                        }
                                                                    >
                                                                        {!syncCommandButtonsDisabled && (
                                                                            <HelpCircle color="gray" className="h-4 ml-1"></HelpCircle>
                                                                        )}
                                                                    </Tooltip>
                                                                    {showTriggerIncrementalLoader && <Spinner size={1} />}
                                                                </span>
                                                            </div>
                                                            <div
                                                                className={`flex items-center w-full whitespace-nowrap ${!syncCommandButtonsDisabled ? 'hover:bg-neutral-800 ' : ''} px-4 py-4`}
                                                                onClick={() => {
                                                                    setSync(sync);
                                                                    setVisible(true);
                                                                }}
                                                            >
                                                                <ArrowPathRoundedSquareIcon
                                                                    className={`flex h-6 w-6 ${syncCommandButtonsDisabled ? 'text-gray-800' : 'text-gray-400 cursor-pointer'}`}
                                                                />
                                                                <span className={`pl-2 flex items-center ${syncCommandButtonsDisabled ? 'text-gray-800' : ''}`}>
                                                                    Trigger execution (full refresh)
                                                                    <Tooltip
                                                                        type="dark"
                                                                        text={
                                                                            <>
                                                                                <div className="flex text-white text-sm">
                                                                                    <p>
                                                                                        Full refresh: the existing cache and last sync date will be deleted, all
                                                                                        historical data will be resynced.
                                                                                    </p>
                                                                                </div>
                                                                            </>
                                                                        }
                                                                    >
                                                                        {!syncCommandButtonsDisabled && (
                                                                            <HelpCircle color="gray" className="h-4 ml-1"></HelpCircle>
                                                                        )}
                                                                    </Tooltip>
                                                                    {showTriggerFullLoader && <Spinner size={1} />}
                                                                </span>
                                                            </div>
                                                        </>
                                                    )}
                                                </div>
                                            </div>
                                        )}
                                    </div>
                                </td>
                            ))}
                        </tr>
                    </tbody>
                </table>
            )}
        </div>
    );
}<|MERGE_RESOLUTION|>--- conflicted
+++ resolved
@@ -330,17 +330,10 @@
                                                             <StopCircleIcon
                                                                 className={`flex h-6 w-6 ${syncCommandButtonsDisabled ? 'text-gray-800' : 'text-gray-400 cursor-pointer'}`}
                                                             />
-<<<<<<< HEAD
-                                                            <span className={`pl-2 ${syncCommandButtonsDisabled ? 'text-gray-800' : ''}`}>
-                                                                Interrupt execution
-                                                                {showInterruptLoader && <Spinner size={1} />}
-                                                            </span>
-=======
                                                             <span className={`pl-2 mr-2 ${syncCommandButtonsDisabled ? 'text-gray-800' : ''}`}>
                                                                 Interrupt execution
                                                             </span>
                                                             {showInterruptLoader && <Spinner size={1} />}
->>>>>>> f0b5e167
                                                         </div>
                                                     )}
                                                     {sync?.status !== 'RUNNING' && (
