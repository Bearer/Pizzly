import { ReactElement, useState, useEffect, useRef, createRef } from 'react';
import { Helmet } from 'react-helmet';
import { Link, useLocation, useNavigate } from 'react-router-dom';
import Spinner from '../components/ui/Spinner';
import {
    ChevronsLeft,
    Clock,
    ArrowRight,
    Slash,
    CheckInCircle,
    AlertCircle,
    Link as LinkIcon,
    Pause,
    Play,
    User,
    FastForward
} from '@geist-ui/icons'
import { XCircleIcon } from '@heroicons/react/24/outline';
import { Tooltip } from '@geist-ui/core';
import queryString from 'query-string';

import { ReactComponent as SyncIcon } from '../icons/sync-code-icon.svg';
import CopyButton from '../components/ui/button/CopyButton';
import { useActivityAPI } from '../utils/api';
import { formatTimestamp, formatTimestampWithTZ, elapsedTime } from '../utils/utils';
import DashboardLayout from '../layout/DashboardLayout';
import { LeftNavBarItems } from '../components/LeftNavBar';
import type { ActivityResponse } from '../types';

import { useStore } from '../store';

interface Props {
  data: string | number | undefined;
}

const JsonPrettyPrint: React.FC<Props> = ({ data }): ReactElement<any, any> => {
  let prettyJson = '';
  let message = '';
  let isJson = true;

  const isHtml = (string: string | number | undefined) => {
    const htmlRegex = /<\/?[a-z][\s\S]*>/i;
    return htmlRegex.test(string as string);
  };

  try {
    const jsonRegex = /({.*})|(\[.*\])/s;
    const match = (data as string)?.match(jsonRegex);

    if (match) {
      const json = JSON.parse(match[0]);
      prettyJson = JSON.stringify(json, null, 2);
      message = (data as string)?.replace(jsonRegex, '').trim();
    } else {
      try {
        prettyJson = JSON.stringify(JSON.parse(data as string), null, 2);
      } catch {
        isJson = false;
        prettyJson = data as string;
        if (isHtml(data)) {
          return <div className="whitespace-normal break-all overflow-wrap" dangerouslySetInnerHTML={{ __html: String(data) }}></div>;
        }
      }
    }

    return (
      <>
        {message && <p>{message}</p>}
        {isJson ? <pre className="max-w-5xl overflow-auto whitespace-pre-wrap break-all">{prettyJson}</pre> : <>{prettyJson}</>}
      </>
    );
  } catch (e) {
      return <span className="whitespace-normal break-all overflow-wrap">{data?.toString()}</span>;
  }
};

export default function Activity() {
    const navigate = useNavigate();

    const [loaded, setLoaded] = useState(false);
    const [activities, setActivities] = useState<ActivityResponse[]>([]);
    const [expandedRow, setExpandedRow] = useState(-1);
    const [limit,] = useState(20);
    const [offset, setOffset] = useState(0);
    const [logIds, setLogIds] = useState<number[]>([]);
    const [status, setStatus] = useState<string>('');
    const [selectedScript, setSelectedScript] = useState<string>('');
    const [selectedIntegration, setSelectedIntegration] = useState<string>('');
    const [selectedConnection, setSelectedConnection] = useState<string>('');
    const [selectedDate, setDate] = useState<string>('');

    const [filtersFetched, setFiltersFetched] = useState(false);
    const [scripts, setScripts] = useState<string[]>([]);
    const [integrations, setIntegrations] = useState<string[]>([]);
    const [connections, setConnections] = useState<string[]>([]);

    const location = useLocation();
    const queryParams = queryString.parse(location.search);
    const activityLogId: string | (string | null)[] | null = queryParams.activity_log_id;
    const initialOffset: string | (string | null)[] | null = queryParams.offset;
    const initialEnv: string | (string | null)[] | null = queryParams.env;
    const initialStatus: string | (string | null)[] | null = queryParams.status;
    const initialScript: string | (string | null)[] | null = queryParams.script;
    const initialIntegration: string | (string | null)[] | null = queryParams.integration;
    const initialConnection: string | (string | null)[] | null = queryParams.connection;
    const initialDate: string | (string | null)[] | null = queryParams.date;

    const fifteenDaysAgo = new Date();
    fifteenDaysAgo.setDate(fifteenDaysAgo.getDate() - 15);

    const getActivityAPI = useActivityAPI();

    const env = useStore(state => state.cookieValue);
    const setCookieValue = useStore(state => state.setCookieValue);

    if (initialEnv) {
        setCookieValue(initialEnv as string);
    }

    const isInitialMount = useRef(true);
    const [activityRefs, setActivityRefs] = useState<{ [key: number]: React.RefObject<HTMLTableRowElement> }>({});

    useEffect(() => {
        setLoaded(false);
    }, [env]);

    useEffect(() => {
        const getActivity = async () => {
            let queryOffset = offset;
            if (initialOffset && typeof initialOffset === 'string') {
                setOffset(parseInt(initialOffset));
                queryOffset = parseInt(initialOffset);
            }

            let queryStatus = status;
            if (initialStatus && typeof initialStatus === 'string') {
                setStatus(initialStatus);
                queryStatus = initialStatus;
            }

            let queryScript = selectedScript;
            if (initialScript && typeof initialScript === 'string') {
                setSelectedScript(initialScript);
                queryScript = initialScript;
            }

            let queryIntegration = selectedIntegration;
            if (initialIntegration && typeof initialIntegration === 'string') {
                setSelectedIntegration(initialIntegration);
                queryIntegration = initialIntegration;
            }

            let queryConnection = selectedConnection;
            if (initialConnection && typeof initialConnection === 'string') {
                setSelectedConnection(initialConnection);
                queryConnection = initialConnection;
            }

            let queryDate = selectedDate;
            if (initialDate && typeof initialDate === 'string') {
                setDate(initialDate);
                queryDate = initialDate;
            }

            const res = await getActivityAPI(limit, queryOffset, queryStatus, queryScript, queryIntegration, queryConnection, queryDate);

            if (res?.status === 200) {
                try {
                    const data = await res.json();
                    setActivities(data);
                    setLogIds(data.map((activity: ActivityResponse) => activity.id));

                    setActivityRefs(data.reduce((acc: Record<number, React.RefObject<HTMLTableRowElement>>, activity: ActivityResponse) => {
                        acc[activity.id] = createRef<HTMLTableRowElement>();
                        return acc;
                    }, {}));
                } catch (e) {
                    console.log(e)
                }
                setLoaded(true);
            }
        };

        if (!loaded) {
            getActivity();
        }
    }, [
        getActivityAPI,
        loaded,
        setLoaded,
        limit,
        offset,
        status,
        selectedScript,
        selectedIntegration,
        selectedConnection,
        selectedDate,
        initialConnection,
        initialIntegration,
        initialScript,
        initialOffset,
        initialStatus,
        initialDate
    ]);

    useEffect(() => {
        const getActivityLogs = async () => {
            if (logIds.length > 0) {
                const res = await fetch(`/api/v1/activity-messages?logIds=${logIds.join(',')}`, {
                    method: 'GET',
                    headers: {
                        'Content-Type': 'application/json',
                        'Accept': 'application/json',
                    }
                });

                if (res?.status === 200) {
                    try {
                        const allMessages = await res.json();
                        const logsWithMessages = activities.map((activity: ActivityResponse) => {
                            const logMessages = allMessages[activity.id];
                            if (logMessages) {
                                activity.messages = logMessages;
                            }
                            return activity;
                        });
                        setActivities(logsWithMessages as ActivityResponse[]);
                    } catch (e) {
                        console.log(e)
                    }
                }
            }
        };

        getActivityLogs();
    // eslint-disable-next-line react-hooks/exhaustive-deps
    }, [logIds]);

    useEffect(() => {
        const getFilters = async () => {
            if (activities.length > 0) {
                const res = await fetch(`/api/v1/activity-filters/`, {
                    method: 'GET',
                    headers: {
                        'Content-Type': 'application/json',
                        'Accept': 'application/json',
                    }
                });

                if (res?.status === 200) {
                    try {
                        const filters = await res.json();

                        if (filters) {
                            if (filters.scripts.length > 0) {
                                filters.scripts.sort((a: string, b: string) => a.localeCompare(b));
                                setScripts(filters.scripts);
                            }

                            if (filters.integrations.length > 0) {
                                filters.integrations.sort((a: string, b: string) => a.localeCompare(b));
                                setIntegrations(filters.integrations);
                            }

                            if (filters.connections.length > 0) {
                                filters.connections.sort((a: string, b: string) => a.localeCompare(b));
                                setConnections(filters.connections);
                            }
                        }
                        setFiltersFetched(true);
                    } catch (e) {
                        console.log(e)
                    }
                }
            }
        };

        if (!filtersFetched) {
            getFilters();
        }
    }, [activities, filtersFetched, setFiltersFetched]);


    useEffect(() => {
        const scrollToLog = async () => {
            if (isInitialMount.current && activityLogId && typeof activityLogId === 'string' && Object.keys(activityRefs).length > 0) {
                const id = parseInt(activityLogId);
                setExpandedRow(id);

                // remove query param env from the url without updating the push state
                navigate(location.pathname + '?' + queryString.stringify({ ...queryParams, env: null }), { replace: true });

                // wait 1 second before scrolling
                await new Promise(resolve => setTimeout(resolve, 500));

                if (activityRefs[id] && activityRefs[id]?.current && activityRefs[id]?.current !== null) {
                    setTimeout(() => {
                        activityRefs[id]?.current?.scrollIntoView({
                            behavior: "smooth",
                            block: "nearest",
                        });
                    }, 100);

                    isInitialMount.current = false;
                }
            }
        }

        scrollToLog();
        // eslint-disable-next-line react-hooks/exhaustive-deps
    }, [activityLogId, activityRefs]);

    const incrementPage = () => {
        if (activities.length < limit) {
            return;
        }

        const newOffset = offset + limit;
        setOffset(newOffset);
        setLoaded(false);

        navigate(location.pathname + '?' + queryString.stringify({ ...queryParams, offset: newOffset }));
    };

    const decrementPage = () => {
        if (offset - limit >= 0) {
            const newOffset = offset - limit;
            setOffset(newOffset);
            setLoaded(false);

            navigate(location.pathname + '?' + queryString.stringify({ ...queryParams, offset: newOffset }));
        }
    };

    const resetOffset = () => {
        setOffset(0);
        setLoaded(false);

        navigate(location.pathname + '?' + queryString.stringify({ ...queryParams, offset: 0 }));
    };

    const renderParams = (params: Record<string, string>, level: string) => {
        return Object.entries(params).map(([key, value]) => (
            <div className={`max-w-5xl whitespace-normal break-all overflow-wrap ${level === 'error' ? 'text-red-500' : level === 'warn' ? 'text-orange-500' : ''}`} key={key}>
                <span>{key}: </span>
                {value === null ? '' : <JsonPrettyPrint data={value} />}
            </div>
        ));
    };

    const handleStatusChange = (e: React.ChangeEvent<HTMLSelectElement>) => {
        const value = e.target.value;
        setStatus(value);
        setLoaded(false);

        navigate(location.pathname + '?' + queryString.stringify({ ...queryParams, status: value }));
    }

    const handleScriptChange = (e: React.ChangeEvent<HTMLSelectElement>) => {
        const value = e.target.value;
        setSelectedScript(value);
        setLoaded(false);

        navigate(location.pathname + '?' + queryString.stringify({ ...queryParams, script: value }));
    }

    const handleIntegrationChange = (e: React.ChangeEvent<HTMLSelectElement>) => {
        const value = e.target.value;
        setSelectedIntegration(value);
        setLoaded(false);

        navigate(location.pathname + '?' + queryString.stringify({ ...queryParams, integration: value }));
    }

    const handleConnectionChange = (e: React.ChangeEvent<HTMLSelectElement>) => {
        const value = e.target.value;
        setSelectedConnection(value);
        setLoaded(false);

        navigate(location.pathname + '?' + queryString.stringify({ ...queryParams, connection: value }));
    }

    const handleDateChange = (e: React.ChangeEvent<HTMLInputElement>) => {
        const value = e.target.value;
        setDate(value);
        setLoaded(false);

        navigate(location.pathname + '?' + queryString.stringify({ ...queryParams, date: value }));
    }

    const onRemoveFilter = (action: (val: string) => void, prop: string) => {
        action('');
        setLoaded(false);
        const url = window.location.pathname;
        const searchParams = new URLSearchParams(window.location.search);
        searchParams.delete(prop);

        const updatedUrl = url + '?' + searchParams.toString();
        navigate(updatedUrl);
    }

    const copyActivityLogUrl = (activity: ActivityResponse): string => {
        const baseUrl = `${window.location.protocol}//${window.location.host}/activity`;
        const url = new URL(baseUrl);
        const params = new URLSearchParams({ env, activity_log_id: activity.id.toString() });

        if (activity.connection_id) {
            params.append('connection', activity.connection_id);
        }

        if (activity.provider_config_key) {
            params.append('integration', activity.provider_config_key);
        }

        if (activity.operation_name) {
            params.append('script', activity.operation_name);
        }

        if (activity.success !== null) {
            const status = activity.success ? 'success' : 'failure';
            params.append('status', status);
        } else {
            params.append('status', 'in_progress');
        }

        if (activity.timestamp) {
            const date = new Date(Number(activity.timestamp));
            const dateString = date.toISOString().split('T')[0];
            params.append('date', dateString);
        }

        url.search = params.toString();

        return url.toString();
    };

    return (
        <DashboardLayout selectedItem={LeftNavBarItems.Activity}>
            <div className="max-w-screen-xl w-fit mx-auto">
                <div className="flex items-center mb-6">
                    <div className="flex flex-col text-left">
                        <span className="flex items-center mb-3">
                            <h2 className="text-3xl font-semibold tracking-tight text-white mr-4">Activity</h2>
                            {!loaded && <Spinner size={1.5} />}
                        </span>
                        <span>
                            <p className="text-white text-left">Note that logs older than 15 days are cleared</p>
                        </span>
                    </div>
                </div>
                {loaded && activities.length === 0 && (!status && !selectedIntegration && !selectedScript && !selectedConnection && !selectedDate) ? null : (
                    <div className="flex justify-between p-3 mb-6 items-center border border-border-gray rounded-md min-w-[1150px]">
                        <div className="flex space-x-10 justify-between px-2 w-full">
                            <div className="flex w-full items-center">
                                <select
                                    id="status"
                                    name="status"
                                    className="bg-bg-black border-none text-text-light-gray block w-full appearance-none py-2 text-base shadow-sm"
                                    onChange={handleStatusChange}
                                    value={status}
                                >
                                    <option key="" value="" disabled>Status</option>
                                    <option key="success" value="success">Success</option>
                                    <option key="progress" value="in_progress">In Progress</option>
                                    <option key="failure" value="failure">Failure</option>
                                </select>
                                {status && (
                                    <XCircleIcon onClick={() => onRemoveFilter(setStatus, 'status')} className="flex h-7 h-7 cursor-pointer text-blue-400" />
                                )}
                            </div>
                            {scripts.length > 0 && (
                                <div className="flex w-full items-center">
                                    <select
                                        id="script"
                                        name="script"
                                        className="bg-bg-black border-none text-text-light-gray block w-full appearance-none py-2 text-base shadow-sm"
                                        onChange={handleScriptChange}
                                        value={selectedScript}
                                    >
                                        <option key="" value="" disabled>Script</option>
                                        {scripts.map((script: string) => (
                                            <option key={script} value={script}>{script}</option>
                                        ))}
                                    </select>
                                    {selectedScript && (
                                        <XCircleIcon onClick={() => onRemoveFilter(setSelectedScript, 'script')} className="flex h-7 h-7 cursor-pointer text-blue-400" />
                                    )}
                                </div>
                            )}
                            {connections.length > 0 && (
                                <div className="flex w-full items-center">
                                    <select
                                        id="connection"
                                        name="connection"
                                        className="bg-bg-black border-none text-text-light-gray block w-full appearance-none py-2 text-base shadow-sm"
                                        onChange={handleConnectionChange}
                                        value={selectedConnection}
                                    >
                                        <option key="" value="" disabled>Connection</option>
                                        {connections.map((connection: string) => (
                                            <option key={connection} value={connection}>{connection}</option>
                                        ))}
                                    </select>
                                    {selectedConnection && (
                                        <XCircleIcon onClick={() => onRemoveFilter(setSelectedConnection, 'connection')} className="flex h-7 h-7 cursor-pointer text-blue-400" />
                                    )}
                                </div>
                            )}
                            {integrations.length > 0 && (
                                <div className="flex w-full items-center">
                                    <select
                                        id="integration"
                                        name="integration"
                                        className="bg-bg-black border-none text-text-light-gray block w-full appearance-none py-2 text-base shadow-sm"
                                        onChange={handleIntegrationChange}
                                        value={selectedIntegration}
                                    >
                                        <option key="" value="" disabled>Integration</option>
                                        {integrations.map((integration: string) => (
                                            <option key={integration} value={integration}>{integration}</option>
                                        ))}
                                    </select>
                                    {selectedIntegration && (
                                        <XCircleIcon onClick={() => onRemoveFilter(setSelectedIntegration, 'integration')} className="flex h-7 h-7 cursor-pointer text-blue-400" />
                                    )}
                                </div>
                            )}
                            <div className="flex w-full items-center">
                                  <input
                                    type="date"
                                    id="date-filter"
                                    name="date-filter"
                                    className="bg-bg-black border-none text-text-light-gray block w-full appearance-none py-2 text-base shadow-sm hide-calendar-icon"
                                    style={{ WebkitAppearance: 'none' }}
                                    onChange={handleDateChange}
                                    value={selectedDate}
                                    max={new Date().toISOString().split('T')[0]}
                                    min={fifteenDaysAgo.toISOString().split('T')[0]}
                                  />
                                  {selectedDate && (
                                      <XCircleIcon onClick={() => onRemoveFilter(setDate, 'date')} className="flex h-7 h-7 cursor-pointer text-blue-400" />
                                  )}
                            </div>
                        </div>
                        <div className="flex">
                            {offset >= limit * 3 && (
                                <ChevronsLeft onClick={resetOffset} className="flex stroke-white cursor-pointer mr-3" size="16" />
                            )}
<<<<<<< HEAD
                            <span onClick={decrementPage} className={`flex ${offset - limit >= 0 ? 'cursor-pointer hover:bg-hover-gray' : ''} h-8 mr-2 rounded-md px-3 pt-1.5 text-sm text-white bg-gray-800`}>
                              <svg aria-hidden="true" className="w-5 h-5" fill="currentColor" viewBox="0 0 20 20" xmlns="http://www.w3.org/2000/svg"><path fill-rule="evenodd" d="M7.707 14.707a1 1 0 01-1.414 0l-4-4a1 1 0 010-1.414l4-4a1 1 0 011.414 1.414L5.414 9H17a1 1 0 110 2H5.414l2.293 2.293a1 1 0 010 1.414z" clip-rule="evenodd"></path></svg>
                            </span>
                            <span onClick={incrementPage} className={`flex ${activities.length < limit ? '' : 'cursor-pointer hover:bg-hover-gray'} h-8 rounded-md px-3 pt-1.5 text-sm text-white bg-gray-800`}>
                              <svg aria-hidden="true" className="w-5 h-5" fill="currentColor" viewBox="0 0 20 20" xmlns="http://www.w3.org/2000/svg"><path fill-rule="evenodd" d="M12.293 5.293a1 1 0 011.414 0l4 4a1 1 0 010 1.414l-4 4a1 1 0 01-1.414-1.414L14.586 11H3a1 1 0 110-2h11.586l-2.293-2.293a1 1 0 010-1.414z" clip-rule="evenodd"></path></svg>
=======
                            <span onClick={decrementPage} className={`flex ${offset - limit >= 0 ? 'cursor-pointer hover:bg-gray-700' : ''} h-8 mr-2 rounded-md px-3 pt-1.5 text-sm text-white bg-gray-800`}>
                              <svg aria-hidden="true" className="w-5 h-5" fill="currentColor" viewBox="0 0 20 20" xmlns="http://www.w3.org/2000/svg"><path fillRule="evenodd" d="M7.707 14.707a1 1 0 01-1.414 0l-4-4a1 1 0 010-1.414l4-4a1 1 0 011.414 1.414L5.414 9H17a1 1 0 110 2H5.414l2.293 2.293a1 1 0 010 1.414z" clipRule="evenodd"></path></svg>
                            </span>
                            <span onClick={incrementPage} className={`flex ${activities.length < limit ? '' : 'cursor-pointer hover:bg-gray-700'} h-8 rounded-md px-3 pt-1.5 text-sm text-white bg-gray-800`}>
                              <svg aria-hidden="true" className="w-5 h-5" fill="currentColor" viewBox="0 0 20 20" xmlns="http://www.w3.org/2000/svg"><path fillRule="evenodd" d="M12.293 5.293a1 1 0 011.414 0l4 4a1 1 0 010 1.414l-4 4a1 1 0 01-1.414-1.414L14.586 11H3a1 1 0 110-2h11.586l-2.293-2.293a1 1 0 010-1.414z" clipRule="evenodd"></path></svg>
>>>>>>> 467142ee
                            </span>
                        </div>
                    </div>
                )}

                {loaded && activities.length === 0 && (
                    <div className="flex items-center">
                        <Slash className="stroke-red-500" />
                        <div className="text-white ml-3">No activity found</div>
                    </div>
                )}
                {activities.length > 0 && (
                    <>
                    <div className="h-fit border border-border-gray rounded-md text-white text-sm overflow-hidden">
                        <table className="table-auto">
                            <tbody className="px-4">
                                {activities.filter((activity: ActivityResponse) => typeof activity?.action === 'string').map((activity: ActivityResponse, index: number) => (
                                    <tr key={activity.id} ref={activityRefs[activity.id]}>
                                        <td
                                            className={`mx-8 flex-col px-3 py-4 whitespace-nowrap ${
                                                index !== -1 ? 'border-b border-border-gray' : ''
                                            } h-16`}
                                        >
                                            <div className="flex items-center px-2">
                                                {activity?.success === null && (
                                                    <Link
                                                        to={activity?.action === 'sync deploy' ? '/syncs' : `/connections/${activity.provider_config_key}/${activity.connection_id}${activity?.action === 'sync' ? '#sync' : ''}`}
                                                    >
                                                        <Clock className="stroke-yellow-500" size="32" />
                                                    </Link>
                                                )}
                                                {activity?.success === true && (
                                                    <Link
                                                        to={activity?.action === 'sync deploy' ? '/syncs' : `/connections/${activity.provider_config_key}/${activity.connection_id}${activity?.action === 'sync' ? '#sync' : ''}`}
                                                    >
                                                        <CheckInCircle className="stroke-green-500" size="32" />
                                                    </Link>
                                                )}
                                                {activity?.success === false && (
                                                    <Link
                                                        to={activity?.action === 'sync deploy' ? '/syncs' : `/connections/${activity.provider_config_key}/${activity.connection_id}${activity?.action === 'sync' ? '#sync' : ''}`}
                                                    >
                                                        <AlertCircle className="stroke-red-500" size="32" />
                                                    </Link>
                                                )}
                                                <div className="ml-10 w-60 mr-4 truncate overflow-hidden">
                                                    {(activity?.action === 'account') && (
                                                        <div className="inline-flex justify-center items-center rounded-full py-1 px-4 bg-yellow-500 bg-opacity-20">
                                                            <User className="stroke-yellow-500 mr-2" size="16" />
                                                            <p className="inline-block text-yellow-500">account</p>
                                                        </div>
                                                    )}
                                                    {(activity?.action === 'oauth' || activity?.action === 'auth') && (
                                                        <div className="inline-flex justify-center items-center rounded-full py-1 px-4 bg-pink-500 bg-opacity-20">
                                                            <LinkIcon className="stroke-pink-500 mr-2" size="16" />
                                                            <p className="inline-block text-pink-500">auth</p>
                                                        </div>
                                                    )}
                                                    {activity?.action === 'token' && (
                                                        <div className="inline-flex justify-center items-center rounded-full py-1 px-4 bg-[#FBBC05] bg-opacity-20">
                                                            <img className="h-4 mr-2" src="/images/token-icon.svg" alt="" />
                                                            <p className="inline-block text-[#FBBC05]">token</p>
                                                        </div>
                                                    )}
                                                    {activity?.action === 'action' && (
                                                        <span className="flex items-center">
                                                            <div className="inline-flex justify-center items-center rounded-full py-1 px-4 bg-red-500 bg-opacity-20">
                                                                <SyncIcon className="h-4 -ml-3 -mr-1 stroke-red-500" />
                                                                <p className="inline-block text-red-500">action</p>
                                                            </div>
                                                            {activity.operation_name && (
                                                                <Tooltip text={activity.operation_name} type="dark">
                                                                    <p className="text-gray-500 ml-2 text-sm overflow-hidden truncate">({activity?.operation_name})</p>
                                                                </Tooltip>
                                                            )}
                                                        </span>
                                                    )}
                                                    {activity?.action === 'webhook' && (
                                                        <div className="flex items-center">
                                                            <div className="inline-flex justify-center items-center rounded-full py-1 px-4 bg-red-500 bg-opacity-20">
                                                                <ArrowRight className="stroke-red-500 mr-2" size="16" />
                                                                <p className="inline-block text-red-500">webhook</p>
                                                            </div>
                                                            {activity.endpoint && (
                                                                <Tooltip text={`${activity.endpoint}`} type="dark">
                                                                    <div className="w-52 text-gray-500 overflow-hidden truncate">
                                                                        <span className="ml-3">{activity.endpoint}</span>
                                                                    </div>
                                                                </Tooltip>
                                                            )}
                                                        </div>
                                                    )}
                                                    {activity?.action === 'sync' && (
                                                        <span className="flex items-center">
                                                            <div className="inline-flex justify-center items-center rounded-full py-1 px-4 bg-green-500 bg-opacity-20">
                                                                <SyncIcon className="h-4 -ml-3 -mr-1 stroke-green-500" />
                                                                <p className="inline-block text-green-500">sync</p>
                                                            </div>
                                                            <Link
                                                                to={`/connections/${activity.provider_config_key}/${activity.connection_id}${activity?.action === 'sync' ? '#sync' : ''}`}
                                                                className="flex items-center"
                                                            >
                                                                {activity.operation_name && (
                                                                    <Tooltip text={activity.operation_name} type="dark">
                                                                        <p className="text-gray-500 ml-2 text-sm overflow-hidden truncate">({activity?.operation_name})</p>
                                                                    </Tooltip>
                                                                )}
                                                            </Link>
                                                        </span>
                                                    )}
                                                    {activity?.action === 'sync deploy' && (
                                                        <span className="flex items-center">
                                                            <div className="inline-flex justify-center items-center rounded-full py-1 px-4 bg-[#8247FF] bg-opacity-20">
                                                                <img className="h-4 mr-2" src="/images/sync-deploy-icon.svg" alt="" />
                                                                <p className="inline-block text-[#8247FF]">sync deploy</p>
                                                            </div>
                                                            <Link
                                                                to="/syncs"
                                                            >
                                                            </Link>
                                                        </span>
                                                    )}
                                                    {activity?.action === 'pause sync' && (
                                                        <span className="flex items-center">
                                                            <div className="inline-flex justify-center items-center rounded-full py-1 px-4 bg-gray-500 bg-opacity-20">
                                                                <Pause className="stroke-gray-500 mr-2" size="16" />
                                                                <p className="inline-block text-gray-500">pause sync</p>
                                                            </div>
                                                            <Link
                                                                to="/syncs"
                                                            >
                                                                {activity.operation_name && (
                                                                    <p className="text-gray-500 ml-2 text-sm">({activity?.operation_name})</p>
                                                                )}
                                                            </Link>
                                                        </span>
                                                    )}
                                                    {activity?.action === 'restart sync' && (
                                                        <span className="flex items-center">
                                                            <div className="inline-flex justify-center items-center rounded-full py-1 px-4 bg-gray-500 bg-opacity-20">
                                                                <Play className="stroke-gray-500 mr-2" size="16" />
                                                                <p className="inline-block text-gray-500">restart sync</p>
                                                            </div>
                                                            <Link
                                                                to="/syncs"
                                                            >
                                                                {activity.operation_name && (
                                                                    <p className="text-gray-500 ml-2 text-sm">({activity?.operation_name})</p>
                                                                )}
                                                            </Link>
                                                        </span>
                                                    )}
                                                    {activity?.action === 'trigger sync' && (
                                                        <span className="flex items-center">
                                                            <div className="inline-flex justify-center items-center rounded-full py-1 px-4 bg-gray-500 bg-opacity-20">
                                                                <FastForward className="stroke-gray-500 mr-2" size="16" />
                                                                <p className="inline-block text-gray-500">trigger sync</p>
                                                            </div>
                                                            <Link
                                                                to="/syncs"
                                                            >
                                                                {activity.operation_name && (
                                                                    <Tooltip text={activity.operation_name} type="dark">
                                                                        <p className="text-gray-500 ml-2 text-sm overflow-hidden truncate">({activity?.operation_name})</p>
                                                                    </Tooltip>
                                                                )}
                                                            </Link>
                                                        </span>
                                                    )}
                                                    {activity?.action === 'proxy' && (
                                                        <div className="flex items-center">
                                                            <div className="inline-flex justify-center items-center rounded-full py-1 px-3 bg-[#6BA4F8] bg-opacity-20">
                                                                <ArrowRight className="stroke-[#6BA4F8] mr-2" size="16" />
                                                                <p className="inline-block text-[#6BA4F8]">proxy</p>
                                                            </div>
                                                            {activity.endpoint && (
                                                                <Tooltip text={`${activity.endpoint}`} type="dark">
                                                                    <div className="w-52 text-gray-500 overflow-hidden truncate">
                                                                        <span className="ml-3">{activity.endpoint}</span>
                                                                    </div>
                                                                </Tooltip>
                                                            )}
                                                        </div>
                                                    )}
                                                </div>
                                                <Tooltip text={activity?.connection_id} type="dark">
                                                    <Link
                                                        to={`/connections/${activity.provider_config_key}/${activity.connection_id}${activity?.action === 'sync' ? '#sync' : ''}`}
                                                        className={`block ml-30 w-48 mr-12 text-[#5AC2B3] font-mono overflow-hidden truncate ${activity.connection_id === null ? 'cursor-default' : ''}`}
                                                        onClick={(e) => {
                                                            if (activity.connection_id === null) {
                                                                e.preventDefault();
                                                            }
                                                        }}
                                                    >
                                                        `{activity.connection_id === null ? 'n/a': activity.connection_id }`
                                                    </Link>
                                                </Tooltip>
                                                <Link
                                                    to={activity.provider === null ? '/syncs' : `/integration/${activity.provider_config_key}`}
                                                    className={`block w-48 mr-12 ${activity.provider === null && activity.action !== 'sync deploy' ? 'cursor-default' : ''}`}
                                                    onClick={(e) => {
                                                        if (activity.provider === null && activity.action !== 'sync deploy') {
                                                            e.preventDefault();
                                                        }
                                                    }}
                                                >
                                                    {activity?.provider ? (
                                                        <div className="w-80 flex">
                                                            <img src={`images/template-logos/${activity.provider}.svg`} alt="" className="h-7 mt-0.5" />
                                                            <p className="mt-1.5 ml-2">{activity.provider_config_key}</p>
                                                        </div>
                                                    ) : (
                                                        <div className="mr-12">{activity.provider_config_key}</div>
                                                    )}
                                                </Link>
                                                <p className="text-gray-500 w-40">{formatTimestamp(Number(activity.timestamp))}</p>
                                                {activity.messages && activity.messages.length > 0 && activity.messages && activity.messages[0] !== null && (
                                                    <button
                                                        className="flex h-8 mr-2 rounded-md pl-2 pr-3 pt-1.5 text-sm text-white bg-gray-800 hover:bg-hover-gray"
                                                        onClick={() => setExpandedRow(activity.id === expandedRow ? -1 : activity.id)}
                                                    >
                                                        <p>{activity.id === expandedRow ? 'Hide Logs' : 'Show Logs'}</p>
                                                    </button>
                                                )}
                                                    {activity.messages && activity.messages.length > 0 && activity.messages[0] && <CopyButton icontype="link" dark text={copyActivityLogUrl(activity)} />}
                                            </div>
                                            {activity.id === expandedRow && activity.messages && activity.messages[0] && (
                                                <>
                                                <div className="flex flex-col space-y-4 mt-6 font-mono">
                                                    {activity.messages.map((message, index: number) => (
                                                        <div key={index} className="flex flex-col max-w-7xl">
                                                            <div className="whitespace-normal break-all overflow-wrap">
                                                                <span className="text-gray-500">
                                                                    {formatTimestampWithTZ(Number(message?.timestamp))}
                                                                </span>{' '}
                                                                <span
                                                                    className={`whitespace-normal break-all overflow-wrap ${message?.level === 'error' ? 'text-red-500' : message?.level === 'warn' ? 'text-orange-500' : ''}`}
                                                                >
                                                                    <JsonPrettyPrint data={message?.content} />
                                                                </span>
                                                            </div>
                                                            {message?.auth_mode && (
                                                                <div className="ml-4">
                                                                    auth_mode: {message.auth_mode}
                                                                </div>
                                                            )}
                                                            {message?.url && (
                                                                <div className="whitespace-normal break-all overflow-wrap ml-4">
                                                                    url: {message.url}
                                                                </div>
                                                            )}
                                                            {message?.state && (
                                                                <div className="whitespace-normal break-all overflow-wrap ml-4">
                                                                    state: {message.state}
                                                                </div>
                                                            )}
                                                            {message?.params && (
                                                                <div className="ml-4">
                                                                    {renderParams(message.params as unknown as Record<string, string>, message.level as string)}
                                                                </div>
                                                            )}
                                                        </div>
                                                    ))}
                                                </div>
                                                {activity.start && activity.end && (
                                                    <div className="mt-4 text-gray-500 text-sm">
                                                        Operation time: {elapsedTime(Number(activity.start), Number(activity.end))}
                                                    </div>
                                                )}
                                                </>
                                            )}
                                        </td>
                                    </tr>
                                ))}
                            </tbody>
                        </table>
                    </div>
                </>
                )}
            </div>
            <Helmet>
                <style>
                    {'::-webkit-calendar-picker-indicator { filter: invert(1); }'}
                </style>
          </Helmet>
        </DashboardLayout>
    );
}<|MERGE_RESOLUTION|>--- conflicted
+++ resolved
@@ -546,19 +546,11 @@
                             {offset >= limit * 3 && (
                                 <ChevronsLeft onClick={resetOffset} className="flex stroke-white cursor-pointer mr-3" size="16" />
                             )}
-<<<<<<< HEAD
-                            <span onClick={decrementPage} className={`flex ${offset - limit >= 0 ? 'cursor-pointer hover:bg-hover-gray' : ''} h-8 mr-2 rounded-md px-3 pt-1.5 text-sm text-white bg-gray-800`}>
-                              <svg aria-hidden="true" className="w-5 h-5" fill="currentColor" viewBox="0 0 20 20" xmlns="http://www.w3.org/2000/svg"><path fill-rule="evenodd" d="M7.707 14.707a1 1 0 01-1.414 0l-4-4a1 1 0 010-1.414l4-4a1 1 0 011.414 1.414L5.414 9H17a1 1 0 110 2H5.414l2.293 2.293a1 1 0 010 1.414z" clip-rule="evenodd"></path></svg>
-                            </span>
-                            <span onClick={incrementPage} className={`flex ${activities.length < limit ? '' : 'cursor-pointer hover:bg-hover-gray'} h-8 rounded-md px-3 pt-1.5 text-sm text-white bg-gray-800`}>
-                              <svg aria-hidden="true" className="w-5 h-5" fill="currentColor" viewBox="0 0 20 20" xmlns="http://www.w3.org/2000/svg"><path fill-rule="evenodd" d="M12.293 5.293a1 1 0 011.414 0l4 4a1 1 0 010 1.414l-4 4a1 1 0 01-1.414-1.414L14.586 11H3a1 1 0 110-2h11.586l-2.293-2.293a1 1 0 010-1.414z" clip-rule="evenodd"></path></svg>
-=======
                             <span onClick={decrementPage} className={`flex ${offset - limit >= 0 ? 'cursor-pointer hover:bg-gray-700' : ''} h-8 mr-2 rounded-md px-3 pt-1.5 text-sm text-white bg-gray-800`}>
                               <svg aria-hidden="true" className="w-5 h-5" fill="currentColor" viewBox="0 0 20 20" xmlns="http://www.w3.org/2000/svg"><path fillRule="evenodd" d="M7.707 14.707a1 1 0 01-1.414 0l-4-4a1 1 0 010-1.414l4-4a1 1 0 011.414 1.414L5.414 9H17a1 1 0 110 2H5.414l2.293 2.293a1 1 0 010 1.414z" clipRule="evenodd"></path></svg>
                             </span>
                             <span onClick={incrementPage} className={`flex ${activities.length < limit ? '' : 'cursor-pointer hover:bg-gray-700'} h-8 rounded-md px-3 pt-1.5 text-sm text-white bg-gray-800`}>
                               <svg aria-hidden="true" className="w-5 h-5" fill="currentColor" viewBox="0 0 20 20" xmlns="http://www.w3.org/2000/svg"><path fillRule="evenodd" d="M12.293 5.293a1 1 0 011.414 0l4 4a1 1 0 010 1.414l-4 4a1 1 0 01-1.414-1.414L14.586 11H3a1 1 0 110-2h11.586l-2.293-2.293a1 1 0 010-1.414z" clipRule="evenodd"></path></svg>
->>>>>>> 467142ee
                             </span>
                         </div>
                     </div>
