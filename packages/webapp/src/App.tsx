import { useEffect } from 'react';
import { SWRConfig } from 'swr';
import { Route, Navigate } from 'react-router-dom';
import { MantineProvider, createTheme } from '@mantine/core';
import { useSignout } from './utils/user';
import { ToastContainer } from 'react-toastify';
import 'react-toastify/dist/ReactToastify.css';
import { fetcher } from './utils/api';
import { useStore } from './store';
import { Toaster } from './components/ui/toast/Toaster';

import { Signup } from './pages/Account/Signup';
import { InviteSignup } from './pages/Account/InviteSignup';
import Signin from './pages/Account/Signin';
import { GettingStarted } from './pages/GettingStarted/Show';
import IntegrationList from './pages/Integrations/List';
import CreateIntegration from './pages/Integrations/Create';
import { ShowIntegration } from './pages/Integrations/providerConfigKey/Show';
import { ConnectionList } from './pages/Connection/List';
import { ConnectionShow } from './pages/Connection/Show';
import { ConnectionCreate } from './pages/Connection/Create';
import { EnvironmentSettings } from './pages/Environment/Settings';
import { PrivateRoute } from './components/PrivateRoute';
import ForgotPassword from './pages/Account/ForgotPassword';
import ResetPassword from './pages/Account/ResetPassword';
import { VerifyEmail } from './pages/Account/VerifyEmail';
import { VerifyEmailByExpiredToken } from './pages/Account/VerifyEmailByExpiredToken';
import { EmailVerified } from './pages/Account/EmailVerified';
import { Homepage } from './pages/Homepage/Show';
import { NotFound } from './pages/NotFound';
import { LogsSearch } from './pages/Logs/Search';
import { TooltipProvider } from '@radix-ui/react-tooltip';
import { SentryRoutes } from './utils/sentry';
import { TeamSettings } from './pages/Team/Settings';
import { UserSettings } from './pages/User/Settings';
import { Root } from './pages/Root';
import { globalEnv } from './utils/env';
<<<<<<< HEAD
import { ConnectionCreateLegacy } from './pages/Connection/CreateLegacy';
=======
import { Helmet } from 'react-helmet';
>>>>>>> 5608eaa0

const theme = createTheme({
    fontFamily: 'Inter'
});

const App = () => {
    const env = useStore((state) => state.env);
    const signout = useSignout();
    const setShowGettingStarted = useStore((state) => state.setShowGettingStarted);
    const showGettingStarted = useStore((state) => state.showGettingStarted);

    useEffect(() => {
        setShowGettingStarted(env === 'dev' && globalEnv.features.gettingStarted);
    }, [env, setShowGettingStarted]);

    return (
        <MantineProvider theme={theme}>
            {globalEnv.publicKoalaKey && (
                <Helmet
                    script={[
                        {
                            type: 'text/javascript',
                            innerHTML: `!function (t) { if (window.ko) return; window.ko = [], ["identify", "track", "removeListeners", "on", "off", "qualify", "ready"].forEach(function (t) { ko[t] = function () { var n = [].slice.call(arguments); return n.unshift(t), ko.push(n), ko } }); var n = document.createElement("script"); n.async = !0, n.setAttribute("src", "https://cdn.getkoala.com/v1/${globalEnv.publicKoalaKey}/sdk.js"), (document.body || document.head).appendChild(n) }();`
                        }
                    ]}
                />
            )}

            <TooltipProvider>
                <SWRConfig
                    value={{
                        refreshInterval: 15 * 60000,
                        // Our server is not well configured if we enable that it will just fetch all the time
                        revalidateIfStale: false,
                        revalidateOnFocus: false,
                        revalidateOnReconnect: true,
                        fetcher,
                        onError: (error) => {
                            if (error.status === 401) {
                                return signout();
                            }
                        }
                    }}
                >
                    <SentryRoutes>
                        <Route path="/" element={<Root />} />
                        <Route element={<PrivateRoute />} key={env}>
                            <Route path="/:env" element={<Homepage />} />
                            {showGettingStarted && (
                                <Route path="/dev/getting-started" element={<PrivateRoute />}>
                                    <Route path="/dev/getting-started" element={<GettingStarted />} />
                                </Route>
                            )}
                            <Route path="/:env/integrations" element={<IntegrationList />} />
                            <Route path="/:env/integrations/create" element={<CreateIntegration />} />
                            <Route path="/:env/integration/:providerConfigKey" element={<Navigate to={'/integrations'} />} />
                            <Route path="/:env/integrations/:providerConfigKey/*" element={<ShowIntegration />} />
                            <Route path="/:env/connections" element={<ConnectionList />} />
                            <Route path="/:env/connections/create" element={<ConnectionCreate />} />
                            <Route path="/:env/connections/create-legacy" element={<ConnectionCreateLegacy />} />
                            <Route path="/:env/connections/:providerConfigKey/:connectionId" element={<ConnectionShow />} />
                            <Route path="/:env/activity" element={<Navigate to={`/${env}/logs`} replace={true} />} />
                            <Route path="/:env/logs" element={<LogsSearch />} />
                            <Route path="/:env/environment-settings" element={<EnvironmentSettings />} />
                            <Route path="/:env/project-settings" element={<Navigate to="/environment-settings" />} />
                            <Route path="/:env/account-settings" element={<Navigate to="/team-settings" />} />
                            <Route path="/:env/team-settings" element={<TeamSettings />} />
                            <Route path="/:env/user-settings" element={<UserSettings />} />
                        </Route>
                        {true && <Route path="/hn-demo" element={<Navigate to={'/signup'} />} />}
                        {globalEnv.features.auth && (
                            <>
                                <Route path="/signin" element={<Signin />} />
                                <Route path="/signup/:token" element={<InviteSignup />} />
                                <Route path="/forgot-password" element={<ForgotPassword />} />
                                <Route path="/reset-password/:token" element={<ResetPassword />} />
                                <Route path="/verify-email/:uuid" element={<VerifyEmail />} />
                                <Route path="/verify-email/expired/:token" element={<VerifyEmailByExpiredToken />} />
                                <Route path="/signup/verification/:token" element={<EmailVerified />} />
                            </>
                        )}
                        {globalEnv.features.auth && <Route path="/signup" element={<Signup />} />}
                        <Route path="*" element={<NotFound />} />
                    </SentryRoutes>
                </SWRConfig>
                <ToastContainer />
            </TooltipProvider>
            <Toaster />
        </MantineProvider>
    );
};

export default App;<|MERGE_RESOLUTION|>--- conflicted
+++ resolved
@@ -35,11 +35,8 @@
 import { UserSettings } from './pages/User/Settings';
 import { Root } from './pages/Root';
 import { globalEnv } from './utils/env';
-<<<<<<< HEAD
 import { ConnectionCreateLegacy } from './pages/Connection/CreateLegacy';
-=======
 import { Helmet } from 'react-helmet';
->>>>>>> 5608eaa0
 
 const theme = createTheme({
     fontFamily: 'Inter'
