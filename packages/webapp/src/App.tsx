import React, { lazy, Suspense } from "react";
import {
    Routes,
    Route,
    Navigate,
    useLocation,
    useNavigationType,
    createRoutesFromChildren,
    matchRoutes
} from 'react-router-dom';
import { MantineProvider } from '@mantine/core';
import * as Sentry from "@sentry/react";

<<<<<<< HEAD
import Signup from './pages/Signup';
import InviteSignup from './pages/InviteSignup';
import Signin from './pages/Signin';
import GettingStarted from './pages/GettingStarted';
import IntegrationList from './pages/Integration/List';
import CreateIntegration from './pages/Integration/Create';
import ShowIntegration from './pages/Integration/Show';
import EndpointReference from './pages/Integration/EndpointReference';
import ConnectionList from './pages/Connection/List';
import Connection from './pages/Connection/Show';
import ConnectionCreate from './pages/Connection/Create';
import FlowCreate from './pages/FlowCreate';
import ConnectionDetails from './pages/ConnectionDetails';
import ProjectSettings from './pages/ProjectSettings';
import PrivateRoute from './components/PrivateRoute';
import ForgotPassword from './pages/ForgotPassword';
import ResetPassword from './pages/ResetPassword';
import Activity from './pages/Activity';
import Syncs from './pages/Syncs';
import FlowPage from './pages/Integration/FlowPage';
import AuthLink from './pages/AuthLink';
import AccountSettings from './pages/AccountSettings';
import UserSettings from './pages/UserSettings';
=======
>>>>>>> 958e5b08
import { ToastContainer } from 'react-toastify';
import 'react-toastify/dist/ReactToastify.css';
import { isCloud, isEnterprise } from './utils/utils';
import { useStore } from './store';

const Signup = lazy(() => import('./pages/Signup'));
const InviteSignup = lazy(() => import('./pages/InviteSignup'));
const Signin = lazy(() => import('./pages/Signin'));
const GettingStarted = lazy(() => import('./pages/GettingStarted'));
const IntegrationList = lazy(() => import('./pages/IntegrationList'));
const IntegrationCreate = lazy(() => import('./pages/IntegrationCreate'));
const ConnectionList = lazy(() => import('./pages/ConnectionList'));
const ConnectionCreate = lazy(() => import('./pages/ConnectionCreate'));
const FlowCreate = lazy(() => import('./pages/FlowCreate'));
const ConnectionDetails = lazy(() => import('./pages/ConnectionDetails'));
const ProjectSettings = lazy(() => import('./pages/ProjectSettings'));
const PrivateRoute = lazy(() => import('./components/PrivateRoute'));
const ForgotPassword = lazy(() => import('./pages/ForgotPassword'));
const ResetPassword = lazy(() => import('./pages/ResetPassword'));
const Activity = lazy(() => import('./pages/Activity'));
const Syncs = lazy(() => import('./pages/Syncs'));
const AuthLink = lazy(() => import('./pages/AuthLink'));
const AccountSettings = lazy(() => import('./pages/AccountSettings'));
const UserSettings = lazy(() => import('./pages/UserSettings'));

Sentry.init({
  dsn: process.env.REACT_APP_PUBLIC_SENTRY_KEY,
  integrations: [
    new Sentry.BrowserTracing({
      routingInstrumentation: Sentry.reactRouterV6Instrumentation(
        React.useEffect,
        useLocation,
        useNavigationType,
        createRoutesFromChildren,
        matchRoutes
      ),
    }),
  ],
  tracesSampleRate: 0.1,
});

const VALID_PATHS = [
    'getting-started',
    'integration',
    'integrations',
    'syncs',
    'connections',
    'activity',
    'project-settings',
    'user-settings',
    'account-settings',
];

const App = () => {
    const SentryRoutes = Sentry.withSentryReactRouterV6Routing(Routes)
    const env = useStore(state => state.cookieValue);

    const correctPage = (): string => {
        const url = new URL(window.location.href);
        const pathSegments = url.pathname.split('/').filter(Boolean);

        const rawUrl = window.location.href;

        if (VALID_PATHS.some(path => rawUrl.includes(path))) {
            const newPathSegments = [env, ...pathSegments];
            url.pathname = '/' + newPathSegments.join('/');

            return url.pathname;
        }

        return env === 'dev' ? '/dev/getting-started' : '/prod/integrations';
    };

    return (
        <MantineProvider
            theme={{
                globalStyles: () => ({
                    '.transparent-code .language-json': {
                        backgroundColor: 'transparent !important',
                    },
                    '.transparent-code .language-typescript': {
                        backgroundColor: 'transparent !important',
                    },
                    '.break-all-words .token.string': {
                        wordBreak: 'break-all',
                        whiteSpace: 'normal'
                    }
                })
            }}
        >
<<<<<<< HEAD
            <SentryRoutes>
                <Route path="/" element={<Navigate to={correctPage()} replace />} />
                <Route path="/dev/getting-started" element={<PrivateRoute />}>
                    <Route path="/dev/getting-started" element={<GettingStarted />} />
                </Route>
                <Route path="/:env/integrations" element={<PrivateRoute />}>
                    <Route path="/:env/integrations" element={<IntegrationList />} />
                </Route>
                <Route path="/:env/integration/create" element={<PrivateRoute />}>
                    <Route path="/:env/integration/create" element={<CreateIntegration />} />
                </Route>
                <Route path="/:env/integration/:providerConfigKey" element={<PrivateRoute />}>
                    <Route path="/:env/integration/:providerConfigKey" element={<ShowIntegration />} />
                </Route>
                <Route path="/:env/integration/:providerConfigKey/reference" element={<PrivateRoute />}>
                    <Route path="/:env/integration/:providerConfigKey/reference/*" element={<EndpointReference />} />
                </Route>
                <Route path="/:env/syncs" element={<PrivateRoute />}>
                    <Route path="/:env/syncs" element={<Syncs />} />
                </Route>
                <Route path="/:env/connections" element={<PrivateRoute />}>
                    <Route path="/:env/connections" element={<ConnectionList />} />
                </Route>
                <Route path="/:env/connections/create" element={<PrivateRoute />}>
                    <Route path="/:env/connections/create" element={<ConnectionCreate />} />
                </Route>
                <Route path="/:env/connections/create/:providerConfigKey" element={<PrivateRoute />}>
                    <Route path="/:env/connections/create/:providerConfigKey" element={<ConnectionCreate />} />
                </Route>
                <Route path="/:env/connections/:providerConfigKey/:connectionId" element={<PrivateRoute />}>
                    <Route path="/:env/connections/:providerConfigKey/:connectionId" element={<Connection />} />
                </Route>
                <Route path="/:env/connections-old/:providerConfigKey/:connectionId" element={<PrivateRoute />}>
                    <Route path="/:env/connections-old/:providerConfigKey/:connectionId" element={<ConnectionDetails />} />
                </Route>
                <Route path="/:env/activity" element={<PrivateRoute />}>
                    <Route path="/:env/activity" element={<Activity />} />
                </Route>
                <Route path="/:env/project-settings" element={<PrivateRoute />}>
                    <Route path="/:env/project-settings" element={<ProjectSettings />} />
                </Route>
                <Route path="/auth-link" element={<AuthLink />} />
                <Route path="/:env/flow/create" element={<PrivateRoute />}>
                    <Route path="/:env/flow/create" element={<FlowCreate />} />
                </Route>
                <Route path="/:env/integration/:providerConfigKey/:flowName" element={<PrivateRoute />}>
                    <Route path="/:env/integration/:providerConfigKey/:flowName" element={<FlowPage />} />
                </Route>
                {(isCloud() || isEnterprise()) && (
                    <>
                        <Route path="/:env/account-settings" element={<AccountSettings />} />
                        <Route path="/:env/user-settings" element={<UserSettings />} />
                        <Route path="/signin" element={<Signin />} />
                        <Route path="/signup" element={<Signup />} />
                        <Route path="/signup/:token" element={<InviteSignup />} />
                        <Route path="/forgot-password" element={<ForgotPassword />} />
                        <Route path="/reset-password/:token" element={<ResetPassword />} />
                    </>
                )}
                <Route path="*" element={<Navigate to="/" replace />} />
            </SentryRoutes>
=======
            <Suspense>
                <SentryRoutes >
                    <Route path="/" element={<Navigate to={landingPage} replace />} />
                    <Route path="/getting-started" element={<PrivateRoute />}>
                        <Route path="/getting-started" element={<GettingStarted />} />
                    </Route>
                    <Route path="/integrations" element={<PrivateRoute />}>
                        <Route path="/integrations" element={<IntegrationList />} />
                    </Route>
                    <Route path="/integration/create" element={<PrivateRoute />}>
                        <Route path="/integration/create" element={<IntegrationCreate />} />
                    </Route>
                    <Route path="/integration/:providerConfigKey" element={<PrivateRoute />}>
                        <Route path="/integration/:providerConfigKey" element={<IntegrationCreate />} />
                    </Route>
                    <Route path="/syncs" element={<PrivateRoute />}>
                        <Route path="/syncs" element={<Syncs />} />
                    </Route>
                    <Route path="/connections" element={<PrivateRoute />}>
                        <Route path="/connections" element={<ConnectionList />} />
                    </Route>
                    <Route path="/connections/create" element={<PrivateRoute />}>
                        <Route path="/connections/create" element={<ConnectionCreate />} />
                    </Route>
                    <Route path="/connections/create/:providerConfigKey" element={<PrivateRoute />}>
                        <Route path="/connections/create/:providerConfigKey" element={<ConnectionCreate />} />
                    </Route>
                    <Route path="/connections/:providerConfigKey/:connectionId" element={<PrivateRoute />}>
                        <Route path="/connections/:providerConfigKey/:connectionId" element={<ConnectionDetails />} />
                    </Route>
                    <Route path="/activity" element={<PrivateRoute />}>
                        <Route path="/activity" element={<Activity />} />
                    </Route>
                    <Route path="/project-settings" element={<PrivateRoute />}>
                        <Route path="/project-settings" element={<ProjectSettings />} />
                    </Route>
                    <Route path="/auth-link" element={<AuthLink />} />
                    <Route path="/flow/create" element={<PrivateRoute />}>
                        <Route path="/flow/create" element={<FlowCreate />} />
                    </Route>
                    {(isCloud() || isEnterprise()) && (
                        <>
                            <Route path="/account-settings" element={<AccountSettings />} />
                            <Route path="/user-settings" element={<UserSettings />} />
                            <Route path="/signin" element={<Signin />} />
                            <Route path="/signup" element={<Signup />} />
                            <Route path="/signup/:token" element={<InviteSignup />} />
                            <Route path="/forgot-password" element={<ForgotPassword />} />
                            <Route path="/reset-password/:token" element={<ResetPassword />} />
                        </>
                    )}
                    <Route path="*" element={<Navigate to="/" replace />} />
                </SentryRoutes>
            </Suspense>
>>>>>>> 958e5b08
            <ToastContainer />
        </MantineProvider>
    );
};

export default App;<|MERGE_RESOLUTION|>--- conflicted
+++ resolved
@@ -11,32 +11,6 @@
 import { MantineProvider } from '@mantine/core';
 import * as Sentry from "@sentry/react";
 
-<<<<<<< HEAD
-import Signup from './pages/Signup';
-import InviteSignup from './pages/InviteSignup';
-import Signin from './pages/Signin';
-import GettingStarted from './pages/GettingStarted';
-import IntegrationList from './pages/Integration/List';
-import CreateIntegration from './pages/Integration/Create';
-import ShowIntegration from './pages/Integration/Show';
-import EndpointReference from './pages/Integration/EndpointReference';
-import ConnectionList from './pages/Connection/List';
-import Connection from './pages/Connection/Show';
-import ConnectionCreate from './pages/Connection/Create';
-import FlowCreate from './pages/FlowCreate';
-import ConnectionDetails from './pages/ConnectionDetails';
-import ProjectSettings from './pages/ProjectSettings';
-import PrivateRoute from './components/PrivateRoute';
-import ForgotPassword from './pages/ForgotPassword';
-import ResetPassword from './pages/ResetPassword';
-import Activity from './pages/Activity';
-import Syncs from './pages/Syncs';
-import FlowPage from './pages/Integration/FlowPage';
-import AuthLink from './pages/AuthLink';
-import AccountSettings from './pages/AccountSettings';
-import UserSettings from './pages/UserSettings';
-=======
->>>>>>> 958e5b08
 import { ToastContainer } from 'react-toastify';
 import 'react-toastify/dist/ReactToastify.css';
 import { isCloud, isEnterprise } from './utils/utils';
@@ -46,18 +20,19 @@
 const InviteSignup = lazy(() => import('./pages/InviteSignup'));
 const Signin = lazy(() => import('./pages/Signin'));
 const GettingStarted = lazy(() => import('./pages/GettingStarted'));
-const IntegrationList = lazy(() => import('./pages/IntegrationList'));
-const IntegrationCreate = lazy(() => import('./pages/IntegrationCreate'));
-const ConnectionList = lazy(() => import('./pages/ConnectionList'));
-const ConnectionCreate = lazy(() => import('./pages/ConnectionCreate'));
-const FlowCreate = lazy(() => import('./pages/FlowCreate'));
-const ConnectionDetails = lazy(() => import('./pages/ConnectionDetails'));
+const IntegrationList = lazy(() => import('./pages/Integration/List'));
+const CreateIntegration = lazy(() => import ('./pages/Integration/Create'));
+const ShowIntegration = lazy(() => import('./pages/Integration/Show'));
+const EndpointReference = lazy(() => import('./pages/Integration/EndpointReference'));
+const ConnectionList = lazy(() => import('./pages/Connection/List'));
+const Connection = lazy(() => import('./pages/Connection/Show'));
+const ConnectionCreate = lazy(() => import('./pages/Connection/Create'));
 const ProjectSettings = lazy(() => import('./pages/ProjectSettings'));
 const PrivateRoute = lazy(() => import('./components/PrivateRoute'));
 const ForgotPassword = lazy(() => import('./pages/ForgotPassword'));
 const ResetPassword = lazy(() => import('./pages/ResetPassword'));
 const Activity = lazy(() => import('./pages/Activity'));
-const Syncs = lazy(() => import('./pages/Syncs'));
+const FlowPage = lazy(() => import('./pages/Integration/FlowPage'));
 const AuthLink = lazy(() => import('./pages/AuthLink'));
 const AccountSettings = lazy(() => import('./pages/AccountSettings'));
 const UserSettings = lazy(() => import('./pages/UserSettings'));
@@ -127,113 +102,50 @@
                 })
             }}
         >
-<<<<<<< HEAD
-            <SentryRoutes>
-                <Route path="/" element={<Navigate to={correctPage()} replace />} />
-                <Route path="/dev/getting-started" element={<PrivateRoute />}>
-                    <Route path="/dev/getting-started" element={<GettingStarted />} />
-                </Route>
-                <Route path="/:env/integrations" element={<PrivateRoute />}>
-                    <Route path="/:env/integrations" element={<IntegrationList />} />
-                </Route>
-                <Route path="/:env/integration/create" element={<PrivateRoute />}>
-                    <Route path="/:env/integration/create" element={<CreateIntegration />} />
-                </Route>
-                <Route path="/:env/integration/:providerConfigKey" element={<PrivateRoute />}>
-                    <Route path="/:env/integration/:providerConfigKey" element={<ShowIntegration />} />
-                </Route>
-                <Route path="/:env/integration/:providerConfigKey/reference" element={<PrivateRoute />}>
-                    <Route path="/:env/integration/:providerConfigKey/reference/*" element={<EndpointReference />} />
-                </Route>
-                <Route path="/:env/syncs" element={<PrivateRoute />}>
-                    <Route path="/:env/syncs" element={<Syncs />} />
-                </Route>
-                <Route path="/:env/connections" element={<PrivateRoute />}>
-                    <Route path="/:env/connections" element={<ConnectionList />} />
-                </Route>
-                <Route path="/:env/connections/create" element={<PrivateRoute />}>
-                    <Route path="/:env/connections/create" element={<ConnectionCreate />} />
-                </Route>
-                <Route path="/:env/connections/create/:providerConfigKey" element={<PrivateRoute />}>
-                    <Route path="/:env/connections/create/:providerConfigKey" element={<ConnectionCreate />} />
-                </Route>
-                <Route path="/:env/connections/:providerConfigKey/:connectionId" element={<PrivateRoute />}>
-                    <Route path="/:env/connections/:providerConfigKey/:connectionId" element={<Connection />} />
-                </Route>
-                <Route path="/:env/connections-old/:providerConfigKey/:connectionId" element={<PrivateRoute />}>
-                    <Route path="/:env/connections-old/:providerConfigKey/:connectionId" element={<ConnectionDetails />} />
-                </Route>
-                <Route path="/:env/activity" element={<PrivateRoute />}>
-                    <Route path="/:env/activity" element={<Activity />} />
-                </Route>
-                <Route path="/:env/project-settings" element={<PrivateRoute />}>
-                    <Route path="/:env/project-settings" element={<ProjectSettings />} />
-                </Route>
-                <Route path="/auth-link" element={<AuthLink />} />
-                <Route path="/:env/flow/create" element={<PrivateRoute />}>
-                    <Route path="/:env/flow/create" element={<FlowCreate />} />
-                </Route>
-                <Route path="/:env/integration/:providerConfigKey/:flowName" element={<PrivateRoute />}>
-                    <Route path="/:env/integration/:providerConfigKey/:flowName" element={<FlowPage />} />
-                </Route>
-                {(isCloud() || isEnterprise()) && (
-                    <>
-                        <Route path="/:env/account-settings" element={<AccountSettings />} />
-                        <Route path="/:env/user-settings" element={<UserSettings />} />
-                        <Route path="/signin" element={<Signin />} />
-                        <Route path="/signup" element={<Signup />} />
-                        <Route path="/signup/:token" element={<InviteSignup />} />
-                        <Route path="/forgot-password" element={<ForgotPassword />} />
-                        <Route path="/reset-password/:token" element={<ResetPassword />} />
-                    </>
-                )}
-                <Route path="*" element={<Navigate to="/" replace />} />
-            </SentryRoutes>
-=======
             <Suspense>
-                <SentryRoutes >
-                    <Route path="/" element={<Navigate to={landingPage} replace />} />
-                    <Route path="/getting-started" element={<PrivateRoute />}>
-                        <Route path="/getting-started" element={<GettingStarted />} />
+                <SentryRoutes>
+                    <Route path="/" element={<Navigate to={correctPage()} replace />} />
+                    <Route path="/dev/getting-started" element={<PrivateRoute />}>
+                        <Route path="/dev/getting-started" element={<GettingStarted />} />
                     </Route>
-                    <Route path="/integrations" element={<PrivateRoute />}>
-                        <Route path="/integrations" element={<IntegrationList />} />
+                    <Route path="/:env/integrations" element={<PrivateRoute />}>
+                        <Route path="/:env/integrations" element={<IntegrationList />} />
                     </Route>
-                    <Route path="/integration/create" element={<PrivateRoute />}>
-                        <Route path="/integration/create" element={<IntegrationCreate />} />
+                    <Route path="/:env/integration/create" element={<PrivateRoute />}>
+                        <Route path="/:env/integration/create" element={<CreateIntegration />} />
                     </Route>
-                    <Route path="/integration/:providerConfigKey" element={<PrivateRoute />}>
-                        <Route path="/integration/:providerConfigKey" element={<IntegrationCreate />} />
+                    <Route path="/:env/integration/:providerConfigKey" element={<PrivateRoute />}>
+                        <Route path="/:env/integration/:providerConfigKey" element={<ShowIntegration />} />
                     </Route>
-                    <Route path="/syncs" element={<PrivateRoute />}>
-                        <Route path="/syncs" element={<Syncs />} />
+                    <Route path="/:env/integration/:providerConfigKey/reference" element={<PrivateRoute />}>
+                        <Route path="/:env/integration/:providerConfigKey/reference/*" element={<EndpointReference />} />
                     </Route>
-                    <Route path="/connections" element={<PrivateRoute />}>
-                        <Route path="/connections" element={<ConnectionList />} />
+                    <Route path="/:env/connections" element={<PrivateRoute />}>
+                        <Route path="/:env/connections" element={<ConnectionList />} />
                     </Route>
-                    <Route path="/connections/create" element={<PrivateRoute />}>
-                        <Route path="/connections/create" element={<ConnectionCreate />} />
+                    <Route path="/:env/connections/create" element={<PrivateRoute />}>
+                        <Route path="/:env/connections/create" element={<ConnectionCreate />} />
                     </Route>
-                    <Route path="/connections/create/:providerConfigKey" element={<PrivateRoute />}>
-                        <Route path="/connections/create/:providerConfigKey" element={<ConnectionCreate />} />
+                    <Route path="/:env/connections/create/:providerConfigKey" element={<PrivateRoute />}>
+                        <Route path="/:env/connections/create/:providerConfigKey" element={<ConnectionCreate />} />
                     </Route>
-                    <Route path="/connections/:providerConfigKey/:connectionId" element={<PrivateRoute />}>
-                        <Route path="/connections/:providerConfigKey/:connectionId" element={<ConnectionDetails />} />
+                    <Route path="/:env/connections/:providerConfigKey/:connectionId" element={<PrivateRoute />}>
+                        <Route path="/:env/connections/:providerConfigKey/:connectionId" element={<Connection />} />
                     </Route>
-                    <Route path="/activity" element={<PrivateRoute />}>
-                        <Route path="/activity" element={<Activity />} />
+                    <Route path="/:env/activity" element={<PrivateRoute />}>
+                        <Route path="/:env/activity" element={<Activity />} />
                     </Route>
-                    <Route path="/project-settings" element={<PrivateRoute />}>
-                        <Route path="/project-settings" element={<ProjectSettings />} />
+                    <Route path="/:env/project-settings" element={<PrivateRoute />}>
+                        <Route path="/:env/project-settings" element={<ProjectSettings />} />
                     </Route>
                     <Route path="/auth-link" element={<AuthLink />} />
-                    <Route path="/flow/create" element={<PrivateRoute />}>
-                        <Route path="/flow/create" element={<FlowCreate />} />
+                    <Route path="/:env/integration/:providerConfigKey/:flowName" element={<PrivateRoute />}>
+                        <Route path="/:env/integration/:providerConfigKey/:flowName" element={<FlowPage />} />
                     </Route>
                     {(isCloud() || isEnterprise()) && (
                         <>
-                            <Route path="/account-settings" element={<AccountSettings />} />
-                            <Route path="/user-settings" element={<UserSettings />} />
+                            <Route path="/:env/account-settings" element={<AccountSettings />} />
+                            <Route path="/:env/user-settings" element={<UserSettings />} />
                             <Route path="/signin" element={<Signin />} />
                             <Route path="/signup" element={<Signup />} />
                             <Route path="/signup/:token" element={<InviteSignup />} />
@@ -244,7 +156,6 @@
                     <Route path="*" element={<Navigate to="/" replace />} />
                 </SentryRoutes>
             </Suspense>
->>>>>>> 958e5b08
             <ToastContainer />
         </MantineProvider>
     );
