--- conflicted
+++ resolved
@@ -147,12 +147,8 @@
                             <Route path="/reset-password/:token" element={<ResetPassword />} />
                         </>
                     )}
-<<<<<<< HEAD
                     <Route path="/404" element={<PageNotFound />} />
-
-=======
                     {(isCloud() || isLocal()) && <Route path="/signup" element={<Signup />} />}
->>>>>>> 3388b93e
                     <Route path="*" element={<Navigate to="/" replace />} />
                 </SentryRoutes>
             </SWRConfig>
