--- conflicted
+++ resolved
@@ -14,11 +14,7 @@
 export default function Info({ children, size, padding, verticallyCenter = true, classNames = '', color = 'blue', showIcon = true }: InfoProps) {
     const iconClasses = color === 'blue' ? 'stroke-blue-400' : color === 'red' ? 'stroke-red-500' : 'stroke-amber-500';
     const background = color === 'blue' ? 'bg-blue-base/[.35]' : color === 'red' ? 'bg-red-base/[.35]' : 'bg-amber-500';
-<<<<<<< HEAD
-    const border = color === 'blue' ? 'outline outline-1 outline-blue-base' : color === 'red' ? 'border border-red-base' : 'border border-amber-500';
-=======
     const border = color === 'blue' ? 'border border-blue-base' : color === 'red' ? 'border border-red-base' : 'border border-amber-500';
->>>>>>> 22a1dfb2
     const bgOpacity = color === 'blue' ? '' : color === 'red' ? '' : 'bg-opacity-20';
     const textColor = color === 'blue' ? 'text-blue-base' : color === 'red' ? 'text-red-base' : 'text-white';
 
