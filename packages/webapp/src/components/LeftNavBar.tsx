import { useEffect, useState } from 'react';
import Cookies from 'js-cookie';
import { Link } from 'react-router-dom';
import { Activity, Briefcase, User } from '@geist-ui/icons';

import { useStore } from '../store';
import { isCloud } from '../utils/utils';

export enum LeftNavBarItems {
    Integrations = 0,
    Connections,
    ProjectSettings,
    Activity,
    Syncs,
    AccountSettings,
    UserSettings
}

export interface LeftNavBarProps {
    selectedItem: LeftNavBarItems;
}

export default function LeftNavBar(props: LeftNavBarProps) {
    const [envs, setEnvs] = useState<{ name: string; }[]>([]);
    const [version, setVersion] = useState<string>('');

    useEffect(() => {
        fetch('/api/v1/meta')
            .then(res => res.json())
            .then(data => {
                setEnvs(data.environments);
                setVersion(data.version);
            })
            .catch(err => {
                console.error(err);
            });
    }, []);

    const env = useStore(state => state.cookieValue);

    const setCookieValue = useStore(state => state.setCookieValue);

    const handleEnvChange = (e: React.ChangeEvent<HTMLSelectElement>) => {
        const newEnv = e.target.value;
        Cookies.set('env', newEnv);
        setCookieValue(newEnv);
        // if on certain subpages redirect to the parent page since the entity
        // is environment specific
        if (window.location.pathname.includes('integration') && window.location.pathname.split('/').length > 2) {
            window.location.href = '/integrations';
        }

        if (window.location.pathname.includes('connections') && window.location.pathname.split('/').length > 2) {
            window.location.href = '/connections';
        }
    }

    return (
        <div>
<<<<<<< HEAD
            <div className="border-r-2 border-border-gray flex flex-col h-full w-60 bg-bg-black justify-between">
                <div className="">
=======
            <div className="h-full pt-14 border-r-2 border-t-2 border-border-gray flex flex-col w-60 fixed bg-bg-black z-49 justify-between">
                <div className="mt-8 px-6">
>>>>>>> 10a432dc
                    {envs.length > 0 && (
                        <div className="mb-8">
                            <select
                                id="environment"
                                name="env"
                                className="border-border-gray bg-bg-black text-text-light-gray block w-full appearance-none rounded-md border px-3 py-2 text-base shadow-sm active:outline-none focus:outline-none active:border-white focus:border-white"
                                onChange={handleEnvChange}
                                value={env}
                            >
                                {envs.map((env) => (
                                    <option key={env.name} value={env.name}>
                                        {env.name.slice(0, 1).toUpperCase() + env.name.slice(1)}
                                    </option>
                                ))}
                            </select>
                        </div>
                    )}
                    <div className="space-y-1">
                        <Link
                            to="/integrations"
                            className={`flex h-10 p-2 gap-x-3 items-center rounded-md text-sm text-white ${
                                props.selectedItem === LeftNavBarItems.Integrations ? 'bg-gray-800' : 'hover:bg-gray-700'
                            }`}
                        >
                            <img className="h-5" src="/images/integrations-icon.svg" alt="" />
                            <p>Integrations</p>
                        </Link>
                        <Link
                            to="/connections"
                            className={`flex h-10 p-2 gap-x-3 items-center rounded-md text-sm text-white ${
                                props.selectedItem === LeftNavBarItems.Connections ? 'bg-gray-800' : 'hover:bg-gray-700'
                            }`}
                        >
                            <img className="h-5" src="/images/connections-icon.svg" alt="" />
                            <p>Connections</p>
                        </Link>
                        <Link
                            to="/syncs"
                            className={`flex h-10 p-2 gap-x-3 items-center rounded-md text-sm text-white ${
                                props.selectedItem === LeftNavBarItems.Syncs ? 'bg-gray-800' : 'hover:bg-gray-700'
                            }`}
                        >
                            <img className="h-5 stroke-white fill-white" src="/images/sync-code-icon.svg" alt="" />
                            <p>Syncs & Actions</p>
                        </Link>
                        <Link
                            to="/activity"
                            className={`flex h-10 p-2 gap-x-3 items-center rounded-md text-sm text-white ${
                                props.selectedItem === LeftNavBarItems.Activity ? 'bg-gray-800' : 'hover:bg-gray-700'
                            }`}
                        >
                            <Activity className="h-5" />
                            <p>Activity</p>
                        </Link>
                        <Link
                            to="/project-settings"
                            className={`flex h-10 p-2 gap-x-3 items-center rounded-md text-sm text-white ${
                                props.selectedItem === LeftNavBarItems.ProjectSettings ? 'bg-gray-800' : 'hover:bg-gray-700'
                            }`}
                        >
                            <img className="h-5" src="/images/settings-icon.svg" alt="" />
                            <p>Project Settings</p>
                        </Link>
                    </div>
                </div>
                <div className='px-6'>
                    {isCloud() && (
                        <div className="">
                            <ul className="text-white space-y-1 text-sm">
                                <li>
                                    <Link
                                        to="/account-settings"
                                        className={`flex h-10 p-2 gap-x-3 items-center rounded-md text-sm text-white ${
                                            props.selectedItem === LeftNavBarItems.AccountSettings ? 'bg-gray-800' : 'hover:bg-gray-700'
                                        }`}
                                    >
                                        <Briefcase className="h-5" />
                                        Account Settings
                                    </Link>
                                </li>
                                <li>
                                    <Link
                                        to="/user-settings"
                                        className={`flex h-10 p-2 gap-x-3 items-center rounded-md text-sm text-white ${
                                            props.selectedItem === LeftNavBarItems.UserSettings ? 'bg-gray-800' : 'hover:bg-gray-700'
                                        }`}
                                    >
                                        <User className="h-5" />
                                        User Settings
                                    </Link>
                                </li>
                            </ul>
                        </div>
                    )}
                    {version && (
                        <div>
                            <hr className="border-border-gray border my-1" />
                            <span className="flex py-1 items-center text-center text-gray-500 justify-center text-sm">
                                v{version}
                            </span>
                        </div>
                    )}
                </div>
            </div>
        </div>
    );
}<|MERGE_RESOLUTION|>--- conflicted
+++ resolved
@@ -57,13 +57,8 @@
 
     return (
         <div>
-<<<<<<< HEAD
             <div className="border-r-2 border-border-gray flex flex-col h-full w-60 bg-bg-black justify-between">
                 <div className="">
-=======
-            <div className="h-full pt-14 border-r-2 border-t-2 border-border-gray flex flex-col w-60 fixed bg-bg-black z-49 justify-between">
-                <div className="mt-8 px-6">
->>>>>>> 10a432dc
                     {envs.length > 0 && (
                         <div className="mb-8">
                             <select
