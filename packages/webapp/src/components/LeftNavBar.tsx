import { useEffect, useState } from 'react';
import Cookies from 'js-cookie';
import { Link } from 'react-router-dom';
import { Activity, Briefcase, User } from '@geist-ui/icons';

import { useStore } from '../store';
import { isCloud } from '../utils/utils';

export enum LeftNavBarItems {
    Integrations = 0,
    Connections,
    ProjectSettings,
    Activity,
    Syncs,
    AccountSettings,
    UserSettings
}

export interface LeftNavBarProps {
    selectedItem: LeftNavBarItems;
}

export default function LeftNavBar(props: LeftNavBarProps) {
    const [envs, setEnvs] = useState<{ name: string; }[]>([]);
    const [version, setVersion] = useState<string>('');

    useEffect(() => {
        fetch('/api/v1/meta')
            .then(res => res.json())
            .then(data => {
                setEnvs(data.environments);
                setVersion(data.version);
            })
            .catch(err => {
                console.error(err);
            });
    }, []);

    const env = useStore(state => state.cookieValue);

    const setCookieValue = useStore(state => state.setCookieValue);

    const handleEnvChange = (e: React.ChangeEvent<HTMLSelectElement>) => {
        const newEnv = e.target.value;
        Cookies.set('env', newEnv);
        setCookieValue(newEnv);
        // if on certain subpages redirect to the parent page since the entity
        // is environment specific
        if (window.location.pathname.includes('integration') && window.location.pathname.split('/').length > 2) {
            window.location.href = '/integrations';
        }

        if (window.location.pathname.includes('connections') && window.location.pathname.split('/').length > 2) {
            window.location.href = '/connections';
        }
    }

    return (
        <div>
<<<<<<< HEAD
            <div className="h-[calc(100%-4rem)] border-r-2 border-border-gray flex flex-col w-60 bg-bg-black justify-between p-6">
                <div className="">
=======
            <div className="h-full pt-14 border-r-2 border-t-2 border-border-gray flex flex-col w-60 fixed bg-bg-black z-20 justify-between">
                <div className="mt-8 px-6">
>>>>>>> e91028ea
                    {envs.length > 0 && (
                        <div className="mb-6">
                            <select
                                id="environment"
                                name="env"
                                className="border-border-gray bg-bg-black text-text-light-gray block w-full appearance-none rounded-md border px-3 py-2 text-base shadow-sm active:outline-none focus:outline-none active:border-white focus:border-white"
                                onChange={handleEnvChange}
                                value={env}
                            >
                                {envs.map((env) => (
                                    <option key={env.name} value={env.name}>
                                        {env.name.slice(0, 1).toUpperCase() + env.name.slice(1)}
                                    </option>
                                ))}
                            </select>
                        </div>
                    )}
                    <div className="space-y-1">
                        <Link
                            to="/integrations"
                            className={`flex h-10 p-2 gap-x-3 items-center rounded-md text-sm text-white ${
                                props.selectedItem === LeftNavBarItems.Integrations ? 'bg-gray-800' : 'hover:bg-gray-700'
                            }`}
                        >
                            <img className="h-5" src="/images/integrations-icon.svg" alt="" />
                            <p>Integrations</p>
                        </Link>
                        <Link
                            to="/connections"
                            className={`flex h-10 p-2 gap-x-3 items-center rounded-md text-sm text-white ${
                                props.selectedItem === LeftNavBarItems.Connections ? 'bg-gray-800' : 'hover:bg-gray-700'
                            }`}
                        >
                            <img className="h-5" src="/images/connections-icon.svg" alt="" />
                            <p>Connections</p>
                        </Link>
                        <Link
                            to="/syncs"
                            className={`flex h-10 p-2 gap-x-3 items-center rounded-md text-sm text-white ${
                                props.selectedItem === LeftNavBarItems.Syncs ? 'bg-gray-800' : 'hover:bg-gray-700'
                            }`}
                        >
                            <img className="h-5 stroke-white fill-white" src="/images/sync-code-icon.svg" alt="" />
                            <p>Syncs & Actions</p>
                        </Link>
                        <Link
                            to="/activity"
                            className={`flex h-10 p-2 gap-x-3 items-center rounded-md text-sm text-white ${
                                props.selectedItem === LeftNavBarItems.Activity ? 'bg-gray-800' : 'hover:bg-gray-700'
                            }`}
                        >
                            <Activity className="h-5" />
                            <p>Activity</p>
                        </Link>
                        <Link
                            to="/project-settings"
                            className={`flex h-10 p-2 gap-x-3 items-center rounded-md text-sm text-white ${
                                props.selectedItem === LeftNavBarItems.ProjectSettings ? 'bg-gray-800' : 'hover:bg-gray-700'
                            }`}
                        >
                            <img className="h-5" src="/images/settings-icon.svg" alt="" />
                            <p>Project Settings</p>
                        </Link>
                    </div>
                </div>
                <div className=''>
                    {isCloud() && (
                        <div className="">
                            <ul className="text-white space-y-1 text-sm">
                                <li>
                                    <Link
                                        to="/account-settings"
                                        className={`flex h-10 p-2 gap-x-3 items-center rounded-md text-sm text-white ${
                                            props.selectedItem === LeftNavBarItems.AccountSettings ? 'bg-gray-800' : 'hover:bg-gray-700'
                                        }`}
                                    >
                                        <Briefcase className="h-5" />
                                        Account Settings
                                    </Link>
                                </li>
                                <li>
                                    <Link
                                        to="/user-settings"
                                        className={`flex h-10 p-2 gap-x-3 items-center rounded-md text-sm text-white ${
                                            props.selectedItem === LeftNavBarItems.UserSettings ? 'bg-gray-800' : 'hover:bg-gray-700'
                                        }`}
                                    >
                                        <User className="h-5" />
                                        User Settings
                                    </Link>
                                </li>
                            </ul>
                        </div>
                    )}
                    {version && (
                        <div>
                            <hr className="border-border-gray border my-1" />
                            <span className="flex py-1 items-center text-center text-gray-500 justify-center text-sm">
                                v{version}
                            </span>
                        </div>
                    )}
                </div>
            </div>
        </div>
    );
}<|MERGE_RESOLUTION|>--- conflicted
+++ resolved
@@ -21,24 +21,24 @@
 }
 
 export default function LeftNavBar(props: LeftNavBarProps) {
-    const [envs, setEnvs] = useState<{ name: string; }[]>([]);
+    const [envs, setEnvs] = useState<{ name: string }[]>([]);
     const [version, setVersion] = useState<string>('');
 
     useEffect(() => {
         fetch('/api/v1/meta')
-            .then(res => res.json())
-            .then(data => {
+            .then((res) => res.json())
+            .then((data) => {
                 setEnvs(data.environments);
                 setVersion(data.version);
             })
-            .catch(err => {
+            .catch((err) => {
                 console.error(err);
             });
     }, []);
 
-    const env = useStore(state => state.cookieValue);
+    const env = useStore((state) => state.cookieValue);
 
-    const setCookieValue = useStore(state => state.setCookieValue);
+    const setCookieValue = useStore((state) => state.setCookieValue);
 
     const handleEnvChange = (e: React.ChangeEvent<HTMLSelectElement>) => {
         const newEnv = e.target.value;
@@ -53,17 +53,12 @@
         if (window.location.pathname.includes('connections') && window.location.pathname.split('/').length > 2) {
             window.location.href = '/connections';
         }
-    }
+    };
 
     return (
         <div>
-<<<<<<< HEAD
             <div className="h-[calc(100%-4rem)] border-r-2 border-border-gray flex flex-col w-60 bg-bg-black justify-between p-6">
                 <div className="">
-=======
-            <div className="h-full pt-14 border-r-2 border-t-2 border-border-gray flex flex-col w-60 fixed bg-bg-black z-20 justify-between">
-                <div className="mt-8 px-6">
->>>>>>> e91028ea
                     {envs.length > 0 && (
                         <div className="mb-6">
                             <select
@@ -129,7 +124,7 @@
                         </Link>
                     </div>
                 </div>
-                <div className=''>
+                <div className="">
                     {isCloud() && (
                         <div className="">
                             <ul className="text-white space-y-1 text-sm">
@@ -161,9 +156,7 @@
                     {version && (
                         <div>
                             <hr className="border-border-gray border my-1" />
-                            <span className="flex py-1 items-center text-center text-gray-500 justify-center text-sm">
-                                v{version}
-                            </span>
+                            <span className="flex py-1 items-center text-center text-gray-500 justify-center text-sm">v{version}</span>
                         </div>
                     )}
                 </div>
