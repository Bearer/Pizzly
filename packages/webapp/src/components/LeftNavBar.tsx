--- conflicted
+++ resolved
@@ -182,13 +182,7 @@
                                 props.selectedItem === LeftNavBarItems.Connections ? `${navActiveBg} text-white` : `text-gray-400 ${navHoverBg}`
                             }`}
                         >
-<<<<<<< HEAD
-                            <BuildingOfficeIcon
-                                className={`flex h-5 w-5 ${props.selectedItem === LeftNavBarItems.Connections ? 'text-white' : 'text-gray-400'}`}
-                            />
-=======
                             <LinkIcon className={`flex h-5 w-5 ${props.selectedItem === LeftNavBarItems.Connections ? 'text-white' : 'text-gray-400'}`} />
->>>>>>> 55e84e29
                             <p>Connections</p>
                         </Link>
                         <Link
