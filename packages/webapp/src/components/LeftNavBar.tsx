--- conflicted
+++ resolved
@@ -175,15 +175,9 @@
                     >
                         <div className="flex items-center">
                             <div className="flex items-center justify-center w-6 h-6 rounded-full bg-transparent text-sm border border-gray-400 text-gray-400 mr-3">
-<<<<<<< HEAD
-                                {me.email.slice(0, 1).toUpperCase()}
-                            </div>
-                            <span className="items-center w-32 text-gray-400 justify-center text-left text-sm truncate">{me.email}</span>
-=======
                                 {me?.email.slice(0, 1).toUpperCase()}
                             </div>
                             <span className="items-center w-32 text-gray-400 justify-center text-left text-sm truncate">{me?.email}</span>
->>>>>>> 8b2deab4
                         </div>
                         <EllipsisHorizontalIcon className="flex h-5 w-5 ml-3 text-gray-400 cursor-pointer" />
                         {(isCloud() || isEnterprise() || isLocal()) && showUserSettings && (
