--- conflicted
+++ resolved
@@ -849,40 +849,6 @@
     };
 }
 
-<<<<<<< HEAD
-export function useGetFlowDetailsAPI() {
-=======
-export function useGetIntegrationEndpointsAPI(env: string) {
-    return async (integration: string, provider: string) => {
-        try {
-            const res = await fetch(`/api/v1/integration/${integration}/endpoints?provider=${provider}&env=${env}`, {
-                method: 'GET',
-                headers: getHeaders()
-            });
-
-            return res;
-        } catch {
-            requestErrorToast();
-        }
-    };
-}
-
-export function useGetFlowDetailsAPI(env: string) {
->>>>>>> 9e85728b
-    return async (providerConfigKey: string, flowName: string) => {
-        try {
-            const res = await fetch(`/api/v1/flow/${flowName}?provider_config_key=${providerConfigKey}&env=${env}`, {
-                method: 'GET',
-                headers: getHeaders()
-            });
-
-            return res;
-        } catch {
-            requestErrorToast();
-        }
-    };
-}
-
 export function useUpdateSyncFrequency(env: string) {
     return async (syncId: number, frequency: string) => {
         try {
