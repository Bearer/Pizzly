--- conflicted
+++ resolved
@@ -91,11 +91,7 @@
             }
 
             return res;
-<<<<<<< HEAD
-        } catch (e) {
-=======
-        } catch {
->>>>>>> ce8e5348
+        } catch {
             requestErrorToast();
         }
     };
