import parser from 'cron-parser';
import { clsx } from 'clsx';
import type { ClassValue } from 'clsx';
import { twMerge } from 'tailwind-merge';
import type { FlowEndpoint, Flow, SyncResult, NangoSyncModel } from '../types';

export const localhostUrl: string = 'http://localhost:3003';
export const stagingUrl: string = 'https://api-staging.nango.dev';
export const prodUrl: string = 'https://api.nango.dev';

export const syncDocs = 'https://docs.nango.dev/integrate/guides/sync-data-from-an-api';

export const AUTH_ENABLED = isCloud() || isEnterprise() || isLocal();
export const MANAGED_AUTH_ENABLED = isCloud() || isLocal();

export function isHosted() {
    return process.env.REACT_APP_ENV === 'hosted';
}

export function isEnterprise() {
    return process.env.REACT_APP_ENV === 'enterprise';
}

export function isStaging() {
    return process.env.REACT_APP_ENV === 'staging';
}

export function isProd() {
    return process.env.REACT_APP_ENV === 'production';
}

export function isCloud() {
    return isProd() || isStaging();
}

export function isLocal() {
    return window.location.href.includes('localhost');
}

export function baseUrl() {
    switch (process.env.REACT_APP_ENV) {
        case 'hosted':
            return localhostUrl;
        case 'staging':
            return stagingUrl;
        case 'production':
            return prodUrl;
        default:
            return localhostUrl;
    }
}

export function defaultCallback() {
    return baseUrl() + '/oauth/callback';
}

export function formatTimestamp(timestamp: number): string {
    const date = new Date(timestamp);

    if (isNaN(date.getTime())) {
        return '';
    }

    const hours = date.getHours().toString().padStart(2, '0');
    const minutes = date.getMinutes().toString().padStart(2, '0');
    const seconds = date.getSeconds().toString().padStart(2, '0');
    const day = date.getDate().toString().padStart(2, '0');
    const month = (date.getMonth() + 1).toString().padStart(2, '0');
    const year = date.getFullYear();

    const formattedDate = `${hours}:${minutes}:${seconds} - ${month}/${day}/${year}`;

    return formattedDate;
}

export function formatTimestampWithTZ(timestamp: number): string {
    const date = new Date(timestamp);
    if (isNaN(date.getTime())) {
        return '';
    }

    const year = date.getFullYear();
    const month = (date.getMonth() + 1).toString().padStart(2, '0');
    const day = date.getDate().toString().padStart(2, '0');
    const hours = date.getHours().toString().padStart(2, '0');
    const minutes = date.getMinutes().toString().padStart(2, '0');
    const seconds = date.getSeconds().toString().padStart(2, '0');
    const milliseconds = date.getMilliseconds().toString().padStart(3, '0');

    const formattedDate = `${year}-${month}-${day}T${hours}:${minutes}:${seconds}.${milliseconds}Z`;

    return formattedDate;
}

export function elapsedTime(start: Date | number, end: Date | number): string {
    const startTime = start instanceof Date ? start.getTime() : new Date(start).getTime();
    const endTime = end instanceof Date ? end.getTime() : new Date(end).getTime();

    if (isNaN(startTime) || isNaN(endTime)) {
        return '';
    }

    const elapsedTime = endTime - startTime;
    const elapsedSeconds = Math.floor(elapsedTime / 1000);
    const elapsedMilliseconds = elapsedTime % 1000;

    return `${elapsedSeconds}.${elapsedMilliseconds} seconds`;
}

export function formatDateToShortUSFormat(dateString: string): string {
    const date = new Date(dateString);
    const options: Intl.DateTimeFormatOptions = {
        hour: '2-digit',
        minute: '2-digit',
        second: '2-digit',
        month: 'short',
        day: '2-digit',
        hour12: false
    };

    const formattedDate = date.toLocaleString('en-US', options);

    if (formattedDate === 'Invalid Date') {
        return '-';
    }

    const parts = formattedDate.split(', ');
    return `${parts[1]}, ${parts[0]}`;
}

export function formatDateToUSFormat(dateString: string): string {
    const date = new Date(dateString);
    const options: Intl.DateTimeFormatOptions = {
        month: 'short',
        day: 'numeric',
        hour: 'numeric',
        minute: 'numeric',
        hour12: true
    };

    const formattedDate = date.toLocaleString('en-US', options);

    if (formattedDate === 'Invalid Date') {
        return '-';
    }
    return formattedDate;
}

export function formatDateToLogFormat(dateString: string): string {
    const date = new Date(dateString);
    const options: Intl.DateTimeFormatOptions = {
        hour: '2-digit',
        minute: '2-digit',
        second: '2-digit',
        month: 'short',
        day: '2-digit',
        fractionalSecondDigits: 2,
        hour12: false
    };

    const formattedDate = date.toLocaleString('en-US', options);

    if (formattedDate === 'Invalid Date') {
        return '-';
    }

    const parts = formattedDate.split(', ');
    return `${parts[0]} ${parts[1]}`;
}

export function parseCron(frequency: string): string {
    const interval = parser.parseExpression(frequency);
    return formatDateToUSFormat(interval.next().toISOString());
}

function formatFutureRun(nextRun: number): Date | undefined {
    if (!nextRun) {
        return;
    }

    const milliseconds = Number(nextRun) * 1000;

    const date = new Date(milliseconds);

    return date;
}

export function interpretNextRun(futureRuns: number[], previousRun?: string): string | string[] {
    const [nextRun, nextNextRun] = futureRuns;
    if (!nextRun) {
        return '-';
    }

    const date = formatFutureRun(nextRun);

    // if the future date is less than the previous date for some reason then return '-'
    if (previousRun) {
        const previousRunTime = new Date(previousRun);
        if (date && date < previousRunTime) {
            return '-';
        }
    }

    if (!date) {
        return '-';
    }

    const nextDate = formatFutureRun(nextNextRun);

    const nextRuns = [date, nextDate].map((d) => d && formatDateToUSFormat(d.toISOString()));

    if (previousRun) {
        const previousRunTime = new Date(previousRun);
        if (nextDate && nextDate < previousRunTime) {
            nextRuns[1] = '-';
        }
    }

    return nextRuns as string[];
}

export function parseLatestSyncResult(result: SyncResult, models: string[]) {
    if ('added' in result || 'updated' in result || 'deleted' in result) {
        return JSON.stringify(result, null, 2);
    } else if (models && models.length === 1) {
        const [singleModel] = models;
        const results = result[singleModel];
        return JSON.stringify(results, null, 2);
    } else {
        return JSON.stringify(result, null, 2);
    }
}

export function getRunTime(created_at: string, updated_at: string): string {
    if (!created_at || !updated_at) {
        return '-';
    }

    const createdAt = new Date(created_at);
    const updatedAt = new Date(updated_at);

    const diffMilliseconds = updatedAt.getTime() - createdAt.getTime();

    const milliseconds = diffMilliseconds % 1000;
    const seconds = Math.floor((diffMilliseconds / 1000) % 60);
    const minutes = Math.floor((diffMilliseconds / (1000 * 60)) % 60);
    const hours = Math.floor((diffMilliseconds / (1000 * 60 * 60)) % 24);
    const days = Math.floor(diffMilliseconds / (1000 * 60 * 60 * 24));

    let runtime = '';
    if (days > 0) runtime += `${days}d `;
    if (hours > 0) runtime += `${hours}h `;
    if (minutes > 0) runtime += `${minutes}m `;
    if (seconds > 0) runtime += `${seconds}s `;

    if (!days && !hours && !minutes && !seconds && milliseconds > 0) {
        runtime += `${milliseconds}ms`;
    }

    return runtime.trim() || '-';
}

/**
 * Calculate Total Runtime
 * @desc iterate over each timestamp and calculate the total runtime
 * to get the total runtime for the total of array timestamps
 */
export function calculateTotalRuntime(timestamps: { created_at: string; updated_at: string }[]): string {
    let totalRuntime = 0;

    timestamps.forEach((timestamp) => {
        const createdAt = new Date(timestamp.created_at);
        const updatedAt = new Date(timestamp.updated_at);

        const diffMilliseconds = updatedAt.getTime() - createdAt.getTime();

        totalRuntime += diffMilliseconds;
    });

    const seconds = Math.floor((totalRuntime / 1000) % 60);
    const minutes = Math.floor((totalRuntime / (1000 * 60)) % 60);
    const hours = Math.floor((totalRuntime / (1000 * 60 * 60)) % 24);
    const days = Math.floor(totalRuntime / (1000 * 60 * 60 * 24));

    let runtime = '';
    if (days > 0) runtime += `${days}d `;
    if (hours > 0) runtime += `${hours}h `;
    if (minutes > 0) runtime += `${minutes}m `;
    if (seconds > 0) runtime += `${seconds}s`;

    const result = runtime.trim();

    return result === '' ? '-' : result;
}

export function createExampleForType(type: string): any {
    if (typeof type !== 'string') {
        return {};
    }

    return `<${type}>`;
}

export function generateExampleValueForProperty(model: NangoSyncModel): Record<string, boolean | string | number> {
    if (!Array.isArray(model.fields)) {
        return createExampleForType(model.name);
    }
    const example = {} as Record<string, boolean | string | number>;
    for (const field of model.fields) {
        example[field.name] = createExampleForType(field.type);
    }
    return example;
}

export const parseInput = (flow: Flow) => {
    let input;

    if (flow?.input && Object.keys(flow?.input).length > 0 && !flow.input.fields) {
        input = flow.input.name;
    } else if (flow?.input && Object.keys(flow?.input).length > 0) {
        const rawInput = {} as Record<string, boolean | string | number>;
        for (const field of flow.input.fields) {
            rawInput[field.name] = field.type;
        }
        input = rawInput;
    } else {
        input = undefined;
    }

    return input;
};

export function generateResponseModel(models: NangoSyncModel[], output: string | undefined, isSync: boolean): Record<string, any> {
    if (!output) {
        return {};
    }
    const model = models.find((model) => model.name === output);
    const jsonResponse = generateExampleValueForProperty(model as NangoSyncModel);
    if (!isSync) {
        return model?.name?.includes('[]') ? [jsonResponse] : jsonResponse;
    }
    const metadata = {
        _nango_metadata: {
            deleted_at: '<date| null>',
            last_action: 'ADDED|UPDATED|DELETED',
            first_seen_at: '<date>',
            cursor: '<string>',
            last_modified_at: '<date>'
        }
    };
    return { ...jsonResponse, ...metadata };
}

export function getSimpleDate(dateString: string | undefined): string {
    if (!dateString) return '';

    const date = new Date(dateString);
    const year = date.getFullYear();
    const month = (date.getMonth() + 1).toString().padStart(2, '0');
    const day = date.getDate().toString().padStart(2, '0');

    return `${year}-${month}-${day}`;
}

export function parseEndpoint(endpoint: string | FlowEndpoint): string {
    if (typeof endpoint === 'string') {
        return endpoint;
    }

    return Object.values(endpoint)[0];
}

export function cn(...inputs: ClassValue[]) {
    return twMerge(clsx(inputs));
}

<<<<<<< HEAD
const quantityFormatter = Intl.NumberFormat('en', { notation: 'compact', maximumFractionDigits: 1, minimumFractionDigits: 0 });
export function formatQuantity(quantity: number): string {
    return quantityFormatter.format(quantity);
=======
export function formatFrequency(frequency: string): string {
    const unitMap: Record<string, string> = {
        minutes: 'm',
        minute: 'm',
        hours: 'h',
        hour: 'h',
        days: 'd',
        day: 'd'
    };

    for (const [unit, abbreviation] of Object.entries(unitMap)) {
        if (frequency.includes(unit)) {
            return frequency.replace(unit, abbreviation).replace(/\s/g, '');
        }
    }

    return frequency;
>>>>>>> bcb1046d
}<|MERGE_RESOLUTION|>--- conflicted
+++ resolved
@@ -374,11 +374,11 @@
     return twMerge(clsx(inputs));
 }
 
-<<<<<<< HEAD
 const quantityFormatter = Intl.NumberFormat('en', { notation: 'compact', maximumFractionDigits: 1, minimumFractionDigits: 0 });
 export function formatQuantity(quantity: number): string {
     return quantityFormatter.format(quantity);
-=======
+}
+
 export function formatFrequency(frequency: string): string {
     const unitMap: Record<string, string> = {
         minutes: 'm',
@@ -396,5 +396,4 @@
     }
 
     return frequency;
->>>>>>> bcb1046d
 }