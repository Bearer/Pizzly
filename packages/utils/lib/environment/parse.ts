import { z } from 'zod';

export const ENVS = z.object({
    // Node ecosystem
    NODE_ENV: z.enum(['production', 'staging', 'development', 'test']).default('development'), // TODO: a better name would be NANGO_ENV
    CI: z.coerce.boolean().default(false),
    VITEST: z.coerce.boolean().default(false),
    TZ: z.string().default('UTC'),

    // Auth
    WORKOS_API_KEY: z.string().optional(),
    WORKOS_CLIENT_ID: z.string().optional(),
    NANGO_DASHBOARD_USERNAME: z.string().optional(),
    NANGO_DASHBOARD_PASSWORD: z.string().optional(),
    LOCAL_NANGO_USER_ID: z.coerce.number().optional(),

    // API
    NANGO_PORT: z.coerce.number().optional().default(3003), // Sync those two ports?
    SERVER_PORT: z.coerce.number().optional().default(3003),
    NANGO_SERVER_URL: z.string().url().optional(),
    DEFAULT_RATE_LIMIT_PER_MIN: z.coerce.number().min(1).optional(),
    NANGO_CACHE_ENV_KEYS: z.coerce.boolean().default(true),
    NANGO_SERVER_WEBSOCKETS_PATH: z.string().optional(),
    NANGO_ADMIN_INVITE_TOKEN: z.string().optional(),

    // Persist
    PERSIST_SERVICE_URL: z.string().url().optional(),
    NANGO_PERSIST_PORT: z.coerce.number().optional().default(3007),

    // Jobs
    JOBS_SERVICE_URL: z.string().url().optional(),
    NANGO_JOBS_PORT: z.coerce.number().optional().default(3005),

    // Runner
    RUNNER_SERVICE_URL: z.string().url().optional(),
    NANGO_RUNNER_PATH: z.string().optional(),
    RUNNER_OWNER_ID: z.string().optional(),
    RUNNER_ID: z.string().optional(),
    IDLE_MAX_DURATION_MS: z.coerce.number().default(0),

    // Demo
    DEFAULT_GITHUB_CLIENT_ID: z.string().optional(),
    DEFAULT_GITHUB_CLIENT_SECRET: z.string().optional(),

    // --- Third parties
    // AWS
    AWS_REGION: z.string().optional(),
    AWS_BUCKET_NAME: z.string().optional(),
    AWS_ACCESS_KEY_ID: z.string().optional(),

    // Datadog
    DD_ENV: z.string().optional(),
    DD_SITE: z.string().optional(),
    DD_TRACE_AGENT_URL: z.string().optional(),

    // Elasticsearch
<<<<<<< HEAD
    NANGO_LOGS_ES_URL: z.string().url().optional(),
    NANGO_LOGS_ES_USER: z.string().optional(),
    NANGO_LOGS_ES_PWD: z.string().optional(),
    NANGO_LOGS_ENABLED: z.coerce.boolean().default(false),
    NANGO_LOGS_ES_INDEX: z.string().optional(),
=======
    NANGO_LOGS_OS_URL: z.string().url().optional(),
    NANGO_LOGS_OS_USER: z.string().optional(),
    NANGO_LOGS_OS_PWD: z.string().optional(),
    NANGO_LOGS_ENABLED: z.coerce.boolean().default(false),
    NANGO_LOGS_OS_INDEX: z.string().optional(),
>>>>>>> dfd74ff2

    // Mailgun
    MAILGUN_API_KEY: z.string().optional(),

    // Postgres
    NANGO_DATABASE_URL: z.string().url().optional(),
    NANGO_DB_HOST: z.string().optional().default('localhost'),
    NANGO_DB_PORT: z.coerce.number().optional().default(5432),
    NANGO_DB_USER: z.string().optional().default('nango'),
    NANGO_DB_NAME: z.string().optional().default('nango'),
    NANGO_DB_PASSWORD: z.string().optional().default('nango'),
    NANGO_DB_SSL: z.coerce.boolean().default(false),
    NANGO_DB_CLIENT: z.string().optional(),
    NANGO_ENCRYPTION_KEY: z.string().optional(),
    NANGO_DB_MIGRATION_FOLDER: z.string().optional(),

    // Records
    RECORDS_DATABASE_URL: z.string().url().optional().default('postgres://nango:nango@localhost:5432/nango'),

    // Redis
    NANGO_REDIS_URL: z.string().url().optional(),

    // Render
    RENDER_API_KEY: z.string().optional(),
    IS_RENDER: z.coerce.boolean().default(false),

    // Slack
    NANGO_ADMIN_CONNECTION_ID: z.string().optional(),
    NANGO_SLACK_INTEGRATION_KEY: z.string().optional(),
    NANGO_ADMIN_UUID: z.string().uuid().optional(),

    // Sentry
    SENTRY_DNS: z.string().url().optional(),

    // Temporal
    TEMPORAL_NAMESPACE: z.string().optional(),
    TEMPORAL_ADDRESS: z.string().optional(),
    TEMPORAL_WORKER_MAX_CONCURRENCY: z.coerce.number().default(500),

    // ----- Others
    SERVER_RUN_MODE: z.enum(['DOCKERIZED', '']).optional(),
    NANGO_CLOUD: z.coerce.boolean().optional().default(false),
    NANGO_ENTERPRISE: z.coerce.boolean().optional().default(false),
    NANGO_TELEMETRY_SDK: z.coerce.boolean().default(false).optional(),
    NANGO_ADMIN_KEY: z.string().optional(),
    NANGO_INTEGRATIONS_FULL_PATH: z.string().optional(),
    TELEMETRY: z.coerce.boolean().default(true),
    LOG_LEVEL: z.enum(['info', 'debug', 'warn', 'error']).optional().default('info')
});

export function parseEnvs<T extends z.ZodObject<any>>(schema: T, envs: Record<string, unknown> = process.env): z.SafeParseSuccess<z.infer<T>>['data'] {
    const res = schema.safeParse(envs);
    if (!res.success) {
        throw new Error(`Missing or invalid env vars: ${zodErrorToString(res.error.issues)}`);
    }

    return res.data;
}

function zodErrorToString(issues: z.ZodIssue[]) {
    return issues
        .map((issue) => {
            return `${issue.path.join('')} (${issue.code} ${issue.message})`;
        })
        .join(', ');
}<|MERGE_RESOLUTION|>--- conflicted
+++ resolved
@@ -54,19 +54,11 @@
     DD_TRACE_AGENT_URL: z.string().optional(),
 
     // Elasticsearch
-<<<<<<< HEAD
-    NANGO_LOGS_ES_URL: z.string().url().optional(),
-    NANGO_LOGS_ES_USER: z.string().optional(),
-    NANGO_LOGS_ES_PWD: z.string().optional(),
-    NANGO_LOGS_ENABLED: z.coerce.boolean().default(false),
-    NANGO_LOGS_ES_INDEX: z.string().optional(),
-=======
     NANGO_LOGS_OS_URL: z.string().url().optional(),
     NANGO_LOGS_OS_USER: z.string().optional(),
     NANGO_LOGS_OS_PWD: z.string().optional(),
     NANGO_LOGS_ENABLED: z.coerce.boolean().default(false),
     NANGO_LOGS_OS_INDEX: z.string().optional(),
->>>>>>> dfd74ff2
 
     // Mailgun
     MAILGUN_API_KEY: z.string().optional(),
