--- conflicted
+++ resolved
@@ -1,18 +1,6 @@
 {
-<<<<<<< HEAD
-    "watch": [
-        "lib",
-        "../shared/dist",
-        "../utils/dist",
-        "../logs/dist",
-        "../../.env"
-    ],
-=======
-    "watch": ["lib", "../shared/dist", "../utils/dist", "../records/dist", "../../.env"],
->>>>>>> 9e85728b
+    "watch": ["lib", "../shared/dist", "../utils/dist", "../logs/dist", "../records/dist", "../../.env"],
     "ext": "js,ts,json",
-    "ignore": [
-        "lib/**/*.test.ts"
-    ],
+    "ignore": ["lib/**/*.test.ts"],
     "exec": "tsc && tsx -r dotenv/config lib/app.ts dotenv_config_path=./../../.env"
 }