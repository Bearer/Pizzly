import { expect, describe, it, beforeAll, afterAll, vi } from 'vitest';
import { server } from './server.js';
import fetch from 'node-fetch';
import type { AuthCredentials, Sync, SyncConfig, Job as SyncJob } from '@nangohq/shared';
import db, { multipleMigrations } from '@nangohq/database';
import {
    environmentService,
    connectionService,
    createSync,
    createSyncJob,
    SyncType,
    SyncStatus,
    accountService,
    configService,
    getProvider
} from '@nangohq/shared';
import { logContextGetter, migrateLogsMapping } from '@nangohq/logs';
import { migrate as migrateRecords } from '@nangohq/records';
import type { DBEnvironment, DBTeam } from '@nangohq/types';

const mockSecretKey = 'secret-key';

describe('Persist API', () => {
    const port = 3096;
    const serverUrl = `http://localhost:${port}`;
    let seed: {
        account: DBTeam;
        env: DBEnvironment;
        activityLogId: string;
        connection: Exclude<Awaited<ReturnType<typeof connectionService.getConnectionById>>, null>;
        sync: Sync;
        syncJob: SyncJob;
    };

    beforeAll(async () => {
        await multipleMigrations();
        await migrateRecords();
        await migrateLogsMapping();
        seed = await initDb();
        server.listen(port);

        vi.spyOn(environmentService, 'getAccountAndEnvironmentBySecretKey').mockImplementation((secretKey) => {
            if (secretKey === mockSecretKey) {
                return Promise.resolve({ account: seed.account, environment: seed.env });
            }
            return Promise.resolve(null);
        });
    });

    afterAll(async () => {
        await clearDb();
    });

    it('should server /health', async () => {
        const response = await fetch(`${serverUrl}/health`);
        expect(response.status).toEqual(200);
        expect(await response.json()).toEqual({ status: 'ok' });
    });

    it('should log', async () => {
        const response = await fetch(`${serverUrl}/environment/${seed.env.id}/log`, {
            method: 'POST',
            body: JSON.stringify({ activityLogId: seed.activityLogId, level: 'info', msg: 'Hello, world!' }),
            headers: {
                Authorization: `Bearer ${mockSecretKey}`,
                'Content-Type': 'application/json'
            }
        });
        expect(response.status).toEqual(204);
    });

    it('should refuse huge log', async () => {
        const msg: number[] = [];

        for (let index = 0; index < 150_000; index++) {
            msg.push(index);
        }
        const response = await fetch(`${serverUrl}/environment/${seed.env.id}/log`, {
            method: 'POST',
            body: JSON.stringify({ activityLogId: seed.activityLogId, level: 'info', msg: msg.join(',') }),
            headers: {
                Authorization: `Bearer ${mockSecretKey}`,
                'Content-Type': 'application/json'
            }
        });
        expect(response.status).toEqual(400);
        expect(await response.json()).toStrictEqual({ error: 'Entity too large' });
    });

    describe('save records', () => {
        it('should error if no records', async () => {
            const response = await fetch(
                `${serverUrl}/environment/${seed.env.id}/connection/${seed.connection.id}/sync/${seed.sync.id}/job/${seed.syncJob.id}/records`,
                {
                    method: 'POST',
                    body: JSON.stringify({
                        model: 'MyModel',
                        records: [],
                        providerConfigKey: seed.connection.provider_config_key,
                        connectionId: seed.connection.connection_id,
                        activityLogId: seed.activityLogId
                    }),
                    headers: {
                        Authorization: `Bearer ${mockSecretKey}`,
                        'Content-Type': 'application/json'
                    }
                }
            );
            expect(response.status).toEqual(400);
            const respBody = (await response.json()) as any[];
            expect(respBody).toMatchObject({
                error: {
                    code: 'invalid_request',
                    errors: [
                        {
                            code: 'too_small',
                            message: 'Array must contain at least 1 element(s)',
                            path: ['records']
                        }
                    ]
                }
            });
        });

        it('should save records', async () => {
            const model = 'MyModel';
            const records = [
                { id: 1, name: 'r1' },
                { id: 2, name: 'r2' }
            ];
            const response = await fetch(
                `${serverUrl}/environment/${seed.env.id}/connection/${seed.connection.id}/sync/${seed.sync.id}/job/${seed.syncJob.id}/records`,
                {
                    method: 'POST',
                    body: JSON.stringify({
                        model,
                        records: records,
                        providerConfigKey: seed.connection.provider_config_key,
                        connectionId: seed.connection.connection_id,
                        activityLogId: seed.activityLogId
                    }),
                    headers: {
                        Authorization: `Bearer ${mockSecretKey}`,
                        'Content-Type': 'application/json'
                    }
                }
            );
            expect(response.status).toEqual(204);
        });
    });

    it('should delete records ', async () => {
        const model = 'MyModel';
        const records = [
            { id: 1, name: 'r1' },
            { id: 2, name: 'r2' }
        ];
        const response = await fetch(
            `${serverUrl}/environment/${seed.env.id}/connection/${seed.connection.id}/sync/${seed.sync.id}/job/${seed.syncJob.id}/records`,
            {
                method: 'DELETE',
                body: JSON.stringify({
                    model,
                    records: records,
                    providerConfigKey: seed.connection.provider_config_key,
                    connectionId: seed.connection.connection_id,
                    activityLogId: seed.activityLogId
                }),
                headers: {
                    Authorization: `Bearer ${mockSecretKey}`,
                    'Content-Type': 'application/json'
                }
            }
        );
        expect(response.status).toEqual(204);
    });

    it('should update records ', async () => {
        const model = 'MyModel';
        const records = [
            { id: 1, name: 'new1' },
            { id: 2, name: 'new2' }
        ];
        const response = await fetch(
            `${serverUrl}/environment/${seed.env.id}/connection/${seed.connection.id}/sync/${seed.sync.id}/job/${seed.syncJob.id}/records`,
            {
                method: 'PUT',
                body: JSON.stringify({
                    model,
                    records: records,
                    providerConfigKey: seed.connection.provider_config_key,
                    connectionId: seed.connection.connection_id,
                    activityLogId: seed.activityLogId
                }),
                headers: {
                    Authorization: `Bearer ${mockSecretKey}`,
                    'Content-Type': 'application/json'
                }
            }
        );
        expect(response.status).toEqual(204);
    });

    it('should fail if passing incorrect authorization header ', async () => {
        const recordsUrl = `${serverUrl}/environment/${seed.env.id}/connection/${seed.connection.id}/sync/${seed.sync.id}/job/${seed.syncJob.id}/records`;
        const reqs = [`POST ${serverUrl}/environment/${seed.env.id}/log`, `POST ${recordsUrl}`, `PUT ${recordsUrl}`, `DELETE ${recordsUrl}`];

        for (const req of reqs) {
            const [method, url] = req.split(' ');
            if (method && url) {
                const res = await fetch(url, {
                    method,
                    headers: { Authorization: `Bearer WRONG_SECRET_KEY` }
                });
                expect(res.status).toEqual(401);
            } else {
                throw new Error('Invalid request');
            }
        }
    });

    it('should fail updating invalid records ', async () => {
        const model = 'MyModel';
        const records = [{ id: 'id'.repeat(200), name: 'new1' }];
        const response = await fetch(
            `${serverUrl}/environment/${seed.env.id}/connection/${seed.connection.id}/sync/${seed.sync.id}/job/${seed.syncJob.id}/records`,
            {
                method: 'PUT',
                body: JSON.stringify({
                    model,
                    records: records,
                    providerConfigKey: seed.connection.provider_config_key,
                    connectionId: seed.connection.connection_id,
                    activityLogId: seed.activityLogId
                }),
                headers: {
                    Authorization: `Bearer ${mockSecretKey}`,
                    'Content-Type': 'application/json'
                }
            }
        );
        expect(response.status).toEqual(400);
        expect(await response.json()).toStrictEqual({
            error: {
                code: 'invalid_request',
                errors: [
                    {
                        code: 'too_big',
                        message: 'String must contain at most 255 character(s)',
                        path: ['records', 0, 'id']
                    }
                ]
            }
        });
    });
});

const initDb = async () => {
    const now = new Date();
    const env = await environmentService.createEnvironment(0, 'testEnv');
    if (!env) throw new Error('Environment not created');

    const logCtx = await logContextGetter.create(
        { operation: { type: 'sync', action: 'run' } },
        { account: { id: env.account_id, name: '' }, environment: { id: env.id, name: env.name } }
    );

<<<<<<< HEAD
    const providerConfig = await configService.createProviderConfig({
        unique_key: 'provider-test',
        provider: 'google',
        environment_id: env.id,
        oauth_client_id: '',
        oauth_client_secret: '',
        created_at: now,
        updated_at: now,
        missing_fields: []
    });
=======
    const googleProvider = getProvider('google');
    if (!googleProvider) {
        throw new Error('google provider not found');
    }

    const providerConfig = await configService.createProviderConfig(
        {
            unique_key: 'provider-test',
            provider: 'google',
            environment_id: env.id,
            oauth_client_id: '',
            oauth_client_secret: '',
            created_at: now,
            updated_at: now,
            missing_fields: []
        },
        googleProvider
    );
>>>>>>> dac6d03c
    if (!providerConfig) throw new Error('Provider config not created');

    const [syncConfig] = await db.knex
        .from<SyncConfig>(`_nango_sync_configs`)
        .insert({
            environment_id: env.id,
            sync_name: Math.random().toString(36).substring(7),
            type: 'sync',
            file_location: 'file_location',
            nango_config_id: providerConfig.id,
            version: '1',
            active: true,
            runs: 'runs',
            track_deletes: false,
            auto_start: false,
            webhook_subscriptions: [],
            enabled: true,
            created_at: now,
            updated_at: now,
            models: ['model'],
            model_schema: []
        } as SyncConfig)
        .returning('*');
    if (!syncConfig) throw new Error('Sync config not created');

    const connectionRes = await connectionService.upsertConnection({
        connectionId: `conn-test`,
        providerConfigKey: `provider-test`,
        provider: 'google',
        parsedRawCredentials: {} as AuthCredentials,
        connectionConfig: {},
        environmentId: env.id,
        accountId: 0
    });
    const connectionId = connectionRes[0]?.connection.id;
    if (!connectionId) throw new Error('Connection not created');

    const connection = await connectionService.getConnectionById(connectionId);
    if (!connection) throw new Error('Connection not found');

    const sync = await createSync(connectionId, syncConfig);
    if (!sync?.id) throw new Error('Sync not created');

    const syncJob = await createSyncJob({
        sync_id: sync.id,
        type: SyncType.FULL,
        status: SyncStatus.RUNNING,
        job_id: `job-test`,
        nangoConnection: connection
    });
    if (!syncJob) {
        throw new Error('Sync job not created');
    }

    return {
        account: (await accountService.getAccountById(0))!,
        env,
        activityLogId: logCtx.id,
        connection,
        sync,
        syncJob
    };
};

const clearDb = async () => {
    await db.knex.raw(`DROP SCHEMA nango CASCADE`);
};<|MERGE_RESOLUTION|>--- conflicted
+++ resolved
@@ -265,18 +265,6 @@
         { account: { id: env.account_id, name: '' }, environment: { id: env.id, name: env.name } }
     );
 
-<<<<<<< HEAD
-    const providerConfig = await configService.createProviderConfig({
-        unique_key: 'provider-test',
-        provider: 'google',
-        environment_id: env.id,
-        oauth_client_id: '',
-        oauth_client_secret: '',
-        created_at: now,
-        updated_at: now,
-        missing_fields: []
-    });
-=======
     const googleProvider = getProvider('google');
     if (!googleProvider) {
         throw new Error('google provider not found');
@@ -295,7 +283,6 @@
         },
         googleProvider
     );
->>>>>>> dac6d03c
     if (!providerConfig) throw new Error('Provider config not created');
 
     const [syncConfig] = await db.knex
