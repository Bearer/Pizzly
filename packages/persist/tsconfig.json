{
    "extends": "../../tsconfig.json",
    "compilerOptions": {
        "rootDir": "lib",
        "outDir": "dist"
    },
<<<<<<< HEAD
    "references": [
        {
            "path": "../logs"
        },
        {
            "path": "../shared"
        },
        {
            "path": "../utils"
        }
    ],
    "include": [
        "lib/**/*"
    ]
=======
    "references": [{ "path": "../shared" }, { "path": "../utils" }, { "path": "../records" }],
    "include": ["lib/**/*"]
>>>>>>> 4c94a690
}<|MERGE_RESOLUTION|>--- conflicted
+++ resolved
@@ -4,7 +4,6 @@
         "rootDir": "lib",
         "outDir": "dist"
     },
-<<<<<<< HEAD
     "references": [
         {
             "path": "../logs"
@@ -14,13 +13,10 @@
         },
         {
             "path": "../utils"
+        },
+        {
+            "path": "../records"
         }
     ],
-    "include": [
-        "lib/**/*"
-    ]
-=======
-    "references": [{ "path": "../shared" }, { "path": "../utils" }, { "path": "../records" }],
     "include": ["lib/**/*"]
->>>>>>> 4c94a690
 }