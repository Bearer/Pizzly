import crypto from 'node:crypto';
import type { AxiosInstance, AxiosRequestConfig, AxiosResponse } from 'axios';
import axios from 'axios';
import https from 'node:https';

import type {
    ApiKeyCredentials,
    AppCredentials,
    BasicApiCredentials,
    Connection,
    ConnectionList,
    CreateConnectionOAuth1,
    CreateConnectionOAuth2,
    CredentialsCommon,
    GetRecordsRequestConfig,
    Integration,
    IntegrationWithCreds,
    ListRecordsRequestConfig,
    Metadata,
    NangoProps,
    OAuth1Token,
    ProxyConfiguration,
    RecordMetadata,
    StandardNangoConfig,
    SyncStatusResponse,
    UpdateSyncFrequencyResponse
} from './types.js';
import { AuthModes } from './types.js';
import { getUserAgent, validateProxyConfiguration, validateSyncRecordConfiguration } from './utils.js';

export const stagingHost = 'https://api-staging.nango.dev';
export const prodHost = 'https://api.nango.dev';

export * from './types.js';
export { getUserAgent } from './utils.js';

type CustomHeaders = Record<string, string | number | boolean>;

export enum SyncType {
    INITIAL = 'INITIAL',
    INCREMENTAL = 'INCREMENTAL'
}

const defaultHttpsAgent = new https.Agent({ keepAlive: true });

export class Nango {
    serverUrl: string;
    secretKey: string;
    connectionId?: string;
    providerConfigKey?: string;
    isSync = false;
    dryRun = false;
    activityLogId?: number;
    userAgent: string;
    http: AxiosInstance;

    constructor(config: NangoProps, { userAgent }: { userAgent?: string } = {}) {
        config.host = config.host || prodHost;
        this.serverUrl = config.host;

        if (this.serverUrl.slice(-1) === '/') {
            this.serverUrl = this.serverUrl.slice(0, -1);
        }

        if (!config.secretKey) {
            throw new Error('You must specify a secret key (cf. documentation).');
        }

        try {
            new URL(this.serverUrl);
        } catch {
            throw new Error(`Invalid URL provided for the Nango host: ${this.serverUrl}`);
        }

        this.secretKey = config.secretKey;
        this.connectionId = config.connectionId || '';
        this.providerConfigKey = config.providerConfigKey || '';

        if (config.isSync) {
            this.isSync = config.isSync;
        }

        if (config.dryRun) {
            this.dryRun = config.dryRun;
        }

        if (config.activityLogId) {
            this.activityLogId = config.activityLogId;
        }

        this.userAgent = getUserAgent(userAgent);
        this.http = axios.create({
            httpsAgent: defaultHttpsAgent,
            headers: {
                'User-Agent': this.userAgent
            }
        });
    }

    /**
     * =======
     * INTEGRATIONS
     *      LIST
     *      GET
     *      CREATE
     *      UPDATE
     *      DELETE
     * =======
     */

    /**
     * Returns a list of integrations
     * @returns A promise that resolves with an object containing an array of integration configurations
     */
    public async listIntegrations(): Promise<{ configs: Pick<Integration, 'unique_key' | 'provider'>[] }> {
        const url = `${this.serverUrl}/config`;
        const response = await this.http.get(url, { headers: this.enrichHeaders({}) });

        return response.data;
    }

    /**
     * Returns a specific integration
     * @param providerConfigKey - The key identifying the provider configuration on Nango
     * @param includeIntegrationCredentials - An optional flag indicating whether to include integration credentials in the response. Default is false
     * @returns A promise that resolves with an object containing an integration configuration
     */
    public async getIntegration(
        providerConfigKey: string,
        includeIntegrationCredentials: boolean = false
    ): Promise<{ config: Integration | IntegrationWithCreds }> {
        const url = `${this.serverUrl}/config/${providerConfigKey}`;
        const response = await this.http.get(url, { headers: this.enrichHeaders({}), params: { include_creds: includeIntegrationCredentials } });
        return response.data;
    }

    /**
     * Creates a new integration with the specified provider and configuration key
     * Optionally, you can provide credentials for the integration
     * @param provider - The provider of the integration
     * @param providerConfigKey - The key identifying the provider configuration on Nango
     * @param credentials - Optional credentials for the integration
     * @returns A promise that resolves with the created integration configuration
     */
    public async createIntegration(provider: string, providerConfigKey: string, credentials?: Record<string, string>): Promise<{ config: Integration }> {
        const url = `${this.serverUrl}/config`;
        const response = await this.http.post(url, { provider, provider_config_key: providerConfigKey, ...credentials }, { headers: this.enrichHeaders({}) });
        return response.data;
    }

    /**
     * Updates an integration with the specified provider and configuration key
     * Only integrations using OAuth 1 & 2 can be updated, not integrations using API keys & Basic auth (because there is nothing to update for them)
     * @param provider - The Nango API Configuration (cf. [providers.yaml](https://github.com/NangoHQ/nango/blob/master/packages/shared/providers.yaml))
     * @param providerConfigKey - The key identifying the provider configuration on Nango
     * @param credentials - Optional credentials to include, depending on the specific integration that you want to update
     * @returns A promise that resolves with the updated integration configuration object
     */
    public async updateIntegration(provider: string, providerConfigKey: string, credentials?: Record<string, string>): Promise<{ config: Integration }> {
        const url = `${this.serverUrl}/config`;
        const response = await this.http.put(url, { provider, provider_config_key: providerConfigKey, ...credentials }, { headers: this.enrichHeaders({}) });
        return response.data;
    }

    /**
     * Deletes an integration with the specified configuration key
     * @param providerConfigKey - The key identifying the provider configuration on Nango
     * @returns A promise that resolves with the response from the server
     */
    public async deleteIntegration(providerConfigKey: string): Promise<AxiosResponse<void>> {
        const url = `${this.serverUrl}/config/${providerConfigKey}`;
        return await this.http.delete(url, { headers: this.enrichHeaders({}) });
    }

    /**
     * =======
     * CONNECTIONS
     *      LIST
     *      GET
     *      IMPORT / CREATE -- DEPRECATED use REST API
     *      GET TOKEN
     *      GET RAW TOKEN
     *      GET METADATA
     *      SET METADATA
     *      DELETE
     * =======
     */

    /**
     * Returns a list of connections, optionally filtered by connection ID
     * @param connectionId - Optional. The ID of the connection to retrieve details of
     * @returns A promise that resolves with an array of connection objects
     */
    public async listConnections(connectionId?: string): Promise<{ connections: ConnectionList[] }> {
        const response = await this.listConnectionDetails(connectionId);
        return response.data;
    }
    /**
     * Returns a connection object, which also contains access credentials and full credentials payload
     * @param providerConfigKey - The integration ID used to create the connection (i.e Unique Key)
     * @param connectionId - This is the unique connection identifier used to identify this connection
     * @param forceRefresh - Optional. When set to true, this obtains a new access token from the provider before the current token has expired
     * @param refreshToken - Optional. When set to true, this returns the refresh token as part of the response
     * @returns A promise that resolves with a connection object
     */
    public async getConnection(providerConfigKey: string, connectionId: string, forceRefresh?: boolean, refreshToken?: boolean): Promise<Connection> {
        const response = await this.getConnectionDetails(providerConfigKey, connectionId, forceRefresh, refreshToken);
        return response.data;
    }

    /**
     * @deprecated This method has been deprecated, please use the REST API to import a connection.
     */
    public importConnection(_connectionArgs: CreateConnectionOAuth1 | (CreateConnectionOAuth2 & { metadata: string; connection_config: string })) {
        throw new Error('This method has been deprecated, please use the REST API to import a connection.');
    }

    /**
     * @deprecated This method has been deprecated, please use the REST API to import a connection.
     */
    public createConnection(_connectionArgs: CreateConnectionOAuth1 | (CreateConnectionOAuth2 & { metadata: string; connection_config: string })) {
        throw new Error('This method has been deprecated, please use the REST API to create a connection.');
    }

    /**
     * For OAuth 2: returns the access token directly as a string
     * For OAuth 2: If you want to obtain a new refresh token from the provider before the current token has expired,
     * you can set the forceRefresh argument to true
     * For OAuth 1: returns an object with 'oAuthToken' and 'oAuthTokenSecret' fields
     * @param providerConfigKey - The integration ID used to create the connection (i.e Unique Key)
     * @param connectionId - This is the unique connection identifier used to identify this connection
     * @param forceRefresh - Optional. When set to true, this obtains a new access token from the provider before the current token has expired
     */
    public async getToken(
        providerConfigKey: string,
        connectionId: string,
        forceRefresh?: boolean
    ): Promise<string | OAuth1Token | BasicApiCredentials | ApiKeyCredentials | AppCredentials> {
        const response = await this.getConnectionDetails(providerConfigKey, connectionId, forceRefresh);

        switch (response.data.credentials.type) {
            case AuthModes.OAuth2:
                return response.data.credentials.access_token;
            case AuthModes.OAuth1:
                return { oAuthToken: response.data.credentials.oauth_token, oAuthTokenSecret: response.data.credentials.oauth_token_secret };
            default:
                return response.data.credentials;
        }
    }

    /**
     * Get the full (fresh) credentials payload returned by the external API,
     * which also contains access credentials
     * @param providerConfigKey - The integration ID used to create the connection (i.e Unique Key)
     * @param connectionId - This is the unique connection identifier used to identify this connection
     * @param forceRefresh - Optional. When set to true, this obtains a new access token from the provider before the current token has expired
     * @returns A promise that resolves with the raw token response
     */
    public async getRawTokenResponse<T = Record<string, any>>(providerConfigKey: string, connectionId: string, forceRefresh?: boolean): Promise<T> {
        const response = await this.getConnectionDetails(providerConfigKey, connectionId, forceRefresh);
        const credentials = response.data.credentials as CredentialsCommon;
        return credentials.raw as T;
    }

    /**
     * Retrieves metadata for a given provider configuration key and connection ID
     * @param providerConfigKey - The key identifying the provider configuration on Nango
     * @param connectionId - The ID of the connection for which to retrieve metadata
     * @returns A promise that resolves with the retrieved metadata
     */
    public async getMetadata<T = Metadata>(providerConfigKey: string, connectionId: string): Promise<T> {
        if (!providerConfigKey) {
            throw new Error('Provider Config Key is required');
        }

        if (!connectionId) {
            throw new Error('Connection Id is required');
        }

        const response = await this.getConnectionDetails(providerConfigKey, connectionId, false, false, {
            'Nango-Is-Sync': true,
            'Nango-Is-Dry-Run': this.dryRun
        });

        return response.data.metadata as T;
    }

    /**
     * Sets custom metadata for a connection
     * @param providerConfigKey - The key identifying the provider configuration on Nango
     * @param connectionId - The ID(s) of the connection(s) for which to set metadata
     * @param metadata - The custom metadata to set
     * @returns A promise that resolves with the Axios response from the server
     */
    public async setMetadata(providerConfigKey: string, connectionId: string | string[], metadata: Record<string, any>): Promise<AxiosResponse<object>> {
        if (!providerConfigKey) {
            throw new Error('Provider Config Key is required');
        }

        if (!connectionId) {
            throw new Error('Connection Id is required');
        }

        if (!metadata) {
            throw new Error('Metadata is required');
        }

        const headers: Record<string, string | number | boolean> = {
            'Provider-Config-Key': providerConfigKey
        };

<<<<<<< HEAD
        const url = `${this.serverUrl}/connection/metadata?provider_config_key=${providerConfigKey}`;

        return axios.post(url, { metadata, connection_id: connectionId }, { headers: this.enrichHeaders(headers) });
=======
        return this.http.post(url, metadata, { headers: this.enrichHeaders(headers) });
>>>>>>> e2bfd973
    }

    /**
     * Edits custom metadata for a connection, only overriding specified properties, not the entire metadata
     * @param providerConfigKey - The key identifying the provider configuration on Nango
     * @param connectionId - The ID(s) of the connection(s) for which to update metadata
     * @param metadata - The custom metadata to update
     * @returns A promise that resolves with the Axios response from the server
     */
    public async updateMetadata(providerConfigKey: string, connectionId: string | string[], metadata: Record<string, any>): Promise<AxiosResponse<object>> {
        if (!providerConfigKey) {
            throw new Error('Provider Config Key is required');
        }

        if (!connectionId) {
            throw new Error('Connection Id is required');
        }

        if (!metadata) {
            throw new Error('Metadata is required');
        }

        const headers: Record<string, string | number | boolean> = {
            'Provider-Config-Key': providerConfigKey
        };

<<<<<<< HEAD
        const url = `${this.serverUrl}/connection/metadata?provider_config_key=${providerConfigKey}`;

        return axios.patch(url, { metadata, connection_id: connectionId }, { headers: this.enrichHeaders(headers) });
=======
        return this.http.patch(url, metadata, { headers: this.enrichHeaders(headers) });
>>>>>>> e2bfd973
    }

    /**
     * Deletes a specific connection
     * @param providerConfigKey - The key identifying the provider configuration on Nango
     * @param connectionId - The ID of the connection to be deleted
     * @returns A promise that resolves with the Axios response from the server
     */
    public async deleteConnection(providerConfigKey: string, connectionId: string): Promise<AxiosResponse<void>> {
        const url = `${this.serverUrl}/connection/${connectionId}?provider_config_key=${providerConfigKey}`;

        const headers = {
            'Content-Type': 'application/json'
        };

        return this.http.delete(url, { headers: this.enrichHeaders(headers) });
    }

    /**
     * =======
     * SCRIPTS
     *      CONFIG
     * =======
     */

    /**
     * Retrieves the configuration for all integration scripts
     * @returns A promise that resolves with an array of configuration objects for all integration scripts
     */
    public async getScriptsConfig(): Promise<StandardNangoConfig[]> {
        const url = `${this.serverUrl}/scripts/config`;

        const headers = {
            'Content-Type': 'application/json'
        };

        const response = await this.http.get(url, { headers: this.enrichHeaders(headers) });

        return response.data;
    }

    /**
     * =======
     * SYNCS
     *      GET RECORDS
     *      TRIGGER
     *      START
     *      PAUSE
     *      STATUS
     *      GET ENVIRONMENT VARIABLES
     * =======
     */

    /**
     * @deprecated. Use listRecords() instead.
     */
    public async getRecords<T = any>(config: GetRecordsRequestConfig): Promise<(T & { _nango_metadata: RecordMetadata })[]> {
        const { connectionId, providerConfigKey, model, delta, offset, limit, includeNangoMetadata, filter } = config;
        validateSyncRecordConfiguration(config);

        const order = config?.order === 'asc' ? 'asc' : 'desc';

        let sortBy = 'id';
        switch (config.sortBy) {
            case 'createdAt':
                sortBy = 'created_at';
                break;
            case 'updatedAt':
                sortBy = 'updated_at';
                break;
        }

        if (includeNangoMetadata) {
            console.warn(
                `The includeNangoMetadata option will be deprecated soon and will be removed in a future release. Each record now has a _nango_metadata property which includes the same properties.`
            );
        }
        const includeMetadata = includeNangoMetadata || false;

        const url = `${this.serverUrl}/sync/records/?model=${model}&order=${order}&delta=${delta || ''}&offset=${offset || ''}&limit=${limit || ''}&sort_by=${
            sortBy || ''
        }&include_nango_metadata=${includeMetadata}${filter ? `&filter=${filter}` : ''}`;

        const headers: Record<string, string | number | boolean> = {
            'Connection-Id': connectionId,
            'Provider-Config-Key': providerConfigKey
        };

        const options = {
            headers: this.enrichHeaders(headers)
        };

        const response = await this.http.get(url, options);

        return response.data;
    }

    /**
     * Returns the synced data, ordered by modification date ascending
     * If some records are updated while you paginate through this endpoint, you might see these records multiple times
     * @param config - Configuration object for listing records
     * @returns A promise that resolves with an object containing an array of records and a cursor for pagination
     */
    public async listRecords<T extends Record<string, any> = Record<string, any>>(
        config: ListRecordsRequestConfig
    ): Promise<{ records: (T & { _nango_metadata: RecordMetadata })[]; next_cursor: string | null }> {
        const { connectionId, providerConfigKey, model, delta, modifiedAfter, limit, filter, cursor } = config;
        validateSyncRecordConfiguration(config);

        const url = `${this.serverUrl}/records/?model=${model}${delta || modifiedAfter ? `&modified_after=${modifiedAfter || delta}` : ''}${limit ? `&limit=${limit}` : ''}${
            filter ? `&filter=${filter}` : ''
        }${cursor ? `&cursor=${cursor}` : ''}`;

        const headers: Record<string, string | number | boolean> = {
            'Connection-Id': connectionId,
            'Provider-Config-Key': providerConfigKey
        };

        const options = {
            headers: this.enrichHeaders(headers)
        };

        const response = await this.http.get(url, options);

        return response.data;
    }

    /**
     * Triggers an additional, one-off execution of specified sync(s) for a given connection or all applicable connections if no connection is specified
     * @param providerConfigKey - The key identifying the provider configuration on Nango
     * @param syncs - An optional array of sync names to trigger. If empty, all applicable syncs will be triggered
     * @param connectionId - An optional ID of the connection for which to trigger the syncs. If not provided, syncs will be triggered for all applicable connections
     * @param fullResync - An optional flag indicating whether to perform a full resynchronization. Default is false
     * @returns A promise that resolves when the sync trigger request is sent
     */
    public async triggerSync(providerConfigKey: string, syncs?: string[], connectionId?: string, fullResync?: boolean): Promise<void> {
        const url = `${this.serverUrl}/sync/trigger`;

        if (typeof syncs === 'string') {
            throw new Error('Syncs must be an array of strings. If it is a single sync, please wrap it in an array.');
        }

        const body = {
            syncs: syncs || [],
            provider_config_key: providerConfigKey,
            connection_id: connectionId,
            full_resync: fullResync
        };

        return this.http.post(url, body, { headers: this.enrichHeaders() });
    }

    /**
     * Starts the schedule of specified sync(s) for a given connection or all applicable connections if no connection is specified
     * @param providerConfigKey - The key identifying the provider configuration on Nango
     * @param syncs - An optional array of sync names to start. If empty, all applicable syncs will be started
     * @param connectionId - An optional ID of the connection for which to start the syncs. If not provided, syncs will be started for all applicable connections
     * @returns A promise that resolves when the sync start request is sent
     */
    public async startSync(providerConfigKey: string, syncs: string[], connectionId?: string): Promise<void> {
        if (!providerConfigKey) {
            throw new Error('Provider Config Key is required');
        }

        if (!syncs) {
            throw new Error('Sync is required');
        }

        if (typeof syncs === 'string') {
            throw new Error('Syncs must be an array of strings. If it is a single sync, please wrap it in an array.');
        }

        const body = {
            syncs: syncs || [],
            provider_config_key: providerConfigKey,
            connection_id: connectionId
        };

        const url = `${this.serverUrl}/sync/start`;

        return this.http.post(url, body, { headers: this.enrichHeaders() });
    }

    /**
     * Pauses the schedule of specified sync(s) for a given connection or all applicable connections
     * @param providerConfigKey -The key identifying the provider configuration on Nango
     * @param syncs - An optional array of sync names to pause. If empty, all applicable syncs will be paused
     * @param connectionId - An optional ID of the connection for which to pause the syncs. If not provided, syncs will be paused for all applicable connections
     * @returns A promise that resolves when the sync pause request is sent
     */
    public async pauseSync(providerConfigKey: string, syncs: string[], connectionId?: string): Promise<void> {
        if (!providerConfigKey) {
            throw new Error('Provider Config Key is required');
        }

        if (!syncs) {
            throw new Error('Sync is required');
        }

        if (typeof syncs === 'string') {
            throw new Error('Syncs must be an array of strings. If it is a single sync, please wrap it in an array.');
        }

        const url = `${this.serverUrl}/sync/pause`;

        const body = {
            syncs: syncs || [],
            provider_config_key: providerConfigKey,
            connection_id: connectionId
        };

        return this.http.post(url, body, { headers: this.enrichHeaders() });
    }

    /**
     * Get the status of specified sync(s) for a given connection or all applicable connections
     * @param providerConfigKey - The key identifying the provider configuration on Nango
     * @param syncs - An array of sync names to get status for, or '*' to get status for all syncs
     * @param connectionId - An optional ID of the connection for which to get sync status. If not provided, status for all applicable connections will be retrieved
     * @returns A promise that resolves with the status of the specified sync(s)
     */
    public async syncStatus(providerConfigKey: string, syncs: '*' | string[], connectionId?: string): Promise<SyncStatusResponse> {
        if (!providerConfigKey) {
            throw new Error('Provider Config Key is required');
        }

        if (!syncs) {
            throw new Error('Sync is required');
        }

        if (typeof syncs === 'string' && syncs !== '*') {
            throw new Error('Syncs must be an array of strings. If it is a single sync, please wrap it in an array.');
        }

        const url = `${this.serverUrl}/sync/status`;

        const params = {
            syncs: syncs === '*' ? '*' : syncs.join(','),
            provider_config_key: providerConfigKey,
            connection_id: connectionId
        };

        const response = await this.http.get(url, { headers: this.enrichHeaders(), params });

        return response.data;
    }

    /**
     * Override a sync’s default frequency for a specific connection, or revert to the default frequency
     * @param providerConfigKey - The key identifying the provider configuration on Nango
     * @param sync - The name of the sync to update
     * @param connectionId - The ID of the connection for which to update the sync frequency
     * @param frequency - The new frequency to set for the sync, or null to revert to the default frequency
     * @returns A promise that resolves with the response data after updating the sync frequency
     */
    public async updateSyncConnectionFrequency(
        providerConfigKey: string,
        sync: string,
        connectionId: string,
        frequency: string | null
    ): Promise<UpdateSyncFrequencyResponse> {
        if (!providerConfigKey) {
            throw new Error('Provider Config Key is required');
        }

        if (typeof sync === 'string') {
            throw new Error('Sync must be a string.');
        }

        if (typeof connectionId === 'string') {
            throw new Error('ConnectionId must be a string.');
        }

        if (typeof frequency !== 'string' && frequency !== null) {
            throw new Error('Frequency must be a string or null.');
        }

        const url = `${this.serverUrl}/sync/update-connection-frequency`;

        const params = {
            sync,
            provider_config_key: providerConfigKey,
            connection_id: connectionId,
            frequency
        };

        const response = await this.http.put(url, { headers: this.enrichHeaders(), params });

        return response.data;
    }

    /**
     * Retrieve the environment variables as added in the Nango dashboard
     * @returns A promise that resolves with an array of environment variables
     */
    public async getEnvironmentVariables(): Promise<{ name: string; value: string }[]> {
        const url = `${this.serverUrl}/environment-variables`;

        const headers = {
            'Content-Type': 'application/json'
        };

        const response = await this.http.get(url, { headers: this.enrichHeaders(headers) });

        if (!response.data) {
            return [];
        }

        return response.data;
    }

    /**
     * =======
     * ACTIONS
     *      TRIGGER
     * =======
     */

    /**
     * Triggers an action for a connection
     * @param providerConfigKey - The key identifying the provider configuration on Nango
     * @param connectionId - The ID of the connection for which the action should be triggered
     * @param actionName - The name of the action to trigger
     * @param input - An optional input data for the action
     * @returns A promise that resolves with an object containing the response data from the triggered action
     */
    public async triggerAction(providerConfigKey: string, connectionId: string, actionName: string, input?: unknown): Promise<object> {
        const url = `${this.serverUrl}/action/trigger`;

        const headers = {
            'Connection-Id': connectionId,
            'Provider-Config-Key': providerConfigKey
        };

        const body = {
            action_name: actionName,
            input
        };

        const response = await this.http.post(url, body, { headers: this.enrichHeaders(headers) });

        return response.data;
    }

    /**
     * =======
     * PROXY
     *      GET
     *      POST
     *      PUT
     *      PATCH
     *      DELETE
     * =======
     */

    /**
     * Sends a proxied HTTP request based on the provided configuration
     * @param config - The configuration object for the proxy request
     * @returns A promise that resolves with the response from the proxied request
     */
    public async proxy<T = any>(config: ProxyConfiguration): Promise<AxiosResponse<T>> {
        if (!config.connectionId && this.connectionId) {
            config.connectionId = this.connectionId;
        }

        if (!config.providerConfigKey && this.providerConfigKey) {
            config.providerConfigKey = this.providerConfigKey;
        }

        validateProxyConfiguration(config);

        const { providerConfigKey, connectionId, method, retries, headers: customHeaders, baseUrlOverride, decompress, retryOn } = config;

        const url = `${this.serverUrl}/proxy${config.endpoint[0] === '/' ? '' : '/'}${config.endpoint}`;

        const customPrefixedHeaders: CustomHeaders =
            customHeaders && Object.keys(customHeaders as CustomHeaders).length > 0
                ? Object.keys(customHeaders as CustomHeaders).reduce((acc: CustomHeaders, key: string) => {
                      acc[`Nango-Proxy-${key}`] = customHeaders[key] as string;
                      return acc;
                  }, {})
                : ({} as CustomHeaders);

        const headers: Record<string, string | number | boolean | CustomHeaders> = {
            'Connection-Id': connectionId as string,
            'Provider-Config-Key': providerConfigKey as string,
            'Base-Url-Override': baseUrlOverride || '',
            'Nango-Is-Sync': this.isSync,
            'Nango-Is-Dry-Run': this.dryRun,
            'Nango-Activity-Log-Id': this.activityLogId || '',
            ...customPrefixedHeaders
        };

        if (retries) {
            headers['Retries'] = retries;
        }

        if (decompress) {
            headers['Decompress'] = decompress;
        }

        if (retryOn) {
            headers['Retry-On'] = retryOn.join(',');
        }

        const options: AxiosRequestConfig = {
            headers: this.enrichHeaders(headers as Record<string, string | number | boolean>)
        };

        if (config.params) {
            options.params = config.params;
        }

        if (config.paramsSerializer) {
            options.paramsSerializer = config.paramsSerializer;
        }

        if (config.responseType) {
            options.responseType = config.responseType;
        }

        if (method?.toUpperCase() === 'POST') {
            return this.http.post(url, config.data, options);
        } else if (method?.toUpperCase() === 'PATCH') {
            return this.http.patch(url, config.data, options);
        } else if (method?.toUpperCase() === 'PUT') {
            return this.http.put(url, config.data, options);
        } else if (method?.toUpperCase() === 'DELETE') {
            return this.http.delete(url, options);
        } else {
            return this.http.get(url, options);
        }
    }

    /**
     * Sends a GET request using the proxy based on the provided configuration
     * @param config - The configuration object for the GET request
     * @returns A promise that resolves with the response from the GET request
     */
    public async get<T = any>(config: ProxyConfiguration): Promise<AxiosResponse<T>> {
        return this.proxy({
            ...config,
            method: 'GET'
        });
    }

    /**
     * Sends a POST request using the proxy based on the provided configuration
     * @param config - The configuration object for the POST request
     * @returns A promise that resolves with the response from the POST request
     */
    public async post<T = any>(config: ProxyConfiguration): Promise<AxiosResponse<T>> {
        return this.proxy({
            ...config,
            method: 'POST'
        });
    }

    /**
     * Sends a PATCH request using the proxy based on the provided configuration
     * @param config - The configuration object for the PATCH request
     * @returns A promise that resolves with the response from the PATCH request
     */
    public async patch<T = any>(config: ProxyConfiguration): Promise<AxiosResponse<T>> {
        return this.proxy({
            ...config,
            method: 'PATCH'
        });
    }

    /**
     * Sends a DELETE request using the proxy based on the provided configuration
     * @param config - The configuration object for the DELETE request
     * @returns A promise that resolves with the response from the DELETE request
     */
    public async delete<T = any>(config: ProxyConfiguration): Promise<AxiosResponse<T>> {
        return this.proxy({
            ...config,
            method: 'DELETE'
        });
    }

    // -- Webhooks
    /**
     *
     * Verify incoming webhooks signature
     *
     * @param signatureInHeader The value in the header X-Nango-Signature
     * @param jsonPayload The HTTP body as JSON
     * @returns Whether the signature is valid
     */
    public verifyWebhookSignature(signatureInHeader: string, jsonPayload: unknown): boolean {
        return (
            crypto
                .createHash('sha256')
                .update(`${this.secretKey}${JSON.stringify(jsonPayload)}`)
                .digest('hex') === signatureInHeader
        );
    }

    /**
     * Retrieves details of a specific connection
     * @param providerConfigKey - The key identifying the provider configuration on Nango
     * @param connectionId - The ID of the connection for which to retrieve connection details
     * @param forceRefresh - An optional flag indicating whether to force a refresh of the access tokens. Defaults to false
     * @param refreshToken - An optional flag indicating whether to send the refresh token as part of the response. Defaults to false
     * @param additionalHeader - Optional. Additional headers to include in the request
     * @returns A promise that resolves with the response containing connection details
     */
    private async getConnectionDetails(
        providerConfigKey: string,
        connectionId: string,
        forceRefresh: boolean = false,
        refreshToken: boolean = false,
        additionalHeader: Record<string, any> = {}
    ): Promise<AxiosResponse<Connection>> {
        const url = `${this.serverUrl}/connection/${connectionId}`;

        const headers = {
            'Content-Type': 'application/json',
            'Nango-Is-Sync': this.isSync,
            'Nango-Is-Dry-Run': this.dryRun
        };

        if (additionalHeader) {
            Object.assign(headers, additionalHeader);
        }

        const params = {
            provider_config_key: providerConfigKey,
            force_refresh: forceRefresh,
            refresh_token: refreshToken
        };

        return this.http.get(url, { params: params, headers: this.enrichHeaders(headers) });
    }

    /**
     * Retrieves details of all connections from the server or details of a specific connection if a connection ID is provided
     * @param connectionId - Optional. This is the unique connection identifier used to identify this connection
     * @returns A promise that resolves with the response containing connection details
     */
    private async listConnectionDetails(connectionId?: string): Promise<AxiosResponse<{ connections: ConnectionList[] }>> {
        let url = `${this.serverUrl}/connection?`;
        if (connectionId) {
            url = url.concat(`connectionId=${connectionId}`);
        }

        const headers = {
            'Content-Type': 'application/json'
        };

        return this.http.get(url, { headers: this.enrichHeaders(headers) });
    }

    /**
     * Enriches the headers with the Authorization token
     * @param - Optional. The headers to enrich
     * @returns The enriched headers
     */
    private enrichHeaders(headers: Record<string, string | number | boolean> = {}): Record<string, string | number | boolean> {
        headers['Authorization'] = 'Bearer ' + this.secretKey;

        return headers;
    }
}<|MERGE_RESOLUTION|>--- conflicted
+++ resolved
@@ -309,13 +309,9 @@
             'Provider-Config-Key': providerConfigKey
         };
 
-<<<<<<< HEAD
         const url = `${this.serverUrl}/connection/metadata?provider_config_key=${providerConfigKey}`;
 
-        return axios.post(url, { metadata, connection_id: connectionId }, { headers: this.enrichHeaders(headers) });
-=======
-        return this.http.post(url, metadata, { headers: this.enrichHeaders(headers) });
->>>>>>> e2bfd973
+        return this.http.post(url, { metadata, connection_id: connectionId }, { headers: this.enrichHeaders(headers) });
     }
 
     /**
@@ -342,13 +338,9 @@
             'Provider-Config-Key': providerConfigKey
         };
 
-<<<<<<< HEAD
         const url = `${this.serverUrl}/connection/metadata?provider_config_key=${providerConfigKey}`;
 
-        return axios.patch(url, { metadata, connection_id: connectionId }, { headers: this.enrichHeaders(headers) });
-=======
-        return this.http.patch(url, metadata, { headers: this.enrichHeaders(headers) });
->>>>>>> e2bfd973
+        return this.http.patch(url, { metadata, connection_id: connectionId }, { headers: this.enrichHeaders(headers) });
     }
 
     /**
