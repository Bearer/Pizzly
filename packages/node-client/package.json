{
    "name": "@nangohq/node",
<<<<<<< HEAD
    "version": "0.34.5",
=======
    "version": "0.34.7",
>>>>>>> a30ea7f4
    "description": "Nango's Node client.",
    "type": "module",
    "main": "dist/index.js",
    "module": "./dist/index.js",
    "scripts": {
        "build": "tsup lib/index.ts --format cjs"
    },
    "exports": {
        ".": {
            "require": "./dist/index.cjs",
            "import": "./dist/index.js",
            "types": "./dist/index.d.ts"
        }
    },
    "typings": "dist/index.d.ts",
    "keywords": [],
    "repository": {
        "type": "git",
        "url": "https://github.com/NangoHQ/nango",
        "directory": "packages/node-client"
    },
    "license": "SEE LICENSE IN LICENSE FILE IN GIT REPOSITORY",
    "dependencies": {
        "axios": "^1.2.0"
    },
    "engines": {
        "node": ">=16.7"
    },
    "files": [
        "dist/**/*",
        "!**/*.json",
        "README.md"
    ],
    "devDependencies": {
        "tsup": "^7.2.0"
    }
}<|MERGE_RESOLUTION|>--- conflicted
+++ resolved
@@ -1,10 +1,6 @@
 {
     "name": "@nangohq/node",
-<<<<<<< HEAD
-    "version": "0.34.5",
-=======
     "version": "0.34.7",
->>>>>>> a30ea7f4
     "description": "Nango's Node client.",
     "type": "module",
     "main": "dist/index.js",
