import { Worker, NativeConnection } from '@temporalio/worker';
import fs from 'fs-extra';
import * as dotenv from 'dotenv';
import { createRequire } from 'module';
import * as activities from './activities.js';
import { SYNC_TASK_QUEUE, WEBHOOK_TASK_QUEUE, isProd } from '@nangohq/shared';

async function run() {
    if (process.env['SERVER_RUN_MODE'] !== 'DOCKERIZED') {
        dotenv.config({ path: '../../.env' });
    }

    let crt: Buffer | null = null;
    let key: Buffer | null = null;

    const namespace = process.env['TEMPORAL_NAMESPACE'] || 'default';

    if (isProd()) {
        crt = await fs.readFile(`/etc/secrets/${namespace}.crt`);
        key = await fs.readFile(`/etc/secrets/${namespace}.key`);
    }

    const connection = await NativeConnection.connect({
        address: process.env['TEMPORAL_ADDRESS'] || 'localhost:7233',
        tls: !isProd()
            ? false
            : {
                  clientCertPair: {
                      crt: crt as Buffer,
                      key: key as Buffer
                  }
              }
    });

    const syncWorker = {
        connection,
        namespace,
        workflowsPath: createRequire(import.meta.url).resolve('./workflows'),
        activities,
<<<<<<< HEAD
=======
        maxConcurrentWorkflowTaskExecutions: 50,
>>>>>>> 095a9374
        taskQueue: SYNC_TASK_QUEUE
    };

    const webhookWorker = {
        connection,
        namespace,
        workflowsPath: createRequire(import.meta.url).resolve('./workflows'),
        activities,
<<<<<<< HEAD
=======
        maxConcurrentWorkflowTaskExecutions: 50,
>>>>>>> 095a9374
        maxActivitiesPerSecond: 50,
        taskQueue: WEBHOOK_TASK_QUEUE
    };

    const workers = await Promise.all([Worker.create(syncWorker), Worker.create(webhookWorker)]);
    await Promise.all(workers.map((worker) => worker.run()));
}

run().catch((err) => {
    console.error(err);
    process.exit(1);
});<|MERGE_RESOLUTION|>--- conflicted
+++ resolved
@@ -37,10 +37,7 @@
         namespace,
         workflowsPath: createRequire(import.meta.url).resolve('./workflows'),
         activities,
-<<<<<<< HEAD
-=======
         maxConcurrentWorkflowTaskExecutions: 50,
->>>>>>> 095a9374
         taskQueue: SYNC_TASK_QUEUE
     };
 
@@ -49,10 +46,7 @@
         namespace,
         workflowsPath: createRequire(import.meta.url).resolve('./workflows'),
         activities,
-<<<<<<< HEAD
-=======
         maxConcurrentWorkflowTaskExecutions: 50,
->>>>>>> 095a9374
         maxActivitiesPerSecond: 50,
         taskQueue: WEBHOOK_TASK_QUEUE
     };
