--- conflicted
+++ resolved
@@ -694,12 +694,6 @@
     auth_mode: BASIC
     proxy:
         base_url: https://iam.amazonaws.com
-<<<<<<< HEAD
-        verification:
-            method: GET
-            endpoint: /?Action=ListUsers
-=======
->>>>>>> a5b0eb9c
         connection_config:
             region: ${connectionConfig.region}
         retry:
@@ -795,8 +789,6 @@
             default_value: x
             hidden: true
 
-<<<<<<< HEAD
-=======
 basecamp:
     display_name: Basecamp
     categories:
@@ -832,7 +824,6 @@
             pattern: '^[0-9]+$'
             doc_section: '#step-1-finding-your-account-id'
 
->>>>>>> a5b0eb9c
 battlenet:
     display_name: Battle.net
     categories:
@@ -2366,11 +2357,7 @@
             pattern: '^[a-zA-Z0-9-]+$'
 
 emarsys-oauth:
-<<<<<<< HEAD
-    display_name: Emarsys (Ouath)
-=======
     display_name: Emarsys (OAuth)
->>>>>>> a5b0eb9c
     categories:
         - marketing
     auth_mode: OAUTH2_CC
@@ -3073,8 +3060,6 @@
         base_url: https://apis.garmin.com
     docs: https://docs.nango.dev/integrations/all/garmin
 
-<<<<<<< HEAD
-=======
 gebruder-weiss:
     display_name: Gebrüder Weiss
     categories:
@@ -3092,7 +3077,6 @@
         base_url: https://my.api.gw-world.com
     docs: https://docs.nango.dev/integrations/all/gebruder-weiss
 
->>>>>>> a5b0eb9c
 gerrit:
     display_name: Gerrit
     categories:
@@ -3181,10 +3165,7 @@
             description: The public link of your GitHub App
             format: uri
             pattern: '^https?://.*$'
-<<<<<<< HEAD
-=======
             automated: true
->>>>>>> a5b0eb9c
         installation_id:
             type: string
             title: Installation ID
@@ -3215,10 +3196,7 @@
             description: The public link of your GitHub App
             format: uri
             pattern: '^https?://.*$'
-<<<<<<< HEAD
-=======
             automated: true
->>>>>>> a5b0eb9c
         installation_id:
             type: string
             title: Installation ID
@@ -4430,8 +4408,6 @@
             pattern: '^[a-f0-9]{32}$'
             example: d2d561f5ff80136f69b4b5a31b9fb3c9
 
-<<<<<<< HEAD
-=======
 lucid-scim:
     display_name: Lucid(SCIM)
     categories:
@@ -4452,7 +4428,6 @@
             description: The SCIM API key generated from the Lucid admin panel
             doc_section: '#step-1-generate-the-bearer-token'
 
->>>>>>> a5b0eb9c
 luma:
     display_name: Luma
     categories:
@@ -4519,10 +4494,7 @@
             method: GET
             endpoint: /users/me
     docs: https://docs.nango.dev/integrations/all/make
-<<<<<<< HEAD
-=======
     docs_connect: https://docs.nango.dev/integrations/all/make/connect
->>>>>>> a5b0eb9c
     connection_config:
         environmentUrl:
             type: string
@@ -4530,19 +4502,13 @@
             description: The domain of your Make account
             format: hostname
             prefix: https://
-<<<<<<< HEAD
-=======
             doc_section: '#step-2-finding-your-domain'
->>>>>>> a5b0eb9c
     credentials:
         apiKey:
             type: string
             title: API Key
             description: The API key for your Make account
-<<<<<<< HEAD
-=======
             doc_section: '#step-1-generating-an-api-key'
->>>>>>> a5b0eb9c
 
 mailgun:
     display_name: Mailgun
@@ -4555,10 +4521,7 @@
             method: GET
             endpoint: /v4/domains
     docs: https://docs.nango.dev/integrations/all/mailgun
-<<<<<<< HEAD
-=======
     docs_connect: https://docs.nango.dev/integrations/all/mailgun/connect
->>>>>>> a5b0eb9c
     connection_config:
         region:
             type: string
@@ -4566,10 +4529,7 @@
             description: The region of your Mailgun account
             pattern: '^[a-z]+$'
             example: us
-<<<<<<< HEAD
-=======
             doc_section: '#step-1-finding-your-mailgun-region'
->>>>>>> a5b0eb9c
 
 mailchimp:
     display_name: Mailchimp
@@ -4612,19 +4572,13 @@
             link_path_in_response_body: next
             response_path: results
     docs: https://docs.nango.dev/integrations/all/manatal
-<<<<<<< HEAD
-=======
     docs_connect: https://docs.nango.dev/integrations/all/manatal/connect
->>>>>>> a5b0eb9c
     credentials:
         apiKey:
             type: string
             title: API Key
             description: The API key for your Manatal account
-<<<<<<< HEAD
-=======
             doc_section: '#step-2-generate-an-api-key'
->>>>>>> a5b0eb9c
 
 marketo:
     display_name: Marketo
@@ -4698,10 +4652,7 @@
             after: 'x-ratelimit-reset'
         base_url: https://${connectionConfig.gatewayUrl}.apis.medallia.com
     docs: https://docs.nango.dev/integrations/all/medallia
-<<<<<<< HEAD
-=======
     docs_connect: https://docs.nango.dev/integrations/all/medallia/connect
->>>>>>> a5b0eb9c
     connection_config:
         reportingInstance:
             type: string
@@ -4709,28 +4660,19 @@
             description: The domain of your Medallia account
             format: hostname
             prefix: https://
-<<<<<<< HEAD
-=======
             doc_section: '#step-3-connect-your-medallia-account'
->>>>>>> a5b0eb9c
         tenantName:
             type: string
             title: Tenant Name
             description: The tenant name of your Medallia account
-<<<<<<< HEAD
-=======
             doc_section: '#step-3-connect-your-medallia-account'
->>>>>>> a5b0eb9c
         gatewayUrl:
             type: string
             title: Gateway URL
             description: The gateway URL of your Medallia account
             format: hostname
             prefix: https://
-<<<<<<< HEAD
-=======
             doc_section: '#step-3-connect-your-medallia-account'
->>>>>>> a5b0eb9c
 
 metabase:
     display_name: Metabase
@@ -4745,10 +4687,7 @@
             method: GET
             endpoint: /api/database
     docs: https://docs.nango.dev/integrations/all/metabase
-<<<<<<< HEAD
-=======
     docs_connect: https://docs.nango.dev/integrations/all/metabase/connect
->>>>>>> a5b0eb9c
     connection_config:
         domain:
             type: string
@@ -4756,19 +4695,13 @@
             description: The domain (without the extension) of your Metabase account
             pattern: '^[a-z0-9.-]+$'
             example: metabase
-<<<<<<< HEAD
-=======
             doc_section: '#step-2-finding-your-metabase-domain'
->>>>>>> a5b0eb9c
     credentials:
         apiKey:
             type: string
             title: API Key
             description: The API key for your Metabase account
-<<<<<<< HEAD
-=======
             doc_section: '#step-1-generating-an-api-key'
->>>>>>> a5b0eb9c
 
 microsoft:
     display_name: Microsoft
@@ -4906,10 +4839,7 @@
             method: GET
             endpoint: /public/v6/site/locations
     docs: https://docs.nango.dev/integrations/all/mindbody
-<<<<<<< HEAD
-=======
     docs_connect: https://docs.nango.dev/integrations/all/mindbody/connect
->>>>>>> a5b0eb9c
     credentials:
         apiKey:
             type: string
@@ -4917,10 +4847,7 @@
             description: The API key for your Mindbody account
             pattern: '^[a-f0-9]{32}$'
             example: a1b2c3d4e5f6a1b2c3d4e5f6a1b2c3d4
-<<<<<<< HEAD
-=======
             doc_section: '#step-2-generate-api-key'
->>>>>>> a5b0eb9c
     connection_config:
         siteId:
             type: string
@@ -4928,20 +4855,14 @@
             description: The site ID for your Mindbody account
             pattern: '^\d+$'
             example: '-99'
-<<<<<<< HEAD
-=======
             doc_section: '#step-3-obtain-site-id-and-staff-user-token'
->>>>>>> a5b0eb9c
         staffUserToken:
             type: string
             title: Staff User Token
             description: The staff user token for your Mindbody account
             pattern: '^[a-f0-9]{32}$'
             example: a1b2c3d4e5f6a1b2c3d4e5f6a1b2c3d4
-<<<<<<< HEAD
-=======
             doc_section: '#step-3-obtain-site-id-and-staff-user-token'
->>>>>>> a5b0eb9c
 
 mixpanel:
     display_name: Mixpanel
@@ -5095,10 +5016,7 @@
         headers:
             'ocs-apirequest': 'true'
     docs: http://docs.nango.dev/integrations/all/next-cloud
-<<<<<<< HEAD
-=======
     docs_connect: https://docs.nango.dev/integrations/all/next-cloud-ocs/connect
->>>>>>> a5b0eb9c
     connection_config:
         domain:
             type: string
@@ -5106,10 +5024,7 @@
             description: The domain of your Next Cloud account
             format: hostname
             prefix: https://
-<<<<<<< HEAD
-=======
             doc_section: '#step-1-locate-your-next-cloud-domain'
->>>>>>> a5b0eb9c
 
 notion:
     display_name: Notion
@@ -5184,8 +5099,6 @@
             format: hostname
             prefix: https://
 
-<<<<<<< HEAD
-=======
 odoo-cc:
     display_name: Odoo (Client Credentials)
     categories:
@@ -5231,7 +5144,6 @@
             order: 1
             doc_section: '#step-1-finding-your-odoo-domain'
 
->>>>>>> a5b0eb9c
 okta:
     display_name: Okta
     auth_mode: OAUTH2
@@ -5313,19 +5225,13 @@
         retry:
             after: 'x-ratelimit-reset-requests'
     docs: https://docs.nango.dev/integrations/all/openai
-<<<<<<< HEAD
-=======
     docs_connect: https://docs.nango.dev/integrations/all/openai/connect
->>>>>>> a5b0eb9c
     credentials:
         apiKey:
             type: string
             title: API Key
             description: The API key for your OpenAI account
-<<<<<<< HEAD
-=======
             doc_section: '#step-1-retrieve-your-openai-api-key'
->>>>>>> a5b0eb9c
 
 ory:
     display_name: Ory
@@ -5996,8 +5902,6 @@
             suffix: .p.rapidapi.com
             prefix: https://
 
-<<<<<<< HEAD
-=======
 recharge:
     display_name: Recharge
     categories:
@@ -6018,7 +5922,6 @@
             pattern: '^[a-zA-Z0-9_]+$'
             doc_section: '#step-1-generating-your-api-token'
 
->>>>>>> a5b0eb9c
 reddit:
     display_name: Reddit
     categories:
