--- conflicted
+++ resolved
@@ -17,13 +17,8 @@
         "ms": "3.0.0-canary.1"
     },
     "devDependencies": {
-<<<<<<< HEAD
-        "@nangohq/types": "^0.40.2",
+        "@nangohq/types": "^0.40.3",
         "vitest": "1.6.0"
-=======
-        "@nangohq/types": "^0.40.3",
-        "vitest": "0.33.0"
->>>>>>> 5bba87e3
     },
     "files": [
         "dist/**/*"
