--- conflicted
+++ resolved
@@ -175,19 +175,6 @@
             yamlVersion: 'v2'
         });
     });
-<<<<<<< HEAD
-    it('should handle endpoint with model inside (missing)', () => {
-        const v2: NangoYamlV2 = {
-            models: {},
-            integrations: {
-                provider: { actions: { getGithubIssue: { endpoint: 'GET /ticketing/tickets/{Missing:id}' } } }
-            }
-        };
-        const parser = new NangoYamlParserV2({ raw: v2, yaml: '' });
-        parser.parse();
-        expect(parser.errors).toStrictEqual([new ParserErrorModelNotFound({ model: 'Missing', path: ['provider', 'syncs', 'getGithubIssue', '[endpoint]'] })]);
-        expect(parser.warnings).toStrictEqual([]);
-=======
 
     describe('endpoints', () => {
         it('should handle endpoint with model inside (found)', () => {
@@ -197,7 +184,7 @@
                     provider: { actions: { getGithubIssue: { endpoint: 'GET /ticketing/tickets/{Found:id}' } } }
                 }
             };
-            const parser = new NangoYamlParserV2({ raw: v2 });
+            const parser = new NangoYamlParserV2({ raw: v2, yaml: '' });
             parser.parse();
             expect(parser.errors).toStrictEqual([]);
             expect(parser.warnings).toStrictEqual([]);
@@ -215,7 +202,7 @@
                     provider: { actions: { getGithubIssue: { endpoint: 'GET /ticketing/tickets/{Missing:id}' } } }
                 }
             };
-            const parser = new NangoYamlParserV2({ raw: v2 });
+            const parser = new NangoYamlParserV2({ raw: v2, yaml: '' });
             parser.parse();
             expect(parser.errors).toStrictEqual([
                 new ParserErrorModelNotFound({ model: 'Missing', path: ['provider', 'syncs', 'getGithubIssue', '[endpoint]'] })
@@ -230,7 +217,7 @@
                     provider: { actions: { getGithubIssue: { endpoint: 'GET /issue' }, getTrelloIssue: { endpoint: 'GET /issue' } } }
                 }
             };
-            const parser = new NangoYamlParserV2({ raw: v2 });
+            const parser = new NangoYamlParserV2({ raw: v2, yaml: '' });
             parser.parse();
             expect(parser.errors).toStrictEqual([
                 new ParserErrorDuplicateEndpoint({ endpoint: 'GET /issue', path: ['provider', 'actions', 'getTrelloIssue', '[endpoint]'] })
@@ -246,11 +233,10 @@
                     providerB: { actions: { getTrelloIssue: { endpoint: 'GET /issue' } } }
                 }
             };
-            const parser = new NangoYamlParserV2({ raw: v2 });
+            const parser = new NangoYamlParserV2({ raw: v2, yaml: '' });
             parser.parse();
             expect(parser.errors).toStrictEqual([]);
             expect(parser.warnings).toStrictEqual([]);
         });
->>>>>>> e3cc3d9a
     });
 });