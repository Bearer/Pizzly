{
    "name": "@nangohq/frontend",
<<<<<<< HEAD
    "version": "0.34.5",
=======
    "version": "0.34.7",
>>>>>>> a30ea7f4
    "description": "Nango's frontend library for OAuth handling.",
    "type": "module",
    "main": "dist/index.js",
    "typings": "dist/index.d.ts",
    "keywords": [],
    "author": "bastien@nango.dev",
    "repository": {
        "type": "git",
        "url": "https://github.com/NangoHQ/nango",
        "directory": "packages/frontend"
    },
    "license": "SEE LICENSE IN LICENSE FILE IN GIT REPOSITORY",
    "dependencies": {},
    "files": [
        "dist/**/*.js",
        "dist/**/*.d.ts",
        "!**/*.json",
        "README.md"
    ]
}<|MERGE_RESOLUTION|>--- conflicted
+++ resolved
@@ -1,10 +1,6 @@
 {
     "name": "@nangohq/frontend",
-<<<<<<< HEAD
-    "version": "0.34.5",
-=======
     "version": "0.34.7",
->>>>>>> a30ea7f4
     "description": "Nango's frontend library for OAuth handling.",
     "type": "module",
     "main": "dist/index.js",
