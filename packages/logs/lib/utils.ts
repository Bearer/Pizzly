--- conflicted
+++ resolved
@@ -1,9 +1,5 @@
 import { getLogger } from '@nangohq/utils';
 
-<<<<<<< HEAD
-export const logger = getLogger('elasticsearch');
-=======
 export const logger = getLogger('opensearch');
->>>>>>> dfd74ff2
 
 export const isCli = process.argv.find((value) => value.includes('/bin/nango') || value.includes('cli/dist/index'));