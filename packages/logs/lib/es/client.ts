--- conflicted
+++ resolved
@@ -3,17 +3,9 @@
 
 export const client = new Client({
     // Because it's loaded in CLI and runner we can't required any envs
-<<<<<<< HEAD
-    nodes: envs.NANGO_LOGS_ES_URL! || 'http://localhost:0',
-    requestTimeout: 5000,
-    maxRetries: 1,
-    auth: { username: envs.NANGO_LOGS_ES_USER!, password: envs.NANGO_LOGS_ES_PWD! },
-    tls: { rejectUnauthorized: false }
-=======
     nodes: envs.NANGO_LOGS_OS_URL || 'http://localhost:0',
     requestTimeout: 5000,
     maxRetries: 1,
     auth: { username: envs.NANGO_LOGS_OS_USER, password: envs.NANGO_LOGS_OS_PWD },
     ssl: { rejectUnauthorized: false }
->>>>>>> dfd74ff2
 });