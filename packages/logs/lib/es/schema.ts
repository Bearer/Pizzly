--- conflicted
+++ resolved
@@ -66,18 +66,6 @@
     endedAt: { type: 'date' }
 };
 
-<<<<<<< HEAD
-export const indexMessages: estypes.IndicesCreateRequest = {
-    index: envs.NANGO_LOGS_ES_INDEX ?? 'messages',
-    settings: {
-        analysis: {
-            analyzer: {
-                default: {
-                    type: 'standard'
-                },
-                default_search: {
-                    type: 'standard'
-=======
 export const indexMessages: opensearchtypes.IndicesCreateRequest = {
     index: envs.NANGO_LOGS_OS_INDEX ?? 'messages',
     body: {
@@ -90,7 +78,6 @@
                     default_search: {
                         type: 'standard'
                     }
->>>>>>> dfd74ff2
                 }
             }
         },
