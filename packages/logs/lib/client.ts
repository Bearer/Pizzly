--- conflicted
+++ resolved
@@ -17,11 +17,7 @@
 
     constructor(data: { parentId: string }, options: Options = { dryRun: false, logToConsole: true }) {
         this.id = data.parentId;
-<<<<<<< HEAD
-        this.dryRun = !isCli || envs.NANGO_LOGS_ENABLED === true ? options.dryRun || false : true;
-=======
         this.dryRun = isCli || !envs.NANGO_LOGS_ENABLED ? true : options.dryRun || false;
->>>>>>> dfd74ff2
         this.logToConsole = options.logToConsole ?? true;
     }
 
