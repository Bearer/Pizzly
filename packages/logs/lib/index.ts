--- conflicted
+++ resolved
@@ -3,9 +3,5 @@
 export * from './models/helpers.js';
 export * from './models/logContextGetter.js';
 export * as model from './models/messages.js';
-<<<<<<< HEAD
-export { envs } from './env.js';
 export * from './legacy/activity.service.js';
-=======
-export { envs, defaultOperationExpiration } from './env.js';
->>>>>>> 856d710d
+export { envs, defaultOperationExpiration } from './env.js';