import { nanoid } from '@nangohq/utils';
import type { MessageRow } from '@nangohq/types';
import { z } from 'zod';
import type { estypes } from '@elastic/elasticsearch';

export const operationIdRegex = z.string().regex(/([0-9]|[a-zA-Z0-9]{20})/);

export interface FormatMessageData {
    account?: { id: number; name: string };
    user?: { id: number } | undefined;
    environment?: { id: number; name: string } | undefined;
    connection?: { id: number; name: string } | undefined;
    integration?: { id: number; name: string; provider: string } | undefined;
    syncConfig?: { id: number; name: string } | undefined;
    meta?: MessageRow['meta'];
}

export function getFormattedMessage(
    data: Partial<MessageRow>,
    { account, user, environment, integration, connection, syncConfig, meta }: FormatMessageData = {}
): MessageRow {
    return {
        id: data.id || nanoid(),

        source: data.source || 'internal',
        level: data.level || 'info',
        operation: data.operation || null,
        type: data.type || 'log',
        message: data.message || '',
        title: data.title || null,
        code: data.code || null,
        state: data.state || 'waiting',

        accountId: account?.id ?? data.accountId ?? null,
        accountName: account?.name || data.accountName || null,

        environmentId: environment?.id ?? data.environmentId ?? null,
        environmentName: environment?.name || data.environmentName || null,

        integrationId: integration?.id ?? data.integrationId ?? null,
        integrationName: integration?.name || data.integrationName || null,
        providerName: integration?.provider || data.providerName || null,

        connectionId: connection?.id ?? data.connectionId ?? null,
        connectionName: connection?.name || data.connectionName || null,

        syncConfigId: syncConfig?.id || data.syncConfigId || null,
        syncConfigName: syncConfig?.name || data.syncConfigName || null,

        jobId: data.jobId || null,

        userId: user?.id || data.userId || null,
        parentId: data.parentId || null,

        error: data.error || null,
        request: data.request || null,
        response: data.response || null,
        meta: meta || data.meta || null,

        createdAt: data.createdAt || new Date().toISOString(),
        updatedAt: data.updatedAt || new Date().toISOString(),
        startedAt: data.startedAt || null,
        endedAt: data.endedAt || null
    };
}

export const oldLevelToNewLevel = {
    debug: 'debug',
    info: 'info',
    warn: 'warn',
    error: 'error',
    verbose: 'debug',
    silly: 'debug',
    http: 'info'
} as const;

<<<<<<< HEAD
export function getFullIndexName(prefix: string, createdAt: string) {
    return `${prefix}.${new Date(createdAt).toISOString().split('T')[0]}`;
=======
export function createCursor({ sort }: estypes.SearchHit): string {
    return Buffer.from(JSON.stringify(sort)).toString('base64');
}

export function parseCursor(str: string): any[] {
    return JSON.parse(Buffer.from(str, 'base64').toString('utf8'));
>>>>>>> 98541826
}<|MERGE_RESOLUTION|>--- conflicted
+++ resolved
@@ -74,15 +74,14 @@
     http: 'info'
 } as const;
 
-<<<<<<< HEAD
 export function getFullIndexName(prefix: string, createdAt: string) {
     return `${prefix}.${new Date(createdAt).toISOString().split('T')[0]}`;
-=======
+}
+
 export function createCursor({ sort }: estypes.SearchHit): string {
     return Buffer.from(JSON.stringify(sort)).toString('base64');
 }
 
 export function parseCursor(str: string): any[] {
     return JSON.parse(Buffer.from(str, 'base64').toString('utf8'));
->>>>>>> 98541826
 }