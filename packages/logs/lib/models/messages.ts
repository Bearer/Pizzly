--- conflicted
+++ resolved
@@ -12,13 +12,9 @@
 import { indexMessages } from '../es/schema.js';
 import type { estypes } from '@elastic/elasticsearch';
 import { errors } from '@elastic/elasticsearch';
-<<<<<<< HEAD
 import type { SetRequired } from 'type-fest';
-import { getFullIndexName } from './helpers.js';
-=======
-import { createCursor, parseCursor } from './helpers.js';
+import { getFullIndexName, createCursor, parseCursor } from './helpers.js';
 import { isTest } from '@nangohq/utils';
->>>>>>> 98541826
 
 export interface ListOperations {
     count: number;
@@ -43,12 +39,8 @@
         index: indexMessages.index,
         id: row.id,
         document: row,
-<<<<<<< HEAD
-        refresh: true,
+        refresh: isTest,
         pipeline: `daily.${indexMessages.index}`
-=======
-        refresh: isTest
->>>>>>> 98541826
     });
 }
 
