import type { NangoProps, RunnerOutput } from '@nangohq/shared';
<<<<<<< HEAD
import { ActionError, NangoSync, NangoAction, instrumentSDK, SpanTypes } from '@nangohq/shared';
=======
import { ActionError, NangoSync, NangoAction } from '@nangohq/shared';
import { syncAbortControllers } from './state.js';
>>>>>>> 6fd62885
import { Buffer } from 'buffer';
import * as vm from 'vm';
import * as url from 'url';
import * as crypto from 'crypto';
import * as zod from 'zod';
import { tracer } from './tracer.js';

export async function exec(
    nangoProps: NangoProps,
    isInvokedImmediately: boolean,
    isWebhook: boolean,
    code: string,
    codeParams?: object
): Promise<RunnerOutput> {
    const isAction = isInvokedImmediately && !isWebhook;
<<<<<<< HEAD
    const rawNango = isAction ? new NangoAction(nangoProps) : new NangoSync(nangoProps);

    const nango = process.env['NANGO_TELEMETRY_SDK'] ? instrumentSDK(rawNango, tracer) : rawNango;
=======

    const abortController = new AbortController();

    if (!isInvokedImmediately && nangoProps.syncId) {
        syncAbortControllers.set(nangoProps.syncId, abortController);
    }

    const nango = isAction ? new NangoAction(nangoProps) : new NangoSync(nangoProps);

    nango.abortSignal = abortController.signal;
>>>>>>> 6fd62885

    const wrappedCode = `
        (function() {
            var module = { exports: {} };
            var exports = module.exports;
            ${code}
            return module.exports;
        })();
    `;

    return tracer.trace(SpanTypes.RUNNER_EXEC, async (span) => {
        span.setTag('accountId', nangoProps.accountId)
            .setTag('environmentId', nangoProps.environmentId)
            .setTag('connectionId', nangoProps.connectionId)
            .setTag('providerConfigKey', nangoProps.providerConfigKey)
            .setTag('syncId', nangoProps.syncId);

        try {
            const script = new vm.Script(wrappedCode);
            const sandbox = {
                console,
                require: (moduleName: string) => {
                    switch (moduleName) {
                        case 'url':
                            return url;
                        case 'crypto':
                            return crypto;
                        case 'zod':
                            return zod;
                        default:
                            throw new Error(`Module '${moduleName}' is not allowed`);
                    }
                },
                Buffer,
                setTimeout
            };
            const context = vm.createContext(sandbox);
            const scriptExports = script.runInContext(context);

            if (isWebhook) {
                if (!scriptExports.onWebhookPayloadReceived) {
                    const content = `There is no onWebhookPayloadReceived export for ${nangoProps.syncId}`;

                    throw new Error(content);
                }

                return await scriptExports.onWebhookPayloadReceived(nango, codeParams);
            } else {
                if (!scriptExports.default || typeof scriptExports.default !== 'function') {
                    throw new Error(`Default exports is not a function but a ${typeof scriptExports.default}`);
                }
                if (isAction) {
                    return await scriptExports.default(nango, codeParams);
                } else {
                    return await scriptExports.default(nango);
                }
            }
        } catch (error: any) {
            if (error instanceof ActionError) {
                const { type, payload } = error;
                return {
                    success: false,
                    error: {
                        type,
                        payload: payload || {},
                        status: 500
                    },
                    response: null
                };
            } else {
                throw new Error(`Error executing code '${error}'`);
            }
        } finally {
            span.finish();
        }
    });
}<|MERGE_RESOLUTION|>--- conflicted
+++ resolved
@@ -1,10 +1,6 @@
 import type { NangoProps, RunnerOutput } from '@nangohq/shared';
-<<<<<<< HEAD
 import { ActionError, NangoSync, NangoAction, instrumentSDK, SpanTypes } from '@nangohq/shared';
-=======
-import { ActionError, NangoSync, NangoAction } from '@nangohq/shared';
 import { syncAbortControllers } from './state.js';
->>>>>>> 6fd62885
 import { Buffer } from 'buffer';
 import * as vm from 'vm';
 import * as url from 'url';
@@ -20,11 +16,6 @@
     codeParams?: object
 ): Promise<RunnerOutput> {
     const isAction = isInvokedImmediately && !isWebhook;
-<<<<<<< HEAD
-    const rawNango = isAction ? new NangoAction(nangoProps) : new NangoSync(nangoProps);
-
-    const nango = process.env['NANGO_TELEMETRY_SDK'] ? instrumentSDK(rawNango, tracer) : rawNango;
-=======
 
     const abortController = new AbortController();
 
@@ -32,10 +23,11 @@
         syncAbortControllers.set(nangoProps.syncId, abortController);
     }
 
-    const nango = isAction ? new NangoAction(nangoProps) : new NangoSync(nangoProps);
+    const rawNango = isAction ? new NangoAction(nangoProps) : new NangoSync(nangoProps);
+
+    const nango = process.env['NANGO_TELEMETRY_SDK'] ? instrumentSDK(rawNango, tracer) : rawNango;
 
     nango.abortSignal = abortController.signal;
->>>>>>> 6fd62885
 
     const wrappedCode = `
         (function() {
