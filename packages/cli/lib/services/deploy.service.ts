--- conflicted
+++ resolved
@@ -1,11 +1,7 @@
 import chalk from 'chalk';
 import promptly from 'promptly';
-<<<<<<< HEAD
 import type { AxiosResponse } from 'axios';
-import axios from 'axios';
-=======
-import axios, { AxiosError, AxiosResponse } from 'axios';
->>>>>>> dbe5ce14
+import axios, { AxiosError } from 'axios';
 import type { SyncType, SyncDeploymentResult, StandardNangoConfig, IncomingFlowConfig, NangoConfigMetadata } from '@nangohq/shared';
 import { SyncConfigType, localFileService, getInterval, stagingHost, cloudHost } from '@nangohq/shared';
 import configService from './config.service.js';
