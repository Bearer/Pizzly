--- conflicted
+++ resolved
@@ -1,12 +1,9 @@
-<<<<<<< HEAD
 import fs from 'node:fs';
-=======
->>>>>>> e3cc3d9a
 import path from 'node:path';
 import { describe, expect, it } from 'vitest';
 import { buildModelsTS, fieldToTypescript, fieldsToTypescript, getExportToJSON } from './model.service.js';
 import type { NangoModel } from '@nangohq/types';
-import { load } from './config.service.js';
+import { loadValidateParse } from './config.service.js';
 
 function removeVersion(res: string) {
     return res.replace(/(v[0-9.]+)/, 'vTest');
@@ -73,8 +70,8 @@
     });
 
     it('should support all advanced syntax', () => {
-        const { response: parsed } = load(path.resolve(__dirname, `../../fixtures/nango-yaml/v2/advanced-syntax`));
-        const res = buildModelsTS({ parsed: parsed! });
+        const { response } = loadValidateParse(path.resolve(__dirname, `../../fixtures/nango-yaml/v2/advanced-syntax`));
+        const res = buildModelsTS({ parsed: response!.parsed! });
         expect(removeVersion(res.split('\n').slice(0, 37).join('\n'))).toMatchSnapshot();
     });
 });
