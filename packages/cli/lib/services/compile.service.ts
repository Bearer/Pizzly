import fs from 'fs';
import { glob } from 'glob';
import * as tsNode from 'ts-node';
import chalk from 'chalk';
import path from 'path';
import { build } from 'tsup';
import { localFileService } from '@nangohq/shared';

import { getNangoRootPath, printDebug } from '../utils.js';
import { loadYamlAndGeneratedModel } from './model.service.js';
import parserService from './parser.service.js';
import type { NangoYamlParsed } from '@nangohq/types';
import { getProviderConfigurationFromPath } from '@nangohq/nango-yaml';

const ALLOWED_IMPORTS = ['url', 'crypto', 'zod', 'node:url', 'node:crypto'];

export async function compileAllFiles({
    debug,
    fullPath,
    scriptName,
    providerConfigKey,
    type
}: {
    debug: boolean;
    fullPath: string;
    scriptName?: string;
    providerConfigKey?: string;
    type?: string;
}): Promise<boolean> {
    const tsconfig = fs.readFileSync(`${getNangoRootPath()}/tsconfig.dev.json`, 'utf8');

    const distDir = path.join(fullPath, 'dist');
    if (!fs.existsSync(distDir)) {
        if (debug) {
            printDebug(`Creating ${distDir} directory`);
        }
        fs.mkdirSync(distDir);
    }

    const res = loadYamlAndGeneratedModel({ fullPath, debug });
    if (!res.success) {
        return false;
    }

    const parsed = res.response!;
    const compilerOptions = (JSON.parse(tsconfig) as { compilerOptions: Record<string, any> }).compilerOptions;
    const compiler = tsNode.create({
        skipProject: true, // when installed locally we don't want ts-node to pick up the package tsconfig.json file
        compilerOptions
    });

    if (debug) {
        printDebug(`Compiler options: ${JSON.stringify(compilerOptions, null, 2)}`);
    }

    let scriptDirectory: string | undefined;
    if (scriptName && providerConfigKey && type) {
        scriptDirectory = localFileService.resolveTsFileLocation({ scriptName, providerConfigKey, type }).replace(fullPath, '');
        console.log(chalk.green(`Compiling ${scriptName}.ts in ${fullPath}${scriptDirectory}`));
    }

    const integrationFiles = listFilesToCompile({ scriptName, fullPath, scriptDirectory, parsed, debug });
    let success = true;

    for (const file of integrationFiles) {
        try {
            const completed = await compile({ fullPath, file, parsed, compiler, debug });
            if (!completed) {
                if (scriptName && file.inputPath.includes(scriptName)) {
                    success = false;
                }
            }
        } catch (error) {
            console.log(chalk.red(`Error compiling "${file.inputPath}":`));
            console.error(error);
            success = false;
        }
    }

    return success;
}

export async function compileSingleFile({
    fullPath,
    file,
    parsed,
    tsconfig,
    debug = false
}: {
    fullPath: string;
    file: ListedFile;
    tsconfig: string;
    parsed: NangoYamlParsed;
    debug: boolean;
}) {
    try {
        const compiler = tsNode.create({
            skipProject: true, // when installed locally we don't want ts-node to pick up the package tsconfig.json file
            compilerOptions: JSON.parse(tsconfig).compilerOptions
        });

        const result = await compile({
            fullPath,
            file,
            parsed,
            compiler,
            debug
        });

        return result;
    } catch (error) {
        console.error(`Error compiling ${file.inputPath}:`);
        console.error(error);
        return false;
    }
}

function compileImportedFile({
    fullPath,
    filePath,
    compiler,
    parsed,
    type
}: {
    fullPath: string;
    filePath: string;
    compiler: tsNode.Service;
    parsed: NangoYamlParsed;
    type: 'sync' | 'action' | undefined;
}): boolean {
    let finalResult = true;
    const importedFiles = parserService.getImportedFiles(filePath);

    if (!parserService.callsAreUsedCorrectly(filePath, type, Array.from(parsed.models.keys()))) {
        return false;
    }

    for (const importedFile of importedFiles) {
        const importedFilePath = path.resolve(path.dirname(filePath), importedFile);
        const importedFilePathWithoutExtension = path.join(path.dirname(importedFilePath), path.basename(importedFilePath, path.extname(importedFilePath)));
        const importedFilePathWithExtension = importedFilePathWithoutExtension + '.ts';

        /// if it is a library import then we can skip it
        if (!fs.existsSync(importedFilePathWithExtension)) {
            // if the library is not allowed then we should let the user know
            // that it is not allowed and won't work early on
            if (!ALLOWED_IMPORTS.includes(importedFile)) {
                console.log(chalk.red(`Importing libraries is not allowed. Please remove the import "${importedFile}" from "${path.basename(filePath)}"`));
                return false;
            }
            continue;
        }

        // if the file is not in the nango-integrations directory
        // then we should not compile it
        // if the parts of the path are shorter than the current that means it is higher
        // than the nango-integrations directory
        if (importedFilePathWithExtension.split(path.sep).length < fullPath.split(path.sep).length) {
            const importedFileName = path.basename(importedFilePathWithExtension);

            console.log(
                chalk.red(
                    `All imported files must live within the nango-integrations directory. Please move "${importedFileName}" into the nango-integrations directory.`
                )
            );
            return false;
        }

        if (importedFilePathWithExtension.includes('models.ts')) {
            continue;
        }

        compiler.compile(fs.readFileSync(importedFilePathWithExtension, 'utf8'), importedFilePathWithExtension);
        console.log(chalk.green(`Compiled "${importedFilePathWithExtension}" successfully`));

<<<<<<< HEAD
        finalResult = compileImportedFile({ fullPath, filePath: importedFilePath + '.ts', compiler, type, parsed });
=======
        finalResult = compileImportedFile({ fullPath, filePath: importedFilePathWithExtension, compiler, type, modelNames });
>>>>>>> 402c7435
    }

    return finalResult;
}

async function compile({
    fullPath,
    file,
    parsed,
    compiler,
    debug = false
}: {
    fullPath: string;
    file: ListedFile;
    parsed: NangoYamlParsed;
    compiler: tsNode.Service;
    debug: boolean;
}): Promise<boolean> {
    const providerConfiguration = getProviderConfigurationFromPath({ filePath: file.inputPath, parsed });

    if (!providerConfiguration) {
        return false;
    }

    const syncConfig = [...providerConfiguration.syncs, ...providerConfiguration.actions].find((sync) => sync.name === file.baseName);
    const type = syncConfig?.type || 'sync';

    const success = compileImportedFile({ fullPath, filePath: file.inputPath, compiler, type, parsed });

    if (!success) {
        return false;
    }

    compiler.compile(fs.readFileSync(file.inputPath, 'utf8'), file.inputPath);

    const dirname = path.dirname(file.outputPath);
    const extname = path.extname(file.outputPath);
    const basename = path.basename(file.outputPath, extname);

    const fileNameWithExtension = `${basename}-${providerConfiguration.providerConfigKey}${extname}`;
    const outputPath = path.join(dirname, fileNameWithExtension);

    if (debug) {
        printDebug(`Compiling ${file.inputPath} -> ${outputPath}`);
    }

    await build({
        entryPoints: [file.inputPath],
        tsconfig: path.join(getNangoRootPath()!, 'tsconfig.dev.json'),
        skipNodeModulesBundle: true,
        silent: !debug,
        outDir: path.join(fullPath, 'dist'),
        outExtension: () => ({ js: '.js' }),
        onSuccess: async () => {
            if (fs.existsSync(file.outputPath)) {
                await fs.promises.rename(file.outputPath, outputPath);
                console.log(chalk.green(`Compiled "${file.inputPath}" successfully`));
            } else {
                console.log(chalk.red(`Failed to compile "${file.inputPath}"`));
            }
            return;
        }
    });

    return true;
}

export interface ListedFile {
    inputPath: string;
    outputPath: string;
    baseName: string;
}

export function getFileToCompile({ fullPath, filePath }: { fullPath: string; filePath: string }): ListedFile {
    const baseName = path.basename(filePath, '.ts');
    return {
        inputPath: filePath,
        outputPath: path.join(fullPath, '/dist/', `${baseName}.js`),
        baseName
    };
}

export function listFilesToCompile({
    fullPath,
    scriptDirectory,
    scriptName,
    parsed,
    debug
}: {
    fullPath: string;
    scriptDirectory?: string | undefined;
    scriptName?: string | undefined;
    parsed: NangoYamlParsed;
    debug?: boolean;
}): ListedFile[] {
    let files: string[] = [];
    if (scriptName) {
        if (debug) {
            printDebug(`Compiling ${scriptName}.ts`);
        }

        files = [path.join(fullPath, scriptDirectory || '', `${scriptName}.ts`)];
    } else {
        files = glob.sync(`${fullPath}/*.ts`);

        // models.ts is the one expected file
        if (files.length === 1 && debug) {
            printDebug(`No files found in the root: ${fullPath}`);
        }

        parsed.integrations.forEach((integration) => {
            const syncPath = `${integration.providerConfigKey}/syncs`;
            const actionPath = `${integration.providerConfigKey}/actions`;
            const postConnectionPath = `${integration.providerConfigKey}/post-connection-scripts`;

            files = [
                ...files,
                ...glob.sync(`${fullPath}/${syncPath}/*.ts`),
                ...glob.sync(`${fullPath}/${actionPath}/*.ts`),
                ...glob.sync(`${fullPath}/${postConnectionPath}/*.ts`)
            ];

            if (debug) {
                if (glob.sync(`${fullPath}/${syncPath}/*.ts`).length > 0) {
                    printDebug(`Found nested sync files in ${syncPath}`);
                }
                if (glob.sync(`${fullPath}/${actionPath}/*.ts`).length > 0) {
                    printDebug(`Found nested action files in ${actionPath}`);
                }
                if (glob.sync(`${fullPath}/${postConnectionPath}/*.ts`).length > 0) {
                    printDebug(`Found nested post connection script files in ${postConnectionPath}`);
                }
            }
        });
    }

    return files.map((filePath) => {
        return getFileToCompile({ fullPath, filePath });
    });
}<|MERGE_RESOLUTION|>--- conflicted
+++ resolved
@@ -173,11 +173,7 @@
         compiler.compile(fs.readFileSync(importedFilePathWithExtension, 'utf8'), importedFilePathWithExtension);
         console.log(chalk.green(`Compiled "${importedFilePathWithExtension}" successfully`));
 
-<<<<<<< HEAD
-        finalResult = compileImportedFile({ fullPath, filePath: importedFilePath + '.ts', compiler, type, parsed });
-=======
-        finalResult = compileImportedFile({ fullPath, filePath: importedFilePathWithExtension, compiler, type, modelNames });
->>>>>>> 402c7435
+        finalResult = compileImportedFile({ fullPath, filePath: importedFilePathWithExtension, compiler, type, parsed });
     }
 
     return finalResult;
