import promptly from 'promptly';
import chalk from 'chalk';

import type { NangoConnection } from '@nangohq/shared';
<<<<<<< HEAD
import type { Metadata, ScriptFileType } from '@nangohq/types';
import { SyncConfigType, SyncType, syncRunService, cloudHost, stagingHost } from '@nangohq/shared';
=======
import type { Metadata } from '@nangohq/types';
import { SyncType, syncRunService, cloudHost, stagingHost } from '@nangohq/shared';
>>>>>>> 44cb0947
import type { GlobalOptions } from '../types.js';
import { parseSecretKey, printDebug, hostport, getConnection, getConfig } from '../utils.js';
import { compileAllFiles } from './compile.service.js';
import integrationService from './local-integration.service.js';
import type { RecordsServiceInterface } from '@nangohq/shared/lib/services/sync/run.service.js';
import { loadValidateParse } from './config.service.js';

interface RunArgs extends GlobalOptions {
    sync: string;
    connectionId: string;
    lastSyncDate?: string;
    useServerLastSyncDate?: boolean;
    input?: object;
    metadata?: Metadata;
    optionalEnvironment?: string;
    optionalProviderConfigKey?: string;
}

class DryRunService {
    environment?: string;
    returnOutput?: boolean;

    constructor(environment?: string, returnOutput = false) {
        if (environment) {
            this.environment = environment;
        }

        this.returnOutput = returnOutput;
    }
    public async run(options: RunArgs, debug = false): Promise<string | void> {
        let syncName = '';
        let connectionId, suppliedLastSyncDate, actionInput, rawStubbedMetadata;

        const environment = options.optionalEnvironment || this.environment;

        if (!environment) {
            console.log(chalk.red('Environment is required'));
            return;
        }

        await parseSecretKey(environment, debug);

        if (!process.env['NANGO_HOSTPORT']) {
            if (debug) {
                printDebug(`NANGO_HOSTPORT is not set. Setting the default to ${hostport}`);
            }
            process.env['NANGO_HOSTPORT'] = hostport;
        }

        if (debug) {
            printDebug(`NANGO_HOSTPORT is set to ${process.env['NANGO_HOSTPORT']}`);
        }

        if (Object.keys(options).length > 0) {
            ({ sync: syncName, connectionId, lastSyncDate: suppliedLastSyncDate, input: actionInput, metadata: rawStubbedMetadata } = options);
        }

        if (!syncName) {
            console.log(chalk.red('Sync name is required'));
            return;
        }

        if (!connectionId) {
            console.log(chalk.red('Connection id is required'));
            return;
        }

        const { success, error, response } = loadValidateParse(process.cwd(), debug);
        if (!success || !response?.parsed) {
            console.log(chalk.red(error?.message));
            return;
        }

        let providerConfigKey = options.optionalProviderConfigKey;
        let isPostConnectionScript = false;

        if (!providerConfigKey) {
            providerConfigKey = response.parsed.integrations.find((integration) =>
                [...integration.syncs, ...integration.actions].find((sync) => sync.name === syncName)
            )?.providerConfigKey;

            if (!providerConfigKey) {
                providerConfigKey =
                    response.parsed.integrations.find((integration) => {
                        if (integration.postConnectionScripts && integration.postConnectionScripts.length > 0) {
                            return integration.postConnectionScripts.some((postConnectionScript) => postConnectionScript === syncName);
                        } else {
                            return false;
                        }
                    })?.providerConfigKey || '';
                isPostConnectionScript = true;
            }

            if (!providerConfigKey) {
                console.log(
                    chalk.red(
                        `Provider config key not found, please check that the provider exists for this sync name: ${syncName} by going to the Nango dashboard.`
                    )
                );
                return;
            }
        }

        const foundConfig = response.parsed.integrations.find((integration) => {
            const syncsArray = integration.syncs || [];
            const actionsArray = integration.actions || [];

            return [...syncsArray, ...actionsArray].some((sync) => sync.name === syncName);
        });

        const syncInfo = foundConfig
            ? (foundConfig.syncs || []).find((sync) => sync.name === syncName) || (foundConfig.actions || []).find((action) => action.name === syncName)
            : null;

        if (debug) {
            printDebug(`Provider config key found to be ${providerConfigKey}`);
        }

        const nangoConnection = (await getConnection(
            providerConfigKey,
            connectionId,
            {
                'Nango-Is-Sync': true,
                'Nango-Is-Dry-Run': true
            },
            debug
        )) as unknown as NangoConnection;

        if (!nangoConnection) {
            console.log(chalk.red('Connection not found'));
            return;
        }

        if (debug) {
            printDebug(`Connection found with ${JSON.stringify(nangoConnection, null, 2)}`);
        }

        const {
            config: { provider }
        } = await getConfig(providerConfigKey, debug);
        if (!provider) {
            console.log(chalk.red('Provider not found'));
            return;
        }
        if (debug) {
            printDebug(`Provider found: ${provider}`);
        }

        if (process.env['NANGO_HOSTPORT'] === cloudHost || process.env['NANGO_HOSTPORT'] === stagingHost) {
            process.env['NANGO_CLOUD'] = 'true';
        }

        let lastSyncDate = null;

        if (suppliedLastSyncDate) {
            if (debug) {
                printDebug(`Last sync date supplied as ${suppliedLastSyncDate}`);
            }
            lastSyncDate = new Date(suppliedLastSyncDate);
        }

<<<<<<< HEAD
        let type: ScriptFileType = 'syncs';
        if (syncInfo?.type === SyncConfigType.ACTION) {
            type = 'actions';
        } else if (isPostConnectionScript) {
            type = 'post-connection-scripts';
=======
        let type = 'sync';

        if (syncInfo?.type === 'action') {
            type = 'action';
        }

        if (isPostConnectionScript) {
            type = 'post-connection-script';
>>>>>>> 44cb0947
        }

        const result = await compileAllFiles({ fullPath: process.cwd(), debug, scriptName: syncName, providerConfigKey, type });

        if (!result) {
            console.log(chalk.red('The sync/action did not compile successfully. Exiting'));
            return;
        }

        let normalizedInput;
        let stubbedMetadata;
        try {
            normalizedInput = JSON.parse(actionInput as unknown as string);
        } catch {
            normalizedInput = actionInput;
        }

        try {
            stubbedMetadata = JSON.parse(rawStubbedMetadata as unknown as string);
        } catch {
            stubbedMetadata = rawStubbedMetadata;
        }

        const logMessages = {
            counts: { updated: 0, added: 0, deleted: 0 },
            messages: []
        };

        // dry-run mode does not read or write to the records database
        // so we can safely mock the records service
        const recordsService: RecordsServiceInterface = {
            markNonCurrentGenerationRecordsAsDeleted: ({
                connectionId: _connectionId,
                model: _model,
                syncId: _syncId,
                generation: _generation
            }: {
                connectionId: number;
                model: string;
                syncId: string;
                generation: number;
                // eslint-disable-next-line @typescript-eslint/require-await
            }): Promise<string[]> => {
                return Promise.resolve([]);
            }
        };

        const syncRun = new syncRunService({
            integrationService,
            recordsService,
            dryRunService: new DryRunService(environment, true),
            writeToDb: false,
            nangoConnection,
            provider,
            input: normalizedInput as object,
            isAction: syncInfo?.type === 'action',
            isPostConnectionScript,
            syncId: 'abc',
            syncJobId: -1,
            syncName,
            syncType: SyncType.INITIAL,
            loadLocation: './',
            debug,
            logMessages,
            stubbedMetadata
        });

        try {
            const secretKey = process.env['NANGO_SECRET_KEY'];
            const results = await syncRun.run(lastSyncDate, true, secretKey, process.env['NANGO_HOSTPORT']);

            let resultOutput = '';

            if (results) {
                console.log(JSON.stringify(results, null, 2));
                resultOutput += JSON.stringify(results, null, 2);
            }

            if (syncRun.logMessages && syncRun.logMessages.messages.length > 0) {
                const logMessages = syncRun.logMessages.messages;
                let index = 0;
                const batchCount = 10;

                const displayBatch = () => {
                    for (let i = 0; i < batchCount && index < logMessages.length; i++, index++) {
                        const logs = logMessages[index];
                        console.log(chalk.yellow(JSON.stringify(logs, null, 2)));
                        resultOutput += JSON.stringify(logs, null, 2);
                    }
                };

                console.log(chalk.yellow(`The dry run would produce the following results: ${JSON.stringify(syncRun.logMessages.counts, null, 2)}`));
                resultOutput += `The dry run would produce the following results: ${JSON.stringify(syncRun.logMessages.counts, null, 2)}`;
                console.log(chalk.yellow('The following log messages were generated:'));
                resultOutput += 'The following log messages were generated:';

                displayBatch();

                while (index < syncRun.logMessages.messages.length) {
                    const remaining = syncRun.logMessages.messages.length - index;
                    const confirmation = await promptly.confirm(
                        `There are ${remaining} logs messages remaining. Would you like to see the next 10 log messages? (y/n)`
                    );
                    if (confirmation) {
                        displayBatch();
                    } else {
                        break;
                    }
                }
            }

            if (this.returnOutput) {
                return resultOutput;
            }

            process.exit(0);
        } catch {
            process.exit(1);
        }
    }
}

const dryRunService = new DryRunService();
export default dryRunService;<|MERGE_RESOLUTION|>--- conflicted
+++ resolved
@@ -2,13 +2,8 @@
 import chalk from 'chalk';
 
 import type { NangoConnection } from '@nangohq/shared';
-<<<<<<< HEAD
 import type { Metadata, ScriptFileType } from '@nangohq/types';
-import { SyncConfigType, SyncType, syncRunService, cloudHost, stagingHost } from '@nangohq/shared';
-=======
-import type { Metadata } from '@nangohq/types';
 import { SyncType, syncRunService, cloudHost, stagingHost } from '@nangohq/shared';
->>>>>>> 44cb0947
 import type { GlobalOptions } from '../types.js';
 import { parseSecretKey, printDebug, hostport, getConnection, getConfig } from '../utils.js';
 import { compileAllFiles } from './compile.service.js';
@@ -170,22 +165,11 @@
             lastSyncDate = new Date(suppliedLastSyncDate);
         }
 
-<<<<<<< HEAD
         let type: ScriptFileType = 'syncs';
-        if (syncInfo?.type === SyncConfigType.ACTION) {
+        if (syncInfo?.type === 'action') {
             type = 'actions';
         } else if (isPostConnectionScript) {
             type = 'post-connection-scripts';
-=======
-        let type = 'sync';
-
-        if (syncInfo?.type === 'action') {
-            type = 'action';
-        }
-
-        if (isPostConnectionScript) {
-            type = 'post-connection-script';
->>>>>>> 44cb0947
         }
 
         const result = await compileAllFiles({ fullPath: process.cwd(), debug, scriptName: syncName, providerConfigKey, type });
