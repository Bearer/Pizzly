--- conflicted
+++ resolved
@@ -3,11 +3,7 @@
 
 import type { NangoConnection } from '@nangohq/shared';
 import type { Metadata } from '@nangohq/types';
-<<<<<<< HEAD
-import { SyncConfigType, SyncType, SyncRunService, cloudHost, stagingHost } from '@nangohq/shared';
-=======
-import { SyncType, syncRunService, cloudHost, stagingHost } from '@nangohq/shared';
->>>>>>> ac61a282
+import { SyncType, SyncRunService, cloudHost, stagingHost } from '@nangohq/shared';
 import type { GlobalOptions } from '../types.js';
 import { parseSecretKey, printDebug, hostport, getConnection, getConfig } from '../utils.js';
 import { compileAllFiles } from './compile.service.js';
@@ -238,7 +234,7 @@
                 file_location: '',
                 models: [],
                 track_deletes: false,
-                type: (syncInfo?.type as SyncConfigType) || SyncConfigType.SYNC
+                type: syncInfo?.type || 'sync'
             },
             provider,
             input: normalizedInput as object,
