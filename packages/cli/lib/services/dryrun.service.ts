--- conflicted
+++ resolved
@@ -197,30 +197,6 @@
                 return Promise.resolve([]);
             }
         };
-<<<<<<< HEAD
-        // dry-run is not scheduling any tasks so we can safely mock the orchestrator client
-        const orchestratorClient = {
-            executeAction: () => {
-                return Promise.resolve({}) as any;
-            },
-            executeWebhook: () => {
-                return Promise.resolve({}) as any;
-            },
-            executePostConnection: () => {
-                return Promise.resolve({}) as any;
-            }
-        };
-
-        const logContextGetter = {
-            create: () => {
-                return Promise.resolve({}) as any;
-            },
-            get: () => {
-                return {} as any;
-            }
-        };
-=======
->>>>>>> d15b5a01
 
         const syncRun = new syncRunService({
             integrationService,
