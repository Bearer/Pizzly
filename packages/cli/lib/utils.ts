--- conflicted
+++ resolved
@@ -41,16 +41,10 @@
 }
 
 export function checkEnvVars(optionalHostport?: string) {
-<<<<<<< HEAD
     const hostport = optionalHostport || process.env['NANGO_HOSTPORT'] || `http://localhost:${port}`;
 
     if (hostport === `http://localhost:${port}`) {
         console.log(`Assuming you are running Nango on localhost:${port} because you did not set the NANGO_HOSTPORT env var.\n\n`);
-=======
-    const hostport = optionalHostport || process.env['NANGO_HOSTPORT'] || 'http://localhost:3003';
-    if (hostport === 'http://localhost:3003') {
-        console.log(`Assuming you are running Nango on localhost:3003 because you did not set the NANGO_HOSTPORT env var.\n\n`);
->>>>>>> fce30196
     } else if (hostport === cloudHost || hostport === stagingHost) {
         if (!process.env['NANGO_SECRET_KEY']) {
             console.log(`Assuming you are using Nango Cloud but you are missing the NANGO_SECRET_KEY env var.`);
@@ -64,7 +58,6 @@
     }
 }
 
-<<<<<<< HEAD
 export async function verifyNecessaryFiles() {
     if (!fs.existsSync(path.resolve(process.cwd(), NANGO_INTEGRATIONS_LOCATION))) {
         console.log(chalk.red(`No ${nangoConfigFile} file found. Please run 'nango init' first`));
@@ -77,12 +70,6 @@
             console.log(chalk.red(`Exiting...`));
             process.exit(1);
         }
-=======
-export function verifyNecessaryFiles() {
-    if (!fs.existsSync(path.resolve(process.cwd(), NANGO_INTEGRATIONS_LOCATION))) {
-        console.log(chalk.red(`No ${nangoConfigFile} file found. Please run 'nango init' first`));
-        process.exit(1);
->>>>>>> fce30196
     }
 }
 
@@ -97,11 +84,7 @@
             console.log(chalk.red(`A new version of ${resolved.name} is available: ${latestVersion}`));
             const cwd = process.cwd();
 
-<<<<<<< HEAD
             const upgrade = process.env['NANGO_AUTO_UPGRADE'] === 'true' || (await promptly.confirm('Would you like to upgrade? (yes/no)'));
-=======
-            const upgrade = await promptly.confirm('Would you like to upgrade? (yes/no)');
->>>>>>> fce30196
 
             if (upgrade) {
                 console.log(chalk.yellow(`Upgrading ${resolved.name} to version ${latestVersion}...`));
