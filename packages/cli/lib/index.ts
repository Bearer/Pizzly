--- conflicted
+++ resolved
@@ -42,19 +42,11 @@
 dotenv.config();
 
 program.name('nango').description(
-<<<<<<< HEAD
-    `By default, the CLI assumes that you are using Nango Cloud so you need to set the NANGO_SECRET_KEY env variable.
-=======
     `The CLI requires that you set the NANGO_SECRET_KEY_DEV and NANGO_SECRET_KEY_PROD env variables.
->>>>>>> 1877cd31
 
 In addition for self-Hosting: set the NANGO_HOSTPORT env variable.
 
-<<<<<<< HEAD
-Global flags: --auto-confirm, --debug (output verbose logs for debugging purposes)
-=======
 Global flag: --auto-confirm - automatically confirm yes to all prompts.
->>>>>>> 1877cd31
 
 Available environment variables available:
 
