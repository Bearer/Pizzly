#!/usr/bin/env node

/*
 * Copyright (c) 2023 Nango, all rights reserved.
 */

import { Command } from 'commander';
import chalk from 'chalk';
import figlet from 'figlet';
import path from 'path';
import * as dotenv from 'dotenv';

import { nangoConfigFile, loadSimplifiedConfig } from '@nangohq/shared';
import { init, run, generate, tsc, tscWatch, configWatch, dockerRun, version, deploy } from './sync.js';
import { upgradeAction, NANGO_INTEGRATIONS_LOCATION, verifyNecessaryFiles } from './utils.js';
import type { ENV, DeployOptions } from './types.js';

class NangoCommand extends Command {
    override createCommand(name: string) {
        const cmd = new Command(name);
        cmd.option('--secret-key [secretKey]', 'Set the secret key. Overrides the `NANGO_SECRET_KEY` value set in the .env file');
        cmd.option('--host [host]', 'Set the host. Overrides the `NANGO_HOSTPORT` value set in the .env file');
        cmd.option('--auto-confirm', 'Auto confirm yes to all prompts.');
        cmd.option('--debug', 'Run cli in debug mode, outputting verbose logs.');
        cmd.hook('preAction', async function (this: Command, actionCommand: Command) {
            const { debug } = actionCommand.opts();
            await upgradeAction(debug);
        });

        return cmd;
    }
}

const program = new NangoCommand();

dotenv.config();

program.name('nango').description(
    `By default, the CLI assumes that you are using Nango Cloud so you need to set the NANGO_SECRET_KEY env variable or pass in the --secret-key flag with each command.

For Self-Hosting: set the NANGO_HOSTPORT env variable or pass in the --host flag with each command.

Global flags: --secret-key, --host, --auto-confirm, --debug (output verbose logs for debugging purposes)

Available environment variables available:

NANGO_HOSTPORT=https://api.nango.dev | http://localhost:3003 | your-self-hosted-address
NANGO_AUTO_UPGRADE=true // upgrade the CLI automatically
NANGO_NO_PROMPT_FOR_UPGRADE=false // don't prompt for upgrades
NANGO_DEPLOY_AUTO_CONFIRM=false // deploy without any prompts
NANGO_SECRET_KEY=xxxx-xxx-xxxx // Required for Nango Cloud to authenticate
NANGO_INTEGRATIONS_LOCATION=use-this-to-override-where-the-nango-integrations-directory-goes // set a custom location for the nango-integrations directory
NANGO_PORT=use-this-to-override-the-default-3003 // set a custom port for the Nango Server
NANGO_DB_PORT=use-this-to-override-the-default-5432 // set a custom port for the Nango database
`
);

program.addHelpText('before', chalk.green(figlet.textSync('Nango CLI')));

program
    .command('version')
    .description('Print the version of the Nango CLI, Nango Worker, and Nango Server.')
    .action(function (this: Command) {
        const { debug } = this.opts();
        version(debug);
    });

program
    .command('init')
    .description('Initialize a new Nango project')
    .action(function (this: Command) {
        const { debug } = this.opts();
        init(debug);
    });

program
    .command('generate')
    .description('Generate a new Nango integration')
    .action(async function (this: Command) {
        const { autoConfirm, debug } = this.opts();
        await verifyNecessaryFiles(autoConfirm, debug);
        generate(debug);
    });

program
    .command('run')
    .description('Run the sync process to help with debugging. Assumes local development environment.')
    .option('-s, --sync <syncName>', 'The name of the sync (e.g. account-sync).')
    .option('-p, --provider <provider_config_key>', 'The unique key of the provider configuration (chosen by you upon creating this provider configuration).')
    .option('-c, --connection <connection_id>', 'The ID of the Connection.')
    .option('-l, --lastSyncDate [lastSyncDate]', 'Optional: last sync date to retrieve records greater than this date')
    .action(async function (this: Command) {
        const { autoConfirm, debug } = this.opts();
        await verifyNecessaryFiles(autoConfirm, debug);
        run(this.args, this.opts(), debug);
    });

program
    .command('dev')
    .description('Watch tsc files while developing. Set --no-compile-interfaces to disable watching the config file')
    .option('--no-compile-interfaces', `Watch the ${nangoConfigFile} and recompile the interfaces on change`, true)
    .action(async function (this: Command) {
        const { compileInterfaces, autoConfirm, debug } = this.opts();
        await verifyNecessaryFiles(autoConfirm, debug);

        if (compileInterfaces) {
            configWatch(debug);
        }

        tscWatch(debug);
    });

program
<<<<<<< HEAD
=======
    .command('start')
    .alias('dr')
    .alias('docker:run')
    .description('Run the docker container locally')
    .action(async function (this: Command) {
        const { debug } = this.opts();
        await dockerRun(debug);
    });

program
    .command('dev')
    .alias('develop')
    .alias('watch')
    .description('Work locally to add integration code')
    .option('--no-compile-interfaces', `Watch the ${nangoConfigFile} and recompile the interfaces on change`, true)
    .action(async function (this: Command) {
        const { compileInterfaces, autoConfirm, debug } = this.opts();
        await verifyNecessaryFiles(autoConfirm, debug);
        if (compileInterfaces) {
            configWatch(debug);
        }

        tscWatch(debug);
        await dockerRun(debug);
    });

program
>>>>>>> b3715d46
    .command('deploy')
    .description('Deploy a Nango integration')
    .option('--staging', 'Deploy to the staging instance')
    .option('--local', 'Deploy to the local instance')
    .option('-v, --version [version]', 'Optional: Set a version of this deployment to tag this integration with. Can be used for rollbacks.')
    .option('-s, --sync [syncName]', 'Optional deploy only this sync name.')
    .option('--no-compile-interfaces', `Don't compile the ${nangoConfigFile}`, true)
    .action(async function (this: Command) {
        const options = this.opts();
        (async (options: DeployOptions) => {
            const { staging, debug } = options;
            let env = staging ? 'staging' : 'production';
            env = options.local ? 'local' : env;
            await deploy({ ...options, env: env as ENV }, debug);
        })(options as DeployOptions);
    });

// Hidden commands //

program
    .command('deploy:local', { hidden: true })
    .alias('dl')
    .description('Deploy a Nango integration to local')
    .option('-v, --version [version]', 'Optional: Set a version of this deployment to tag this integration with. Can be used for rollbacks.')
    .option('--no-compile-interfaces', `Don't compile the ${nangoConfigFile}`, true)
    .action(async function (this: Command) {
        const options = this.opts();
        (async (options: DeployOptions) => {
            await deploy({ ...options, env: 'local' }, options.debug);
        })(options as DeployOptions);
    });

program
    .command('compile', { hidden: true })
    .description('Compile the integration files to JavaScript')
    .action(async function (this: Command) {
        const { autoConfirm, debug } = this.opts();
        await verifyNecessaryFiles(autoConfirm, debug);
        tsc(debug);
    });

program
    .command('sync:dev', { hidden: true })
    .description('Work locally to develop integration code')
    .option('--no-compile-interfaces', `Watch the ${nangoConfigFile} and recompile the interfaces on change`, true)
    .action(async function (this: Command) {
        const { compileInterfaces, autoConfirm, debug } = this.opts();
        await verifyNecessaryFiles(autoConfirm, debug);
        if (compileInterfaces) {
            configWatch(debug);
        }

        tscWatch(debug);
        await dockerRun(debug);
    });

program
    .command('sync:docker.run', { hidden: true })
    .description('Run the docker container locally')
    .action(async function (this: Command) {
        const { autoConfirm, debug } = this.opts();
        await verifyNecessaryFiles(autoConfirm, debug);
        await dockerRun(debug);
    });

program
    .command('sync:config.check', { hidden: true })
    .alias('scc')
    .description('Verify the parsed sync config and output the object for verification')
    .action(async function (this: Command) {
        const { autoConfirm } = this.opts();
        await verifyNecessaryFiles(autoConfirm);
        const cwd = process.cwd();
        const config = await loadSimplifiedConfig(path.resolve(cwd, NANGO_INTEGRATIONS_LOCATION));

        console.log(chalk.green(JSON.stringify(config, null, 2)));
    });

program.parse();<|MERGE_RESOLUTION|>--- conflicted
+++ resolved
@@ -111,36 +111,6 @@
     });
 
 program
-<<<<<<< HEAD
-=======
-    .command('start')
-    .alias('dr')
-    .alias('docker:run')
-    .description('Run the docker container locally')
-    .action(async function (this: Command) {
-        const { debug } = this.opts();
-        await dockerRun(debug);
-    });
-
-program
-    .command('dev')
-    .alias('develop')
-    .alias('watch')
-    .description('Work locally to add integration code')
-    .option('--no-compile-interfaces', `Watch the ${nangoConfigFile} and recompile the interfaces on change`, true)
-    .action(async function (this: Command) {
-        const { compileInterfaces, autoConfirm, debug } = this.opts();
-        await verifyNecessaryFiles(autoConfirm, debug);
-        if (compileInterfaces) {
-            configWatch(debug);
-        }
-
-        tscWatch(debug);
-        await dockerRun(debug);
-    });
-
-program
->>>>>>> b3715d46
     .command('deploy')
     .description('Deploy a Nango integration')
     .option('--staging', 'Deploy to the staging instance')
@@ -201,8 +171,7 @@
     .command('sync:docker.run', { hidden: true })
     .description('Run the docker container locally')
     .action(async function (this: Command) {
-        const { autoConfirm, debug } = this.opts();
-        await verifyNecessaryFiles(autoConfirm, debug);
+        const { debug } = this.opts();
         await dockerRun(debug);
     });
 
