--- conflicted
+++ resolved
@@ -23,11 +23,7 @@
     "dependencies": {
         "@babel/traverse": "^7.22.5",
         "@inquirer/prompts": "^2.3.0",
-<<<<<<< HEAD
-        "@nangohq/shared": "0.23.31",
-=======
         "@nangohq/shared": "0.24.5",
->>>>>>> 1877cd31
         "@vercel/ncc": "^0.36.1",
         "axios": "^1.2.0",
         "byots": "^5.0.0-dev.20221103.1.34",
