--- conflicted
+++ resolved
@@ -11,12 +11,8 @@
 import connectionService from '../connection.service.js';
 import accountService from '../account.service.js';
 import SyncClient from '../../clients/sync.client.js';
-<<<<<<< HEAD
-import { isOk } from '../../utils/result.js';
 import type { LogContext } from '@nangohq/logs';
 import { getOperationContext } from '@nangohq/logs';
-=======
->>>>>>> 34e7fbad
 
 const TABLE = dbNamespace + 'slack_notifications';
 
