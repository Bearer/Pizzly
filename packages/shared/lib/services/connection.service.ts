import jwt from 'jsonwebtoken';
import type { Knex } from '@nangohq/database';
import db, { schema, dbNamespace } from '@nangohq/database';
import analytics, { AnalyticsTypes } from '../utils/analytics.js';
import type { Config as ProviderConfig, AuthCredentials, OAuth1Credentials } from '../models/index.js';
import { LogActionEnum } from '../models/Telemetry.js';
import providerClient from '../clients/provider.client.js';
import configService from './config.service.js';
import syncManager from './sync/manager.service.js';
import environmentService from '../services/environment.service.js';
import { getFreshOAuth2Credentials } from '../clients/oauth2.client.js';
import { NangoError } from '../utils/error.js';

import type { ConnectionConfig, Connection, StoredConnection, NangoConnection } from '../models/Connection.js';
import type {
    Metadata,
    Provider,
    ProviderJwt,
    ProviderOAuth2,
    AuthModeType,
    TbaCredentials,
    TableauCredentials,
    MaybePromise,
    DBTeam,
    DBEnvironment,
    JwtCredentials,
    BillCredentials,
    IntegrationConfig,
    DBConnection,
    DBEndUser,
    TwoStepCredentials,
    ProviderTwoStep
} from '@nangohq/types';
import { getLogger, stringifyError, Ok, Err, axiosInstance as axios } from '@nangohq/utils';
import type { Result } from '@nangohq/utils';
import type { ServiceResponse } from '../models/Generic.js';
import encryptionManager from '../utils/encryption.manager.js';
import telemetry, { LogTypes } from '../utils/telemetry.js';
import type {
    AppCredentials,
    AppStoreCredentials,
    OAuth2Credentials,
    OAuth2ClientCredentials,
    ApiKeyCredentials,
    BasicApiCredentials,
    ConnectionUpsertResponse
} from '../models/Auth.js';
import {
    interpolateStringFromObject,
    interpolateString,
    parseTokenExpirationDate,
    isTokenExpired,
    parseTableauTokenExpirationDate,
    interpolateObject,
    extractValueByPath,
    stripCredential
} from '../utils/utils.js';
import type { LogContext, LogContextGetter } from '@nangohq/logs';
import { CONNECTIONS_WITH_SCRIPTS_CAP_LIMIT } from '../constants.js';
import type { Orchestrator } from '../clients/orchestrator.js';
import { SlackService } from './notification/slack.service.js';
import { getProvider } from './providers.js';
import { v4 as uuidv4 } from 'uuid';
import { locking } from '../clients/locking.js';
import type { Lock, Locking } from '../utils/lock/locking.js';

const logger = getLogger('Connection');
const ACTIVE_LOG_TABLE = dbNamespace + 'active_logs';
const DEFAULT_EXPIRES_AT_MS = 55 * 60 * 1000; // This ensures we have an expiresAt value
const DEFAULT_BILL_EXPIRES_AT_MS = 35 * 60 * 1000; //This ensures we have an expireAt value for Bill

type KeyValuePairs = Record<string, string | boolean>;

class ConnectionService {
    private locking: Locking;

    constructor(locking: Locking) {
        this.locking = locking;
    }

    public generateConnectionId(): string {
        return uuidv4();
    }

    public async upsertConnection({
        connectionId,
        providerConfigKey,
        provider,
        parsedRawCredentials,
        connectionConfig,
        environmentId,
        accountId,
        metadata
    }: {
        connectionId: string;
        providerConfigKey: string;
        provider: string;
        parsedRawCredentials: AuthCredentials;
        connectionConfig?: ConnectionConfig;
        environmentId: number;
        accountId: number;
        metadata?: Metadata | null;
    }): Promise<ConnectionUpsertResponse[]> {
        const storedConnection = await this.checkIfConnectionExists(connectionId, providerConfigKey, environmentId);
        const config_id = await configService.getIdByProviderConfigKey(environmentId, providerConfigKey);

        if (storedConnection) {
            const encryptedConnection = encryptionManager.encryptConnection({
                connection_id: connectionId,
                provider_config_key: providerConfigKey,
                credentials: parsedRawCredentials,
                connection_config: connectionConfig || storedConnection.connection_config,
                environment_id: environmentId,
                config_id: config_id as number,
                metadata: metadata || storedConnection.metadata || null
            });

            (encryptedConnection as Connection).updated_at = new Date();

            const connection = await db.knex
                .from<StoredConnection>(`_nango_connections`)
                .where({ id: storedConnection.id!, deleted: false })
                .update(encryptedConnection)
                .returning('*');

            void analytics.track(AnalyticsTypes.CONNECTION_UPDATED, accountId, { provider });

            return [{ connection: connection[0]!, operation: 'override' }];
        }

        const connection = await db.knex
            .from<StoredConnection>(`_nango_connections`)
            .insert(
                encryptionManager.encryptConnection({
                    connection_id: connectionId,
                    provider_config_key: providerConfigKey,
                    config_id: config_id as number,
                    credentials: parsedRawCredentials,
                    connection_config: connectionConfig || {},
                    environment_id: environmentId,
                    metadata: metadata || null
                })
            )
            .returning('*');

        void analytics.track(AnalyticsTypes.CONNECTION_INSERTED, accountId, { provider });

        return [{ connection: connection[0]!, operation: 'creation' }];
    }

    public async upsertTbaConnection({
        connectionId,
        providerConfigKey,
        credentials,
        connectionConfig,
        metadata,
        config,
        environment,
        account
    }: {
        connectionId: string;
        providerConfigKey: string;
        credentials: TbaCredentials;
        connectionConfig?: ConnectionConfig;
        config: ProviderConfig;
        metadata?: Metadata | null;
        environment: DBEnvironment;
        account: DBTeam;
    }): Promise<ConnectionUpsertResponse[]> {
        const storedConnection = await this.checkIfConnectionExists(connectionId, providerConfigKey, environment.id);

        if (storedConnection) {
            const encryptedConnection = encryptionManager.encryptConnection({
                connection_id: connectionId,
                config_id: config.id as number,
                provider_config_key: providerConfigKey,
                credentials,
                connection_config: connectionConfig || storedConnection.connection_config,
                environment_id: environment.id,
                metadata: metadata || storedConnection.metadata || null
            });
            (encryptedConnection as Connection).updated_at = new Date();
            const connection = await db.knex
                .from<StoredConnection>(`_nango_connections`)
                .where({ id: storedConnection.id!, deleted: false })
                .update(encryptedConnection)
                .returning('*');

            void analytics.track(AnalyticsTypes.TBA_CONNECTION_INSERTED, account.id, { provider: config.provider });

            return [{ connection: connection[0]!, operation: 'override' }];
        }
        const connection = await db.knex
            .from<StoredConnection>(`_nango_connections`)
            .insert(
                encryptionManager.encryptConnection({
                    connection_id: connectionId,
                    provider_config_key: providerConfigKey,
                    config_id: config.id as number,
                    credentials,
                    metadata: metadata || null,
                    connection_config: connectionConfig || {},
                    environment_id: environment.id
                })
            )
            .returning('*');

        void analytics.track(AnalyticsTypes.TBA_CONNECTION_INSERTED, account.id, { provider: config.provider });

        return [{ connection: connection[0]!, operation: 'creation' }];
    }

    public async upsertTableauConnection({
        connectionId,
        providerConfigKey,
        credentials,
        connectionConfig,
        metadata,
        config,
        environment,
        account
    }: {
        connectionId: string;
        providerConfigKey: string;
        credentials: TableauCredentials;
        connectionConfig?: ConnectionConfig;
        config: ProviderConfig;
        metadata?: Metadata | null;
        environment: DBEnvironment;
        account: DBTeam;
    }): Promise<ConnectionUpsertResponse[]> {
        const storedConnection = await this.checkIfConnectionExists(connectionId, providerConfigKey, environment.id);

        if (storedConnection) {
            const encryptedConnection = encryptionManager.encryptConnection({
                connection_id: connectionId,
                config_id: config.id as number,
                provider_config_key: providerConfigKey,
                credentials,
                connection_config: connectionConfig || storedConnection.connection_config,
                environment_id: environment.id,
                metadata: metadata || storedConnection.metadata || null
            });
            (encryptedConnection as Connection).updated_at = new Date();
            const connection = await db.knex
                .from<StoredConnection>(`_nango_connections`)
                .where({ id: storedConnection.id!, deleted: false })
                .update(encryptedConnection)
                .returning('*');

            void analytics.track(AnalyticsTypes.TABLEAU_CONNECTION_INSERTED, account.id, { provider: config.provider });

            return [{ connection: connection[0]!, operation: 'override' }];
        }
        const connection = await db.knex
            .from<StoredConnection>(`_nango_connections`)
            .insert(
                encryptionManager.encryptConnection({
                    connection_id: connectionId,
                    provider_config_key: providerConfigKey,
                    config_id: config.id as number,
                    credentials,
                    metadata: metadata || null,
                    connection_config: connectionConfig || {},
                    environment_id: environment.id
                })
            )
            .returning('*');

        void analytics.track(AnalyticsTypes.TABLEAU_CONNECTION_INSERTED, account.id, { provider: config.provider });

        return [{ connection: connection[0]!, operation: 'creation' }];
    }

    public async upsertJwtConnection({
        connectionId,
        providerConfigKey,
        credentials,
        connectionConfig,
        metadata,
        config,
        environment,
        account
    }: {
        connectionId: string;
        providerConfigKey: string;
        credentials: JwtCredentials;
        connectionConfig?: ConnectionConfig;
        config: ProviderConfig;
        metadata?: Metadata | null;
        environment: DBEnvironment;
        account: DBTeam;
    }): Promise<ConnectionUpsertResponse[]> {
        const encryptedConnection = encryptionManager.encryptConnection({
            connection_id: connectionId,
            provider_config_key: providerConfigKey,
            config_id: config.id as number,
            credentials,
            connection_config: connectionConfig || {},
            environment_id: environment.id,
            metadata: metadata || null
        });

        const [connection] = await db.knex
            .from<StoredConnection>(`_nango_connections`)
            .insert(encryptedConnection)
            .onConflict(['connection_id', 'provider_config_key', 'environment_id', 'deleted_at'])
            .merge({
                ...encryptedConnection,
                updated_at: new Date()
            })
            .returning('*');

        void analytics.track(AnalyticsTypes.JWT_CONNECTION_INSERTED, account.id, { provider: config.provider });

        return [{ connection: connection!, operation: connection ? 'override' : 'creation' }];
    }

    public async upsertApiConnection({
        connectionId,
        providerConfigKey,
        provider,
        credentials,
        connectionConfig,
        metadata,
        environment,
        account
    }: {
        connectionId: string;
        providerConfigKey: string;
        provider: string;
        credentials: ApiKeyCredentials | BasicApiCredentials;
        connectionConfig?: ConnectionConfig;
        metadata?: Metadata | null;
        environment: DBEnvironment;
        account: DBTeam;
    }): Promise<ConnectionUpsertResponse[]> {
        const storedConnection = await this.checkIfConnectionExists(connectionId, providerConfigKey, environment.id);
        const config_id = await configService.getIdByProviderConfigKey(environment.id, providerConfigKey); // TODO remove that

        if (storedConnection) {
            const encryptedConnection = encryptionManager.encryptConnection({
                connection_id: connectionId,
                config_id: config_id as number,
                provider_config_key: providerConfigKey,
                credentials,
                connection_config: connectionConfig || storedConnection.connection_config,
                environment_id: environment.id,
                metadata: metadata || storedConnection.metadata || null
            });
            (encryptedConnection as Connection).updated_at = new Date();
            const connection = await db.knex
                .from<StoredConnection>(`_nango_connections`)
                .where({ id: storedConnection.id!, deleted: false })
                .update(encryptedConnection)
                .returning('*');

            void analytics.track(AnalyticsTypes.API_CONNECTION_UPDATED, account.id, { provider });

            return [{ connection: connection[0]!, operation: 'override' }];
        }
        const connection = await db.knex
            .from<StoredConnection>(`_nango_connections`)
            .insert(
                encryptionManager.encryptConnection({
                    connection_id: connectionId,
                    provider_config_key: providerConfigKey,
                    config_id: config_id as number,
                    credentials,
                    metadata: metadata || {},
                    connection_config: connectionConfig || {},
                    environment_id: environment.id
                })
            )
            .returning('*');

        void analytics.track(AnalyticsTypes.API_CONNECTION_INSERTED, account.id, { provider });

        return [{ connection: connection[0]!, operation: 'creation' }];
    }

    public async upsertBillConnection({
        connectionId,
        providerConfigKey,
        credentials,
        connectionConfig,
        metadata,
        config,
        environment,
        account
    }: {
        connectionId: string;
        providerConfigKey: string;
        credentials: BillCredentials;
        connectionConfig?: ConnectionConfig;
        config: ProviderConfig;
        metadata?: Metadata | null;
        environment: DBEnvironment;
        account: DBTeam;
    }): Promise<ConnectionUpsertResponse[]> {
        const encryptedConnection = encryptionManager.encryptConnection({
            connection_id: connectionId,
            provider_config_key: providerConfigKey,
            config_id: config.id as number,
            credentials,
            connection_config: connectionConfig || {},
            environment_id: environment.id,
            metadata: metadata || null
        });

        const [connection] = await db.knex
            .from<StoredConnection>(`_nango_connections`)
            .insert(encryptedConnection)
            .onConflict(['connection_id', 'provider_config_key', 'environment_id', 'deleted_at'])
            .merge({
                ...encryptedConnection,
                updated_at: new Date()
            })
            .returning('*');

        void analytics.track(AnalyticsTypes.BILL_CONNECTION_INSERTED, account.id, { provider: config.provider });

        return [{ connection: connection!, operation: connection ? 'override' : 'creation' }];
    }

    public async upsertTwoStepConnection({
        connectionId,
        providerConfigKey,
        credentials,
        connectionConfig,
        metadata,
        config,
        environment,
        account
    }: {
        connectionId: string;
        providerConfigKey: string;
        credentials: TwoStepCredentials;
        connectionConfig?: ConnectionConfig;
        config: ProviderConfig;
        metadata?: Metadata | null;
        environment: DBEnvironment;
        account: DBTeam;
    }): Promise<ConnectionUpsertResponse[]> {
        const encryptedConnection = encryptionManager.encryptConnection({
            connection_id: connectionId,
            provider_config_key: providerConfigKey,
            config_id: config.id as number,
            credentials,
            connection_config: connectionConfig || {},
            environment_id: environment.id,
            metadata: metadata || null
        });

        const [connection] = await db.knex
            .from<StoredConnection>(`_nango_connections`)
            .insert(encryptedConnection)
            .onConflict(['connection_id', 'provider_config_key', 'environment_id', 'deleted_at'])
            .merge({
                ...encryptedConnection,
                updated_at: new Date()
            })
            .returning('*');

        void analytics.track(AnalyticsTypes.TWO_STEP_CONNECTION_INSERTED, account.id, { provider: config.provider });

        return [{ connection: connection!, operation: connection ? 'override' : 'creation' }];
    }

    public async upsertUnauthConnection({
        connectionId,
        providerConfigKey,
        provider,
        metadata,
        connectionConfig,
        environment,
        account
    }: {
        connectionId: string;
        providerConfigKey: string;
        provider: string;
        metadata?: Metadata | null;
        connectionConfig?: ConnectionConfig;
        environment: DBEnvironment;
        account: DBTeam;
    }): Promise<ConnectionUpsertResponse[]> {
        const storedConnection = await this.checkIfConnectionExists(connectionId, providerConfigKey, environment.id);
        const config_id = await configService.getIdByProviderConfigKey(environment.id, providerConfigKey); // TODO remove that

        if (storedConnection) {
            const connection = await db.knex
                .from<StoredConnection>(`_nango_connections`)
                .where({ id: storedConnection.id!, deleted: false })
                .update({
                    connection_id: connectionId,
                    provider_config_key: providerConfigKey,
                    config_id: config_id as number,
                    updated_at: new Date(),
                    connection_config: connectionConfig || storedConnection.connection_config,
                    metadata: metadata || storedConnection.metadata || null
                })
                .returning('*');

            void analytics.track(AnalyticsTypes.UNAUTH_CONNECTION_UPDATED, account.id, { provider });

            return [{ connection: connection[0]!, operation: 'override' }];
        }
        const connection = await db.knex
            .from<StoredConnection>(`_nango_connections`)
            .insert({
                connection_id: connectionId,
                provider_config_key: providerConfigKey,
                credentials: {},
                connection_config: connectionConfig || {},
                metadata: metadata || {},
                environment_id: environment.id,
                config_id: config_id!
            })
            .returning('*');

        void analytics.track(AnalyticsTypes.UNAUTH_CONNECTION_INSERTED, account.id, { provider });

        return [{ connection: connection[0]!, operation: 'creation' }];
    }

    public async importOAuthConnection({
        connectionId,
        providerConfigKey,
        provider,
        environment,
        account,
        metadata = null,
        connectionConfig = {},
        parsedRawCredentials,
        connectionCreatedHook
    }: {
        connectionId: string;
        providerConfigKey: string;
        provider: string;
        environment: DBEnvironment;
        account: DBTeam;
        metadata?: Metadata | null;
        connectionConfig?: ConnectionConfig;
        parsedRawCredentials: OAuth2Credentials | OAuth1Credentials | OAuth2ClientCredentials;
        connectionCreatedHook: (res: ConnectionUpsertResponse) => MaybePromise<void>;
    }) {
        const [importedConnection] = await this.upsertConnection({
            connectionId,
            providerConfigKey,
            provider,
            parsedRawCredentials,
            connectionConfig,
            environmentId: environment.id,
            accountId: account.id,
            metadata
        });

        if (importedConnection) {
            void connectionCreatedHook(importedConnection);
        }

        return [importedConnection];
    }

    public async importApiAuthConnection({
        connectionId,
        providerConfigKey,
        provider,
        metadata = null,
        environment,
        account,
        connectionConfig = {},
        credentials,
        connectionCreatedHook
    }: {
        connectionId: string;
        providerConfigKey: string;
        provider: string;
        environment: DBEnvironment;
        account: DBTeam;
        metadata?: Metadata | null;
        connectionConfig?: ConnectionConfig;
        credentials: BasicApiCredentials | ApiKeyCredentials;
        connectionCreatedHook: (res: ConnectionUpsertResponse) => MaybePromise<void>;
    }) {
        const [importedConnection] = await this.upsertApiConnection({
            connectionId,
            providerConfigKey,
            provider,
            credentials,
            connectionConfig,
            metadata,
            environment,
            account
        });

        if (importedConnection) {
            void connectionCreatedHook(importedConnection);
        }

        return [importedConnection];
    }

    public async getConnectionById(
        id: number
    ): Promise<Pick<Connection, 'id' | 'connection_id' | 'provider_config_key' | 'environment_id' | 'connection_config' | 'metadata'> | null> {
        const result = await schema()
            .select('id', 'connection_id', 'provider_config_key', 'environment_id', 'connection_config', 'metadata')
            .from<StoredConnection>('_nango_connections')
            .where({ id: id, deleted: false });

        if (!result || result.length == 0 || !result[0]) {
            return null;
        }

        return result[0];
    }

    public async checkIfConnectionExists(connection_id: string, provider_config_key: string, environment_id: number): Promise<null | StoredConnection> {
        const result = await db.knex
            .select<StoredConnection>('*')
            .from<StoredConnection>('_nango_connections')
            .where({
                connection_id,
                provider_config_key,
                environment_id,
                deleted: false
            })
            .first();

        return result || null;
    }

    public async getConnection(connectionId: string, providerConfigKey: string, environment_id: number): Promise<ServiceResponse<Connection>> {
        if (!environment_id) {
            const error = new NangoError('missing_environment');

            return { success: false, error, response: null };
        }

        if (!connectionId) {
            const error = new NangoError('missing_connection');

            await telemetry.log(LogTypes.GET_CONNECTION_FAILURE, error.message, LogActionEnum.AUTH, {
                environmentId: String(environment_id),
                connectionId,
                providerConfigKey,
                level: 'error'
            });

            return { success: false, error, response: null };
        }

        if (!providerConfigKey) {
            const error = new NangoError('missing_provider_config');

            await telemetry.log(LogTypes.GET_CONNECTION_FAILURE, error.message, LogActionEnum.AUTH, {
                environmentId: String(environment_id),
                connectionId,
                providerConfigKey,
                level: 'error'
            });

            return { success: false, error, response: null };
        }

        const result: StoredConnection[] | null = (await schema()
            .select('*')
            .from<StoredConnection>(`_nango_connections`)
            .where({ connection_id: connectionId, provider_config_key: providerConfigKey, environment_id, deleted: false })) as unknown as StoredConnection[];

        const storedConnection = result == null || result.length == 0 ? null : result[0] || null;

        if (!storedConnection) {
            const environmentName = await environmentService.getEnvironmentName(environment_id);

            const error = new NangoError('unknown_connection', { connectionId, providerConfigKey, environmentName });

            await telemetry.log(LogTypes.GET_CONNECTION_FAILURE, error.message, LogActionEnum.AUTH, {
                environmentId: String(environment_id),
                connectionId,
                providerConfigKey,
                level: 'error'
            });

            return { success: false, error, response: null };
        }

        const connection = encryptionManager.decryptConnection(storedConnection);

        // Parse the token expiration date.
        if (connection != null) {
            const credentials = connection.credentials as
                | OAuth1Credentials
                | OAuth2Credentials
                | AppCredentials
                | OAuth2ClientCredentials
                | TableauCredentials
                | JwtCredentials
                | TwoStepCredentials
                | BillCredentials;
            if (credentials.type && credentials.type === 'OAUTH2') {
                const creds = credentials;
                creds.expires_at = creds.expires_at != null ? parseTokenExpirationDate(creds.expires_at) : undefined;
                connection.credentials = creds;
            }

            if (credentials.type && credentials.type === 'APP') {
                const creds = credentials;
                creds.expires_at = creds.expires_at != null ? parseTokenExpirationDate(creds.expires_at) : undefined;
                connection.credentials = creds;
            }

            if (credentials.type && credentials.type === 'OAUTH2_CC') {
                const creds = credentials;
                creds.expires_at = creds.expires_at != null ? parseTokenExpirationDate(creds.expires_at) : undefined;
                connection.credentials = creds;
            }

            if (credentials.type && credentials.type === 'TABLEAU') {
                const creds = credentials;
                creds.expires_at = creds.expires_at != null ? parseTokenExpirationDate(creds.expires_at) : undefined;
                connection.credentials = creds;
            }

            if (credentials.type && credentials.type === 'JWT') {
                const creds = credentials;
                creds.expires_at = creds.expires_at != null ? parseTokenExpirationDate(creds.expires_at) : undefined;
                connection.credentials = creds;
            }

            if (credentials.type && credentials.type === 'BILL') {
                const creds = credentials;
                creds.expires_at = creds.expires_at != null ? parseTokenExpirationDate(creds.expires_at) : undefined;
                connection.credentials = creds;
            }

            if (credentials.type && credentials.type === 'TWO_STEP') {
                const creds = credentials;
                creds.expires_at = creds.expires_at != null ? parseTokenExpirationDate(creds.expires_at) : undefined;
                connection.credentials = creds;
            }
        }

        return { success: true, error: null, response: connection };
    }

    public async updateConnection(connection: Connection) {
        await db.knex
            .from<StoredConnection>(`_nango_connections`)
            .where({
                connection_id: connection.connection_id,
                provider_config_key: connection.provider_config_key,
                environment_id: connection.environment_id,
                deleted: false
            })
            .update(encryptionManager.encryptConnection(connection));
    }

    public async getMetadata(connection: Connection): Promise<Record<string, string>> {
        const result = await db.knex.from<StoredConnection>(`_nango_connections`).select('metadata').where({
            connection_id: connection.connection_id,
            provider_config_key: connection.provider_config_key,
            environment_id: connection.environment_id,
            deleted: false
        });

        if (!result || result.length == 0 || !result[0]) {
            return {};
        }

        return result[0].metadata;
    }

    public async getConnectionConfig(connection: Pick<Connection, 'connection_id' | 'provider_config_key' | 'environment_id'>): Promise<ConnectionConfig> {
        const result = await db.knex.from<StoredConnection>(`_nango_connections`).select('connection_config').where({
            connection_id: connection.connection_id,
            provider_config_key: connection.provider_config_key,
            environment_id: connection.environment_id,
            deleted: false
        });

        if (!result || result.length == 0 || !result[0]) {
            return {};
        }

        return result[0].connection_config;
    }

    public async countConnections({ environmentId, providerConfigKey }: { environmentId: number; providerConfigKey: string }): Promise<number> {
        const res = await db.knex
            .from<StoredConnection>(`_nango_connections`)
            .where({ environment_id: environmentId, provider_config_key: providerConfigKey, deleted: false })
            .count<{ count: string }>('*')
            .first();

        return res?.count ? Number(res.count) : 0;
    }

    public async getConnectionsByEnvironmentAndConfig(environment_id: number, providerConfigKey: string): Promise<NangoConnection[]> {
        const result = await db.knex
            .from<StoredConnection>(`_nango_connections`)
            .select('id', 'connection_id', 'provider_config_key', 'environment_id', 'connection_config')
            .where({ environment_id, provider_config_key: providerConfigKey, deleted: false });

        if (!result || result.length == 0 || !result[0]) {
            return [];
        }

        return result;
    }

    public async getConnectionsByEnvironmentAndConfigId(environment_id: number, config_id: number): Promise<StoredConnection[]> {
        const result = await db.knex.from<StoredConnection>(`_nango_connections`).select('*').where({ environment_id, config_id, deleted: false });

        if (!result || result.length == 0 || !result[0]) {
            return [];
        }

        return result;
    }

    public async copyConnections(connections: StoredConnection[], environment_id: number, config_id: number) {
        const newConnections = connections.map((connection) => {
            return {
                ...connection,
                id: undefined,
                environment_id,
                config_id
            };
        });

        await db.knex.batchInsert('_nango_connections', newConnections);
    }

    public async getStaleConnections({
        days,
        limit,
        cursor
    }: {
        days: number;
        limit: number;
        cursor?: number | undefined;
    }): Promise<{ connection: Connection; account: DBTeam; environment: DBEnvironment; cursor: number; integration: ProviderConfig }[]> {
        const dateThreshold = new Date();
        dateThreshold.setDate(dateThreshold.getDate() - days);

        type T = Awaited<ReturnType<ConnectionService['getStaleConnections']>>;

        const query = db
            .knex<StoredConnection>(`_nango_connections`)
            .join('_nango_configs', '_nango_connections.config_id', '_nango_configs.id')
            .join('_nango_environments', '_nango_connections.environment_id', '_nango_environments.id')
            .join('_nango_accounts', '_nango_environments.account_id', '_nango_accounts.id')
            .select<T>(
                db.knex.raw('row_to_json(_nango_connections.*) as connection'),
                db.knex.raw('row_to_json(_nango_configs.*) as integration'),
                db.knex.raw('row_to_json(_nango_environments.*) as environment'),
                db.knex.raw('row_to_json(_nango_accounts.*) as account')
            )
            .where('_nango_connections.deleted', false)
            .andWhere((builder) => builder.where('last_fetched_at', '<', dateThreshold).orWhereNull('last_fetched_at'))
            .orderBy('_nango_connections.id', 'asc')
            .limit(limit);

        if (cursor) {
            query.andWhere('_nango_connections.id', '>', cursor);
        }

        const result = await query;
        return result || [];
    }

    public async replaceMetadata(ids: number[], metadata: Metadata, trx: Knex.Transaction) {
        await trx.from<StoredConnection>(`_nango_connections`).whereIn('id', ids).andWhere({ deleted: false }).update({ metadata });
    }

    public async replaceConnectionConfig(connection: Connection, config: ConnectionConfig) {
        await db.knex
            .from<StoredConnection>(`_nango_connections`)
            .where({ id: connection.id as number, deleted: false })
            .update({ connection_config: config });
    }

    public async updateMetadata(connections: Connection[], metadata: Metadata): Promise<void> {
        await db.knex.transaction(async (trx) => {
            for (const connection of connections) {
                const newMetadata = { ...connection.metadata, ...metadata };
                await this.replaceMetadata([connection.id as number], newMetadata, trx);
            }
        });
    }

    public async updateConnectionConfig(connection: Connection, config: ConnectionConfig): Promise<ConnectionConfig> {
        const existingConfig = await this.getConnectionConfig(connection);
        const newConfig = { ...existingConfig, ...config };
        await this.replaceConnectionConfig(connection, newConfig);

        return newConfig;
    }

    public async findConnectionsByConnectionConfigValue(key: string, value: string, environmentId: number): Promise<Connection[] | null> {
        const result = await db.knex
            .from<StoredConnection>(`_nango_connections`)
            .select('*')
            .where({ environment_id: environmentId })
            .whereRaw(`connection_config->>:key = :value AND deleted = false`, { key, value });

        if (!result || result.length == 0) {
            return null;
        }

        return result.map((connection) => encryptionManager.decryptConnection(connection) as Connection);
    }

    public async findConnectionsByMetadataValue({
        metadataProperty,
        payloadIdentifier,
        configId,
        environmentId
    }: {
        metadataProperty: string;
        payloadIdentifier: string;
        configId: number | undefined;
        environmentId: number;
    }): Promise<Connection[] | null> {
        if (!configId) {
            return null;
        }

        const result = await db.knex
            .from<StoredConnection>(`_nango_connections`)
            .select('*')
            .where({ environment_id: environmentId, config_id: configId })
            // escape the question mark so it doesn't try to bind it as a parameter
            .where(db.knex.raw(`metadata->? \\? ?`, [metadataProperty, payloadIdentifier]))
            .andWhere('deleted', false);

        if (!result || result.length == 0) {
            return null;
        }

        return result.map((connection) => encryptionManager.decryptConnection(connection) as Connection);
    }

    public async findConnectionsByMultipleConnectionConfigValues(keyValuePairs: KeyValuePairs, environmentId: number): Promise<Connection[] | null> {
        let query = db.knex.from<StoredConnection>(`_nango_connections`).select('*').where({ environment_id: environmentId });

        Object.entries(keyValuePairs).forEach(([key, value]) => {
            query = query.andWhereRaw(`connection_config->>:key = :value AND deleted = false`, { key, value });
        });

        const result = await query;

        if (!result || result.length == 0) {
            return null;
        }

        return result.map((connection) => encryptionManager.decryptConnection(connection) as Connection);
    }

<<<<<<< HEAD
    public async count({ environmentId }: { environmentId: number }): Promise<{ total: number; withError: number }> {
        const query = db.knex
            .from(`_nango_connections`)
            .select<{ total_connection: string; with_error: string }>(
                db.knex.raw('COUNT(_nango_connections.*) as total_connection'),
                db.knex.raw('COUNT(_nango_connections.*) FILTER (WHERE _nango_active_logs.type IS NOT NULL) as with_error')
=======
    public async count({ environmentId }: { environmentId: number }): Promise<Result<{ total: number; withAuthError: number }>> {
        const query = db.knex
            .from(`_nango_connections`)
            .select<{ total_connection: string; with_auth_error: string }>(
                db.knex.raw('COUNT(_nango_connections.*) as total_connection'),
                db.knex.raw('COUNT(_nango_connections.*) FILTER (WHERE _nango_active_logs.type IS NOT NULL) as with_auth_error')
>>>>>>> 7f4a42c3
            )
            .leftJoin('_nango_active_logs', (join) => {
                join.on('_nango_active_logs.connection_id', '_nango_connections.id').andOnVal('active', true).andOnVal('type', 'auth');
            })
            .where({
                '_nango_connections.environment_id': environmentId,
                '_nango_connections.deleted': false
            })
            .first();
        const res = await query;
        if (!res) {
<<<<<<< HEAD
            return { total: 0, withError: 0 };
        }

        return { total: Number(res.total_connection), withError: Number(res.with_error) };
=======
            return Err('failed_to_count');
        }

        return Ok({ total: Number(res.total_connection), withAuthError: Number(res.with_auth_error) });
>>>>>>> 7f4a42c3
    }

    /**
     * List connections with associated data (active_logs, end_users) and pagination
     * If you want the raw list, use something else
     */
    public async listConnections({
        environmentId,
        integrationIds,
        withError,
        search,
        limit = 1000,
        page = 0
    }: {
        environmentId: number;
        integrationIds?: string[] | undefined;
        withError?: boolean | undefined;
        search?: string | undefined;
        limit?: number;
        page?: number | undefined;
    }): Promise<{ connection: DBConnection; end_user: DBEndUser | null; active_logs: [{ type: string; log_id: string }]; provider: string }[]> {
        const subQuery = db.knex
            .from<Connection>(`_nango_connections`)
            .select(
                db.knex.raw('row_to_json(_nango_connections.*) as connection'),
                db.knex.raw('row_to_json(end_users.*) as end_user'),
                db.knex.raw(`
                  (SELECT COALESCE(json_agg(json_build_object(
                      'type', type,
                      'log_id', log_id
                    )), '[]'::json)
                    FROM ${ACTIVE_LOG_TABLE}
                    WHERE _nango_connections.id = ${ACTIVE_LOG_TABLE}.connection_id
                      AND ${ACTIVE_LOG_TABLE}.active = true
                  ) as active_logs
               `),
                '_nango_configs.provider'
            )
            .join('_nango_configs', '_nango_connections.config_id', '_nango_configs.id')
            .leftJoin('end_users', 'end_users.id', '_nango_connections.end_user_id')
            .where({
                '_nango_connections.environment_id': environmentId,
                '_nango_connections.deleted': false
            })
            .orderBy('_nango_connections.created_at', 'desc');

        if (search) {
            subQuery.where(function () {
                this.whereRaw('connection_id ILIKE ?', `%${search}%`)
                    .orWhereRaw('end_users.display_name ILIKE ?', `%${search}%`)
                    .orWhereRaw('end_users.email ILIKE ?', `%${search}%`);
            });
        }
        if (integrationIds) {
            subQuery.whereIn('_nango_configs.unique_key', integrationIds);
        }

        subQuery.limit(limit);
        subQuery.offset(page * limit);

        const query = db.knex
            .select<{ connection: DBConnection; end_user: DBEndUser | null; active_logs: [{ type: string; log_id: string }]; provider: string }[]>('*')
            .from(subQuery.as('rows'));

        if (withError === false) {
            query.whereRaw("rows.active_logs::jsonb = '[]'");
        } else if (withError === true) {
            query.whereRaw("rows.active_logs::jsonb <> '[]'");
        }

        return await query;
    }

    public async deleteConnection({
        connection,
        providerConfigKey,
        environmentId,
        orchestrator,
        logContextGetter
    }: {
        connection: Connection;
        providerConfigKey: string;
        environmentId: number;
        orchestrator: Orchestrator;
        logContextGetter: LogContextGetter;
    }): Promise<number> {
        const del = await db.knex
            .from<Connection>(`_nango_connections`)
            .where({
                connection_id: connection.connection_id,
                provider_config_key: providerConfigKey,
                environment_id: environmentId,
                deleted: false
            })
            .update({ deleted: true, credentials: {}, credentials_iv: null, credentials_tag: null, deleted_at: new Date() });

        await syncManager.softDeleteSyncsByConnection(connection, orchestrator);
        const slackService = new SlackService({ logContextGetter, orchestrator });
        await slackService.closeOpenNotificationForConnection({ connectionId: connection.id!, environmentId });

        return del;
    }

    public async refreshOrTestCredentials({
        account,
        environment,
        connection,
        integration,
        logContextGetter,
        instantRefresh,
        onRefreshSuccess,
        onRefreshFailed,
        connectionTestHook = undefined
    }: {
        account: DBTeam;
        environment: DBEnvironment;
        connection: Connection;
        integration: IntegrationConfig;
        logContextGetter: LogContextGetter;
        instantRefresh: boolean;
        onRefreshSuccess: (args: { connection: Connection; environment: DBEnvironment; config: ProviderConfig }) => Promise<void>;
        onRefreshFailed: (args: {
            connection: Connection;
            logCtx: LogContext;
            authError: { type: string; description: string };
            environment: DBEnvironment;
            provider: Provider;
            config: ProviderConfig;
            action: 'token_refresh' | 'connection_test';
        }) => Promise<void>;
        connectionTestHook?:
            | ((
                  providerName: string,
                  provider: Provider,
                  credentials: ApiKeyCredentials | BasicApiCredentials | TbaCredentials,
                  connectionId: string,
                  providerConfigKey: string,
                  environment_id: number,
                  connection_config: ConnectionConfig
              ) => Promise<Result<boolean, NangoError>>)
            | undefined;
    }): Promise<Result<Connection, NangoError>> {
        const provider = getProvider(integration.provider);
        if (!provider) {
            const error = new NangoError('unknown_provider_config');
            return Err(error);
        }

        const copy = { ...connection };

        if (
            connection?.credentials?.type === 'OAUTH2' ||
            connection?.credentials?.type === 'APP' ||
            connection?.credentials?.type === 'OAUTH2_CC' ||
            connection?.credentials?.type === 'TABLEAU' ||
            connection?.credentials?.type === 'JWT' ||
            connection?.credentials?.type === 'BILL' ||
            connection?.credentials?.type === 'TWO_STEP'
        ) {
            const { success, error, response } = await this.refreshCredentialsIfNeeded({
                connectionId: connection.connection_id,
                environmentId: environment.id,
                providerConfig: integration,
                provider: provider as ProviderOAuth2,
                environment_id: environment.id,
                instantRefresh
            });

            if ((!success && error) || !response) {
                const logCtx = await logContextGetter.create(
                    { operation: { type: 'auth', action: 'refresh_token' } },
                    {
                        account,
                        environment,
                        integration: integration ? { id: integration.id!, name: integration.unique_key, provider: integration.provider } : undefined,
                        connection: { id: connection.id!, name: connection.connection_id }
                    }
                );

                await logCtx.error('Failed to refresh credentials', error);
                await logCtx.failed();

                if (logCtx) {
                    await onRefreshFailed({
                        connection,
                        logCtx,
                        authError: {
                            type: error!.type,
                            description: error!.message
                        },
                        environment,
                        provider,
                        config: integration,
                        action: 'token_refresh'
                    });
                }

                const { credentials, ...connectionWithoutCredentials } = copy;
                const errorWithPayload = new NangoError(error!.type, { connection: connectionWithoutCredentials });

                // there was an attempt to refresh the token so clear it from the queue
                // of connections to refresh if it failed
                await this.updateLastFetched(connection.id!);

                return Err(errorWithPayload);
            } else if (response.refreshed) {
                await onRefreshSuccess({
                    connection,
                    environment,
                    config: integration
                });
            }

            copy.credentials = response.credentials as OAuth2Credentials;
        } else if (connection.credentials?.type === 'BASIC' || connection.credentials?.type === 'API_KEY' || connection.credentials?.type === 'TBA') {
            if (connectionTestHook) {
                const result = await connectionTestHook(
                    integration.provider,
                    provider,
                    connection.credentials,
                    connection.connection_id,
                    integration.unique_key,
                    environment.id,
                    connection.connection_config
                );
                if (result.isErr()) {
                    const logCtx = await logContextGetter.create(
                        { operation: { type: 'auth', action: 'connection_test' } },
                        {
                            account,
                            environment,
                            integration: integration ? { id: integration.id!, name: integration.unique_key, provider: integration.provider } : undefined,
                            connection: { id: connection.id!, name: connection.connection_id }
                        }
                    );

                    await logCtx.error('Failed to verify connection', result.error);
                    await logCtx.failed();
                    await onRefreshFailed({
                        connection,
                        logCtx,
                        authError: {
                            type: result.error.type,
                            description: result.error.message
                        },
                        environment,
                        provider,
                        config: integration,
                        action: 'connection_test'
                    });

                    // there was an attempt to test the credentials
                    // so clear it from the queue if it failed
                    await this.updateLastFetched(connection.id!);

                    const { credentials, ...connectionWithoutCredentials } = copy;
                    const errorWithPayload = new NangoError(result.error.type, connectionWithoutCredentials);
                    return Err(errorWithPayload);
                } else {
                    await onRefreshSuccess({
                        connection,
                        environment,
                        config: integration
                    });
                }
            }
        }

        await this.updateLastFetched(connection.id!);

        return Ok(copy);
    }

    public async updateLastFetched(id: number) {
        await db.knex.from<Connection>(`_nango_connections`).where({ id, deleted: false }).update({ last_fetched_at: new Date() });
    }

    // Parses and arbitrary object (e.g. a server response or a user provided auth object) into AuthCredentials.
    // Throws if values are missing/missing the input is malformed.
    public parseRawCredentials(rawCredentials: object, authMode: AuthModeType, template?: ProviderOAuth2 | ProviderTwoStep): AuthCredentials {
        const rawCreds = rawCredentials as Record<string, any>;

        switch (authMode) {
            case 'OAUTH2': {
                if (!rawCreds['access_token']) {
                    throw new NangoError(`incomplete_raw_credentials`);
                }

                let expiresAt: Date | undefined;

                if (rawCreds['expires_at']) {
                    expiresAt = parseTokenExpirationDate(rawCreds['expires_at']);
                } else if (rawCreds['expires_in']) {
                    expiresAt = new Date(Date.now() + Number.parseInt(rawCreds['expires_in'], 10) * 1000);
                }

                const oauth2Creds: OAuth2Credentials = {
                    type: 'OAUTH2',
                    access_token: rawCreds['access_token'],
                    refresh_token: rawCreds['refresh_token'],
                    expires_at: expiresAt,
                    raw: rawCreds
                };

                return oauth2Creds;
            }

            case 'OAUTH1': {
                if (!rawCreds['oauth_token'] || !rawCreds['oauth_token_secret']) {
                    throw new NangoError(`incomplete_raw_credentials`);
                }

                const oauth1Creds: OAuth1Credentials = {
                    type: 'OAUTH1',
                    oauth_token: rawCreds['oauth_token'],
                    oauth_token_secret: rawCreds['oauth_token_secret'],
                    raw: rawCreds
                };

                return oauth1Creds;
            }

            case 'OAUTH2_CC': {
                if (!rawCreds['access_token'] && !(rawCreds['data'] && rawCreds['data']['token']) && !rawCreds['jwt']) {
                    throw new NangoError(`incomplete_raw_credentials`);
                }

                let expiresAt: Date | undefined;

                //fiserv returns expires_in in milliseconds
                if (rawCreds['expires_at']) {
                    expiresAt = parseTokenExpirationDate(rawCreds['expires_at']);
                } else if (rawCreds['expires_in']) {
                    const expiresIn = Number.parseInt(rawCreds['expires_in'], 10);
                    const multiplier = template && 'expires_in_unit' in template && template.expires_in_unit === 'milliseconds' ? 1 : 1000;
                    expiresAt = new Date(Date.now() + expiresIn * multiplier);
                } else {
                    expiresAt = new Date(Date.now() + DEFAULT_EXPIRES_AT_MS);
                }

                const oauth2Creds: OAuth2ClientCredentials = {
                    type: 'OAUTH2_CC',
                    token: rawCreds['access_token'] || (rawCreds['data'] && rawCreds['data']['token']) || rawCreds['jwt'],
                    client_id: '',
                    client_secret: '',
                    expires_at: expiresAt,
                    raw: rawCreds
                };

                return oauth2Creds;
            }

            case 'TABLEAU': {
                if (!rawCreds['credentials']['token']) {
                    throw new NangoError(`incomplete_raw_credentials`);
                }
                let expiresAt: Date | undefined;
                if (rawCreds['credentials']['estimatedTimeToExpiration']) {
                    expiresAt = parseTableauTokenExpirationDate(rawCreds['credentials']['estimatedTimeToExpiration']);
                }
                const tableauCredentials: TableauCredentials = {
                    type: 'TABLEAU',
                    token: rawCreds['credentials']['token'],
                    expires_at: expiresAt,
                    raw: rawCreds,
                    pat_name: '',
                    pat_secret: '',
                    content_url: ''
                };
                return tableauCredentials;
            }

            case 'BILL': {
                if (!rawCreds['sessionId']) {
                    throw new NangoError(`incomplete_raw_credentials`);
                }
                const expiresAt = new Date(Date.now() + DEFAULT_BILL_EXPIRES_AT_MS);
                const billCredentials: BillCredentials = {
                    type: 'BILL',
                    username: '',
                    password: '',
                    organization_id: rawCreds['organizationId'],
                    dev_key: '',
                    raw: rawCreds,
                    session_id: rawCreds['sessionId'],
                    user_id: rawCreds['userId'],
                    expires_at: expiresAt
                };
                return billCredentials;
            }

            case 'TWO_STEP': {
                if (!template || !('token_response' in template)) {
                    throw new NangoError(`Token response structure is missing for TWO_STEP.`);
                }

                const tokenPath = template.token_response.token;
                const expirationPath = template.token_response.token_expiration;
                const expirationStrategy = template.token_response.token_expiration_strategy;

                const token = extractValueByPath(rawCreds, tokenPath);
                const expiration = extractValueByPath(rawCreds, expirationPath);

                if (!token) {
                    throw new NangoError(`incomplete_raw_credentials`);
                }
                let expiresAt: Date | undefined;

                if (expirationStrategy === 'expireAt' && expiration) {
                    expiresAt = parseTokenExpirationDate(expiration);
                } else if (expirationStrategy === 'expireIn' && expiration) {
                    const expiresIn = Number.parseInt(expiration, 10);
                    expiresAt = new Date(Date.now() + expiresIn * 1000);
                } else if (template.token_expires_in_ms) {
                    expiresAt = new Date(Date.now() + template.token_expires_in_ms);
                }

                const twoStepCredentials: TwoStepCredentials = {
                    type: 'TWO_STEP',
                    token: token,
                    expires_at: expiresAt,
                    raw: rawCreds
                };

                return twoStepCredentials;
            }

            default:
                throw new NangoError(`Cannot parse credentials, unknown credentials type: ${JSON.stringify(rawCreds, undefined, 2)}`);
        }
    }

    private async refreshCredentialsIfNeeded({
        connectionId,
        environmentId,
        providerConfig,
        provider,
        environment_id,
        instantRefresh = false
    }: {
        connectionId: string;
        environmentId: number;
        providerConfig: ProviderConfig;
        provider: ProviderOAuth2;
        environment_id: number;
        instantRefresh?: boolean;
    }): Promise<
        ServiceResponse<{
            refreshed: boolean;
            credentials:
                | OAuth2Credentials
                | AppCredentials
                | AppStoreCredentials
                | OAuth2ClientCredentials
                | TableauCredentials
                | JwtCredentials
                | TwoStepCredentials
                | BillCredentials;
        }>
    > {
        const providerConfigKey = providerConfig.unique_key;

        // fetch connection and return credentials if they are fresh
        const getConnectionAndFreshCredentials = async (): Promise<{
            connection: Connection;
            freshCredentials:
                | OAuth2Credentials
                | AppCredentials
                | AppStoreCredentials
                | OAuth2ClientCredentials
                | TableauCredentials
                | JwtCredentials
                | TwoStepCredentials
                | BillCredentials
                | null;
        }> => {
            const { success, error, response: connection } = await this.getConnection(connectionId, providerConfigKey, environmentId);

            if (!success || !connection) {
                throw error;
            }

            const shouldRefresh = await this.shouldRefreshCredentials(
                connection,
                connection.credentials as OAuth2Credentials,
                providerConfig,
                provider,
                instantRefresh
            );

            return {
                connection,
                freshCredentials: shouldRefresh
                    ? null
                    : (connection.credentials as
                          | OAuth2Credentials
                          | AppCredentials
                          | AppStoreCredentials
                          | OAuth2ClientCredentials
                          | TableauCredentials
                          | JwtCredentials
                          | TwoStepCredentials
                          | BillCredentials)
            };
        };

        // We must ensure that only one refresh is running at a time
        // Using a simple redis entry as a lock with a TTL to ensure it is always released.
        // NOTES:
        // - This is not a distributed lock and will not work in a multi-redis environment.
        // - It could also be unsafe in case of a Redis crash.
        let lock: Lock | null = null;
        try {
            const ttlInMs = 10000;
            const acquisitionTimeoutMs = ttlInMs * 1.2; // giving some extra time for the lock to be released

            let connectionToRefresh: Connection;
            try {
                const lockKey = `lock:refresh:${environment_id}:${providerConfigKey}:${connectionId}`;
                lock = await this.locking.tryAcquire(lockKey, ttlInMs, acquisitionTimeoutMs);
                // Another refresh was running so we check if the credentials were refreshed
                // If yes, we return the new credentials
                // If not, we proceed with the refresh
                const { connection, freshCredentials } = await getConnectionAndFreshCredentials();
                if (freshCredentials) {
                    return { success: true, error: null, response: { refreshed: false, credentials: freshCredentials } };
                }
                connectionToRefresh = connection;
            } catch (err) {
                // lock acquisition might have timed out
                // but refresh might have been successfully performed by another execution
                // while we were waiting for the lock
                // so we check if the credentials were refreshed
                // if yes, we return the new credentials
                // if not, we actually fail the refresh
                const { freshCredentials } = await getConnectionAndFreshCredentials();
                if (freshCredentials) {
                    return { success: true, error: null, response: { refreshed: false, credentials: freshCredentials } };
                }
                throw err;
            }

            await telemetry.log(LogTypes.AUTH_TOKEN_REFRESH_START, 'Token refresh is being started', LogActionEnum.AUTH, {
                environmentId: String(environment_id),
                connectionId,
                providerConfigKey,
                provider: providerConfig.provider
            });

            const { success, error, response: newCredentials } = await this.getNewCredentials(connectionToRefresh, providerConfig, provider);
            if (!success || !newCredentials) {
                await telemetry.log(LogTypes.AUTH_TOKEN_REFRESH_FAILURE, `Token refresh failed, ${error?.message}`, LogActionEnum.AUTH, {
                    environmentId: String(environment_id),
                    connectionId,
                    providerConfigKey,
                    provider: providerConfig.provider,
                    level: 'error'
                });

                return { success, error, response: null };
            }

            connectionToRefresh.credentials = newCredentials;
            await this.updateConnection({ ...connectionToRefresh, updated_at: new Date() });

            await telemetry.log(LogTypes.AUTH_TOKEN_REFRESH_SUCCESS, 'Token refresh was successful', LogActionEnum.AUTH, {
                environmentId: String(environment_id),
                connectionId,
                providerConfigKey,
                provider: providerConfig.provider
            });

            return { success: true, error: null, response: { refreshed: true, credentials: newCredentials } };
        } catch (err) {
            await telemetry.log(LogTypes.AUTH_TOKEN_REFRESH_FAILURE, `Token refresh failed, ${stringifyError(err)}`, LogActionEnum.AUTH, {
                environmentId: String(environment_id),
                connectionId,
                providerConfigKey,
                provider: providerConfig.provider,
                level: 'error'
            });

            const error = new NangoError('refresh_token_external_error', { message: err instanceof Error ? err.message : 'unknown error' });

            return { success: false, error, response: null };
        } finally {
            if (lock) {
                await this.locking.release(lock);
            }
        }
    }

    public async getAppStoreCredentials(
        provider: Provider,
        connectionConfig: Connection['connection_config'],
        privateKey: string
    ): Promise<ServiceResponse<AppStoreCredentials>> {
        const templateTokenUrl = typeof provider.token_url === 'string' ? provider.token_url : (provider.token_url!['APP_STORE'] as string);
        const tokenUrl = interpolateStringFromObject(templateTokenUrl, { connectionConfig });

        const now = Math.floor(Date.now() / 1000);
        const expiration = now + 15 * 60;

        const payload: Record<string, string | number> = {
            iat: now,
            exp: expiration,
            iss: connectionConfig['issuerId']
        };

        if (provider.authorization_params && provider.authorization_params['audience']) {
            payload['aud'] = provider.authorization_params['audience'];
        }

        if (connectionConfig['scope']) {
            payload['scope'] = connectionConfig['scope'];
        }

        const {
            success,
            error,
            response: rawCredentials
        } = await this.formatAndGetJWTCredentials(privateKey, tokenUrl, payload, null, {
            header: {
                alg: 'ES256',
                kid: connectionConfig['privateKeyId'],
                typ: 'JWT'
            }
        });

        if (!success || !rawCredentials) {
            return { success, error, response: null };
        }

        const credentials: AppStoreCredentials = {
            type: 'APP_STORE',
            access_token: rawCredentials?.token,
            private_key: Buffer.from(privateKey).toString('base64'),
            expires_at: rawCredentials?.expires_at,
            raw: rawCredentials as unknown as Record<string, unknown>
        };

        return { success: true, error: null, response: credentials };
    }

    public async getAppCredentialsAndFinishConnection(
        connectionId: string,
        integration: ProviderConfig,
        provider: Provider,
        connectionConfig: ConnectionConfig,
        logCtx: LogContext,
        connectionCreatedHook: (res: ConnectionUpsertResponse) => MaybePromise<void>
    ): Promise<void> {
        const { success, error, response: credentials } = await this.getAppCredentials(provider, integration, connectionConfig);

        if (!success || !credentials) {
            logger.error(error);
            return;
        }

        const accountId = await environmentService.getAccountIdFromEnvironment(integration.environment_id);

        const [updatedConnection] = await this.upsertConnection({
            connectionId,
            providerConfigKey: integration.unique_key,
            provider: integration.provider,
            parsedRawCredentials: credentials as unknown as AuthCredentials,
            connectionConfig,
            environmentId: integration.environment_id,
            accountId: accountId as number
        });

        if (updatedConnection) {
            void connectionCreatedHook(updatedConnection);
        }

        await logCtx.info('App connection was approved and credentials were saved');
    }

    public async getAppCredentials(
        provider: Provider,
        config: ProviderConfig,
        connectionConfig: Connection['connection_config']
    ): Promise<ServiceResponse<AppCredentials>> {
        const templateTokenUrl = typeof provider.token_url === 'string' ? provider.token_url : (provider.token_url!['APP'] as string);

        const tokenUrl = interpolateStringFromObject(templateTokenUrl, { connectionConfig });
        const privateKeyBase64 = config?.custom ? config.custom['private_key'] : config.oauth_client_secret;

        const privateKey = Buffer.from(privateKeyBase64 as string, 'base64').toString('utf8');

        const headers = {
            Accept: 'application/vnd.github.v3+json'
        };

        const now = Math.floor(Date.now() / 1000);
        const expiration = now + 10 * 60;

        const payload: Record<string, string | number> = {
            iat: now,
            exp: expiration,
            iss: (config?.custom ? config.custom['app_id'] : config.oauth_client_id) as string
        };

        if (!payload['iss'] && connectionConfig['app_id']) {
            payload['iss'] = connectionConfig['app_id'];
        }

        const {
            success,
            error,
            response: rawCredentials
        } = await this.formatAndGetJWTCredentials(privateKey, tokenUrl, payload, headers, { algorithm: 'RS256' });

        if (!success || !rawCredentials) {
            return { success, error, response: null };
        }

        const credentials: AppCredentials = {
            type: 'APP',
            access_token: rawCredentials?.token,
            expires_at: rawCredentials?.expires_at,
            raw: rawCredentials as unknown as Record<string, unknown>
        };

        return { success: true, error: null, response: credentials };
    }

    public async getOauthClientCredentials(
        provider: ProviderOAuth2,
        client_id: string,
        client_secret: string,
        connectionConfig: Record<string, string>
    ): Promise<ServiceResponse<OAuth2ClientCredentials>> {
        const strippedTokenUrl = typeof provider.token_url === 'string' ? provider.token_url.replace(/connectionConfig\./g, '') : '';
        const url = new URL(interpolateString(strippedTokenUrl, connectionConfig));

        let tokenParams = provider.token_params && Object.keys(provider.token_params).length > 0 ? new URLSearchParams(provider.token_params).toString() : '';

        if (connectionConfig['oauth_scopes']) {
            const scope = connectionConfig['oauth_scopes'].split(',').join(provider.scope_separator || ' ');
            tokenParams += (tokenParams ? '&' : '') + `scope=${encodeURIComponent(scope)}`;
        }

        const headers: Record<string, string> = {};
        const params = new URLSearchParams();

        const bodyFormat = provider.body_format || 'form';
        headers['Content-Type'] = bodyFormat === 'json' ? 'application/json' : 'application/x-www-form-urlencoded';

        if (provider.token_request_auth_method === 'basic') {
            headers['Authorization'] = 'Basic ' + Buffer.from(client_id + ':' + client_secret).toString('base64');
        } else if (provider.token_request_auth_method === 'custom') {
            params.append('username', client_id);
            params.append('password', client_secret);
        } else {
            params.append('client_id', client_id);
            params.append('client_secret', client_secret);
        }

        if (tokenParams) {
            const tokenParamsEntries = new URLSearchParams(tokenParams).entries();
            for (const [key, value] of tokenParamsEntries) {
                params.append(key, value);
            }
        }
        try {
            const requestOptions = { headers };

            const response = await axios.post(
                url.toString(),
                bodyFormat === 'json' ? JSON.stringify(Object.fromEntries(params.entries())) : params.toString(),
                requestOptions
            );

            const { data } = response;

            if (response.status !== 200) {
                return { success: false, error: new NangoError('invalid_client_credentials'), response: null };
            }

            const parsedCreds = this.parseRawCredentials(data, 'OAUTH2_CC', provider) as OAuth2ClientCredentials;

            parsedCreds.client_id = client_id;
            parsedCreds.client_secret = client_secret;

            return { success: true, error: null, response: parsedCreds };
        } catch (e: any) {
            const errorPayload = {
                message: e.message || 'Unknown error',
                name: e.name || 'Error'
            };
            logger.error(`Error fetching client credentials ${stringifyError(e)}`);
            const error = new NangoError('client_credentials_fetch_error', errorPayload);
            return { success: false, error, response: null };
        }
    }

    public async getTableauCredentials(
        provider: Provider,
        patName: string,
        patSecret: string,
        connectionConfig: Record<string, string>,
        contentUrl?: string
    ): Promise<ServiceResponse<TableauCredentials>> {
        const strippedTokenUrl = typeof provider.token_url === 'string' ? provider.token_url.replace(/connectionConfig\./g, '') : '';
        const url = new URL(interpolateString(strippedTokenUrl, connectionConfig)).toString();
        const postBody = {
            credentials: {
                personalAccessTokenName: patName,
                personalAccessTokenSecret: patSecret,
                site: {
                    contentUrl: contentUrl ?? ''
                }
            }
        };

        const headers: Record<string, string> = {
            'Content-Type': 'application/json',
            Accept: 'application/json'
        };

        const requestOptions = { headers };

        try {
            const response = await axios.post(url, postBody, requestOptions);

            if (response.status !== 200) {
                return { success: false, error: new NangoError('invalid_tableau_credentials'), response: null };
            }

            const { data } = response;

            const parsedCreds = this.parseRawCredentials(data, 'TABLEAU') as TableauCredentials;
            parsedCreds.pat_name = patName;
            parsedCreds.pat_secret = patSecret;
            parsedCreds.content_url = contentUrl ?? '';

            return { success: true, error: null, response: parsedCreds };
        } catch (e: any) {
            const errorPayload = {
                message: e.message || 'Unknown error',
                name: e.name || 'Error'
            };
            logger.error(`Error fetching Tableau credentials tokens ${stringifyError(e)}`);
            const error = new NangoError('tableau_tokens_fetch_error', errorPayload);

            return { success: false, error, response: null };
        }
    }

    public getJwtCredentials(
        provider: ProviderJwt,
        privateKey: { id: string; secret: string } | string,
        privateKeyId?: string,
        issuerId?: string
    ): ServiceResponse<JwtCredentials> {
        const originalPrivateKey = privateKey;
        const originalPrivateKeyId = privateKeyId;

        if (typeof privateKey === 'object') {
            privateKeyId = privateKey.id;
            privateKey = privateKey.secret;
        }

        if (!privateKey) {
            throw new NangoError('invalid_jwt_private_key');
        }
        if (!privateKeyId) {
            throw new NangoError('invalid_jwt_private_key_id');
        }

        const now = Math.floor(Date.now() / 1000);
        const payload = {
            ...provider.token.payload,
            iat: now,
            exp: now + provider.token.expires_in_ms / 1000
        };
        const header = {
            ...provider.token.headers,
            alg: provider.token.headers.alg,
            kid: privateKeyId
        };

        try {
            const token = this.generateJWT(payload, Buffer.from(privateKey, 'hex'), { algorithm: provider.token.headers.alg, header });
            const expiresAt = new Date(Date.now() + provider.token.expires_in_ms);

            const credentials: JwtCredentials = {
                type: 'JWT',
                privateKeyId: originalPrivateKeyId || '',
                issuerId: issuerId || '',
                privateKey: originalPrivateKey,
                token,
                expires_at: expiresAt
            };

            return { success: true, error: null, response: credentials };
        } catch (err) {
            const error = new NangoError('jwt_generation_error', { message: err instanceof Error ? err.message : 'unknown error' });
            return { success: false, error, response: null };
        }
    }

    private generateJWT(payload: Record<string, string | number>, secretOrPrivateKey: string | Buffer, options: object): string {
        try {
            return jwt.sign(payload, secretOrPrivateKey, options);
        } catch (err) {
            throw new NangoError('jwt_generation_error', { message: err instanceof Error ? err.message : 'unknown error' });
        }
    }

    public async getBillCredentials(
        provider: Provider,
        username: string,
        password: string,
        organizationId: string,
        devKey: string
    ): Promise<ServiceResponse<BillCredentials>> {
        let tokenUrl: string;
        if (typeof provider.token_url === 'string') {
            tokenUrl = provider.token_url;
        } else {
            logger.error('Token URL is missing or invalid');
            return {
                success: false,
                error: new NangoError('missing_token_url', { message: 'Token URL is missing' }),
                response: null
            };
        }

        const postBody = {
            username: username,
            password: password,
            organizationId: organizationId,
            devKey: devKey
        };

        const headers: Record<string, string> = {
            'content-type': 'application/json'
        };

        const requestOptions = { headers };

        try {
            const response = await axios.post(tokenUrl, postBody, requestOptions);

            if (response.status !== 200) {
                return { success: false, error: new NangoError('invalid_bill_credentials'), response: null };
            }

            const { data } = response;

            const parsedCreds = this.parseRawCredentials(data, 'BILL') as BillCredentials;
            parsedCreds.username = username;
            parsedCreds.password = password;
            parsedCreds.dev_key = devKey;

            return { success: true, error: null, response: parsedCreds };
        } catch (e: any) {
            const errorPayload = {
                message: e.message || 'Unknown error',
                name: e.name || 'Error'
            };
            logger.error(`Error fetching Bill credentials ${stringifyError(e)}`);
            const error = new NangoError('bill_credentials_fetch_error', errorPayload);

            return { success: false, error, response: null };
        }
    }

    public async getTwoStepCredentials(
        provider: ProviderTwoStep,
        dynamicCredentials: Record<string, any>,
        connectionConfig: Record<string, string>
    ): Promise<ServiceResponse<TwoStepCredentials>> {
        const strippedTokenUrl = typeof provider.token_url === 'string' ? provider.token_url.replace(/connectionConfig\./g, '') : '';
        const url = new URL(interpolateString(strippedTokenUrl, connectionConfig)).toString();

        const postBody: Record<string, any> = {};

        if (provider.token_params) {
            for (const [key, value] of Object.entries(provider.token_params)) {
                const strippedValue = stripCredential(value);

                if (typeof strippedValue === 'object' && strippedValue !== null) {
                    postBody[key] = interpolateObject(strippedValue, dynamicCredentials);
                } else if (typeof strippedValue === 'string') {
                    postBody[key] = interpolateString(strippedValue, dynamicCredentials);
                } else {
                    postBody[key] = strippedValue;
                }
            }
        }

        const headers: Record<string, string> = {};

        if (provider.token_headers) {
            for (const [key, value] of Object.entries(provider.token_headers)) {
                headers[key] = value;
            }
        }

        try {
            const requestOptions = { headers };

            const response = await axios.post(url.toString(), JSON.stringify(postBody), requestOptions);

            if (response.status !== 200) {
                return { success: false, error: new NangoError('invalid_two_step_credentials'), response: null };
            }

            const { data } = response;

            const parsedCreds = this.parseRawCredentials(data, 'TWO_STEP', provider) as TwoStepCredentials;

            for (const [key, value] of Object.entries(dynamicCredentials)) {
                if (value !== undefined) {
                    parsedCreds[key] = value;
                }
            }

            return { success: true, error: null, response: parsedCreds };
        } catch (e: any) {
            const errorPayload = {
                message: e.message || 'Unknown error',
                name: e.name || 'Error'
            };
            logger.error(`Error fetching TwoStep credentials tokens ${stringifyError(e)}`);
            const error = new NangoError('two_step_credentials_fetch_error', errorPayload);

            return { success: false, error, response: null };
        }
    }

    public async shouldCapUsage({
        providerConfigKey,
        environmentId,
        type
    }: {
        providerConfigKey: string;
        environmentId: number;
        type: 'activate' | 'deploy';
    }): Promise<boolean> {
        const connections = await this.getConnectionsByEnvironmentAndConfig(environmentId, providerConfigKey);

        if (!connections) {
            return false;
        }

        if (connections.length > CONNECTIONS_WITH_SCRIPTS_CAP_LIMIT) {
            logger.info(`Reached cap for providerConfigKey: ${providerConfigKey} and environmentId: ${environmentId}`);
            if (type === 'deploy') {
                void analytics.trackByEnvironmentId(AnalyticsTypes.RESOURCE_CAPPED_SCRIPT_DEPLOY_IS_DISABLED, environmentId);
            } else {
                void analytics.trackByEnvironmentId(AnalyticsTypes.RESOURCE_CAPPED_SCRIPT_ACTIVATE, environmentId);
            }
            return true;
        }

        return false;
    }

    private async formatAndGetJWTCredentials(
        privateKey: string,
        url: string,
        payload: Record<string, string | number>,
        additionalApiHeaders: Record<string, string> | null,
        options: object
    ): Promise<ServiceResponse> {
        const hasLineBreak = /^-----BEGIN RSA PRIVATE KEY-----\n/.test(privateKey);

        if (!hasLineBreak) {
            privateKey = privateKey.replace('-----BEGIN RSA PRIVATE KEY-----', '-----BEGIN RSA PRIVATE KEY-----\n');
            privateKey = privateKey.replace('-----END RSA PRIVATE KEY-----', '\n-----END RSA PRIVATE KEY-----');
        }

        try {
            const token = this.generateJWT(payload, privateKey, options);

            const headers = {
                Authorization: `Bearer ${token}`
            };

            if (additionalApiHeaders) {
                Object.assign(headers, additionalApiHeaders);
            }

            const tokenResponse = await axios.post(
                url,
                {},
                {
                    headers
                }
            );

            return { success: true, error: null, response: tokenResponse.data };
        } catch (err) {
            const error = new NangoError('refresh_token_external_error', { message: err instanceof Error ? err.message : 'unknown error' });
            return { success: false, error, response: null };
        }
    }

    private async shouldRefreshCredentials(
        connection: Connection,
        credentials: OAuth2Credentials,
        providerConfig: ProviderConfig,
        provider: ProviderOAuth2,
        instantRefresh: boolean
    ): Promise<boolean> {
        const refreshCondition =
            instantRefresh ||
            (providerClient.shouldIntrospectToken(providerConfig.provider) && (await providerClient.introspectedTokenExpired(providerConfig, connection)));

        let tokenExpirationCondition =
            refreshCondition || (credentials.expires_at && isTokenExpired(credentials.expires_at, provider.token_expiration_buffer || 15 * 60));

        if ((provider.auth_mode === 'OAUTH2' || credentials?.type === 'OAUTH2') && providerConfig.provider !== 'facebook') {
            tokenExpirationCondition = Boolean(credentials.refresh_token && tokenExpirationCondition);
        }

        return Boolean(tokenExpirationCondition);
    }

    private async getNewCredentials(
        connection: Connection,
        providerConfig: ProviderConfig,
        provider: Provider
    ): Promise<
        ServiceResponse<
            | OAuth2Credentials
            | OAuth2ClientCredentials
            | AppCredentials
            | AppStoreCredentials
            | TableauCredentials
            | JwtCredentials
            | BillCredentials
            | TwoStepCredentials
        >
    > {
        if (providerClient.shouldUseProviderClient(providerConfig.provider)) {
            const rawCreds = await providerClient.refreshToken(provider as ProviderOAuth2, providerConfig, connection);
            const parsedCreds = this.parseRawCredentials(rawCreds, 'OAUTH2') as OAuth2Credentials;

            return { success: true, error: null, response: parsedCreds };
        } else if (provider.auth_mode === 'OAUTH2_CC') {
            const { client_id, client_secret } = connection.credentials as OAuth2ClientCredentials;
            const {
                success,
                error,
                response: credentials
            } = await this.getOauthClientCredentials(provider as ProviderOAuth2, client_id, client_secret, connection.connection_config);

            if (!success || !credentials) {
                return { success, error, response: null };
            }

            return { success: true, error: null, response: credentials };
        } else if (provider.auth_mode === 'APP_STORE') {
            const { private_key } = connection.credentials as AppStoreCredentials;
            const { success, error, response: credentials } = await this.getAppStoreCredentials(provider, connection.connection_config, private_key);

            if (!success || !credentials) {
                return { success, error, response: null };
            }

            return { success: true, error: null, response: credentials };
        } else if (provider.auth_mode === 'JWT') {
            const { privateKeyId, issuerId, privateKey } = connection.credentials as JwtCredentials;
            const { success, error, response: credentials } = this.getJwtCredentials(provider as ProviderJwt, privateKey, privateKeyId, issuerId);

            if (!success || !credentials) {
                return { success, error, response: null };
            }

            return { success: true, error: null, response: credentials };
        } else if (provider.auth_mode === 'APP' || (provider.auth_mode === 'CUSTOM' && connection?.credentials?.type !== 'OAUTH2')) {
            const { success, error, response: credentials } = await this.getAppCredentials(provider, providerConfig, connection.connection_config);

            if (!success || !credentials) {
                return { success, error, response: null };
            }

            return { success: true, error: null, response: credentials };
        } else if (provider.auth_mode === 'TABLEAU') {
            const { pat_name, pat_secret, content_url } = connection.credentials as TableauCredentials;
            const {
                success,
                error,
                response: credentials
            } = await this.getTableauCredentials(provider, pat_name, pat_secret, connection.connection_config, content_url);

            if (!success || !credentials) {
                return { success, error, response: null };
            }

            return { success: true, error: null, response: credentials };
        } else if (provider.auth_mode === 'BILL') {
            const { username, password, organization_id, dev_key } = connection.credentials as BillCredentials;
            const { success, error, response: credentials } = await this.getBillCredentials(provider, username, password, organization_id, dev_key);

            if (!success || !credentials) {
                return { success, error, response: null };
            }

            return { success: true, error: null, response: credentials };
        } else if (provider.auth_mode === 'TWO_STEP') {
            const { token, expires_at, type, raw, ...dynamicCredentials } = connection.credentials as TwoStepCredentials;
            const {
                success,
                error,
                response: credentials
            } = await this.getTwoStepCredentials(provider as ProviderTwoStep, dynamicCredentials, connection.connection_config);

            if (!success || !credentials) {
                return { success, error, response: null };
            }

            return { success: true, error: null, response: credentials };
        } else {
            const { success, error, response: creds } = await getFreshOAuth2Credentials(connection, providerConfig, provider as ProviderOAuth2);

            return { success, error, response: success ? (creds as OAuth2Credentials) : null };
        }
    }
}

export default new ConnectionService(locking);<|MERGE_RESOLUTION|>--- conflicted
+++ resolved
@@ -959,21 +959,12 @@
         return result.map((connection) => encryptionManager.decryptConnection(connection) as Connection);
     }
 
-<<<<<<< HEAD
-    public async count({ environmentId }: { environmentId: number }): Promise<{ total: number; withError: number }> {
-        const query = db.knex
-            .from(`_nango_connections`)
-            .select<{ total_connection: string; with_error: string }>(
-                db.knex.raw('COUNT(_nango_connections.*) as total_connection'),
-                db.knex.raw('COUNT(_nango_connections.*) FILTER (WHERE _nango_active_logs.type IS NOT NULL) as with_error')
-=======
     public async count({ environmentId }: { environmentId: number }): Promise<Result<{ total: number; withAuthError: number }>> {
         const query = db.knex
             .from(`_nango_connections`)
             .select<{ total_connection: string; with_auth_error: string }>(
                 db.knex.raw('COUNT(_nango_connections.*) as total_connection'),
                 db.knex.raw('COUNT(_nango_connections.*) FILTER (WHERE _nango_active_logs.type IS NOT NULL) as with_auth_error')
->>>>>>> 7f4a42c3
             )
             .leftJoin('_nango_active_logs', (join) => {
                 join.on('_nango_active_logs.connection_id', '_nango_connections.id').andOnVal('active', true).andOnVal('type', 'auth');
@@ -985,17 +976,10 @@
             .first();
         const res = await query;
         if (!res) {
-<<<<<<< HEAD
-            return { total: 0, withError: 0 };
-        }
-
-        return { total: Number(res.total_connection), withError: Number(res.with_error) };
-=======
             return Err('failed_to_count');
         }
 
         return Ok({ total: Number(res.total_connection), withAuthError: Number(res.with_auth_error) });
->>>>>>> 7f4a42c3
     }
 
     /**
