--- conflicted
+++ resolved
@@ -335,11 +335,7 @@
 
     async deleteConnection(connection: Connection, providerConfigKey: string, environment_id: number): Promise<number> {
         if (connection) {
-<<<<<<< HEAD
-            await deleteSyncScheduleForConnection(connection, environment_id);
-=======
             await syncOrchestrator.deleteSyncsByConnection(connection);
->>>>>>> 37f61343
         }
 
         return await db.knex
