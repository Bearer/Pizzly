--- conflicted
+++ resolved
@@ -971,23 +971,6 @@
 
         let tokenExpirationCondition;
 
-<<<<<<< HEAD
-        if (
-            ((template.auth_mode as ProviderAuthModes) === ProviderAuthModes.OAuth2 ||
-                (template.auth_mode as ProviderAuthModes) === ProviderAuthModes.Custom) &&
-            providerConfig.provider !== 'facebook'
-        ) {
-            tokenExpirationCondition =
-                credentials.refresh_token &&
-                (refreshCondition || (credentials.expires_at && isTokenExpired(credentials.expires_at, template.token_expiration_buffer || 15 * 60)));
-        } else if (
-            (template.auth_mode as ProviderAuthModes) === ProviderAuthModes.App ||
-            (template.auth_mode as ProviderAuthModes) === ProviderAuthModes.AppStore
-        ) {
-            tokenExpirationCondition =
-                refreshCondition || (credentials.expires_at && isTokenExpired(credentials.expires_at, template.token_expiration_buffer || 15 * 60));
-        } else if ((template.auth_mode as ProviderAuthModes) === ProviderAuthModes.OAuth2 && providerConfig.provider === 'facebook') {
-=======
         if (template.auth_mode === ProviderAuthModes.OAuth2 || credentials?.type === ProviderAuthModes.OAuth2) {
             tokenExpirationCondition =
                 credentials.refresh_token &&
@@ -996,7 +979,6 @@
             tokenExpirationCondition =
                 refreshCondition || (credentials.expires_at && isTokenExpired(credentials.expires_at, template.token_expiration_buffer || 15 * 60));
         } else if (template.auth_mode === ProviderAuthModes.App || template.auth_mode === ProviderAuthModes.AppStore) {
->>>>>>> e495f1bd
             tokenExpirationCondition =
                 refreshCondition || (credentials.expires_at && isTokenExpired(credentials.expires_at, template.token_expiration_buffer || 15 * 60));
         }
