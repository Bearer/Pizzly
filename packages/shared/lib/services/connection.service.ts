import jwt from 'jsonwebtoken';
import type { Knex } from '@nangohq/database';
import axios from 'axios';
<<<<<<< HEAD
import db, { schema, dbNamespace } from '../db/database.js';
=======
import db, { schema } from '@nangohq/database';
>>>>>>> 2f4085a2
import analytics, { AnalyticsTypes } from '../utils/analytics.js';
import type {
    TemplateOAuth2 as ProviderTemplateOAuth2,
    Template as ProviderTemplate,
    Config as ProviderConfig,
    AuthCredentials,
    OAuth1Credentials,
    Account,
    Environment
} from '../models/index.js';
import {
    createActivityLogMessageAndEnd,
    updateSuccess as updateSuccessActivityLog,
    createActivityLogAndLogMessage
} from '../services/activity/activity.service.js';
import type { ActivityLogMessage, ActivityLog, LogLevel } from '../models/Activity.js';
import { LogActionEnum } from '../models/Activity.js';
import providerClient from '../clients/provider.client.js';
import configService from '../services/config.service.js';
import syncOrchestrator from './sync/orchestrator.service.js';
import environmentService from '../services/environment.service.js';
import { getFreshOAuth2Credentials } from '../clients/oauth2.client.js';
import { NangoError } from '../utils/error.js';

import type { ConnectionConfig, Connection, StoredConnection, BaseConnection, NangoConnection } from '../models/Connection.js';
import type { Metadata, ActiveLogIds } from '@nangohq/types';
import { getLogger, stringifyError, Ok, Err } from '@nangohq/utils';
import type { Result } from '@nangohq/utils';
import type { ServiceResponse } from '../models/Generic.js';
import encryptionManager from '../utils/encryption.manager.js';
import { errorNotificationService } from './notification/error.service.js';
import telemetry, { LogTypes } from '../utils/telemetry.js';
import type {
    AppCredentials,
    AppStoreCredentials,
    OAuth2Credentials,
    OAuth2ClientCredentials,
    ImportedCredentials,
    ApiKeyCredentials,
    BasicApiCredentials,
    ConnectionUpsertResponse
} from '../models/Auth.js';
import { AuthModes as ProviderAuthModes, AuthOperation } from '../models/Auth.js';
import { interpolateStringFromObject, parseTokenExpirationDate, isTokenExpired, getRedisUrl } from '../utils/utils.js';
import { Locking } from '../utils/lock/locking.js';
import { InMemoryKVStore } from '../utils/kvstore/InMemoryStore.js';
import { RedisKVStore } from '../utils/kvstore/RedisStore.js';
import type { KVStore } from '../utils/kvstore/KVStore.js';
import type { LogContext, LogContextGetter } from '@nangohq/logs';
import { CONNECTIONS_WITH_SCRIPTS_CAP_LIMIT } from '../constants.js';

const logger = getLogger('Connection');
const ACTIVE_LOG_TABLE = dbNamespace + 'active_logs';

type KeyValuePairs = Record<string, string | boolean>;

class ConnectionService {
    private locking: Locking;

    constructor(locking: Locking) {
        this.locking = locking;
    }

    public async upsertConnection(
        connectionId: string,
        providerConfigKey: string,
        provider: string,
        parsedRawCredentials: AuthCredentials,
        connectionConfig: Record<string, string | boolean>,
        environment_id: number,
        accountId: number,
        metadata?: Metadata
    ): Promise<ConnectionUpsertResponse[]> {
        const storedConnection = await this.checkIfConnectionExists(connectionId, providerConfigKey, environment_id);
        const config_id = await configService.getIdByProviderConfigKey(environment_id, providerConfigKey);

        if (storedConnection) {
            const encryptedConnection = encryptionManager.encryptConnection({
                connection_id: connectionId,
                provider_config_key: providerConfigKey,
                credentials: parsedRawCredentials,
                connection_config: connectionConfig,
                environment_id: environment_id,
                config_id: config_id as number,
                metadata: metadata || storedConnection.metadata || null
            });

            encryptedConnection.updated_at = new Date();

            const connection = await db.knex
                .from<StoredConnection>(`_nango_connections`)
                .where({ id: storedConnection.id, deleted: false })
                .update(encryptedConnection)
                .returning('*');

            void analytics.track(AnalyticsTypes.CONNECTION_UPDATED, accountId, { provider });

            return [{ connection: connection[0]!, operation: AuthOperation.OVERRIDE }];
        }

        const connection = await db.knex
            .from<StoredConnection>(`_nango_connections`)
            .insert(
                encryptionManager.encryptConnection({
                    connection_id: connectionId,
                    provider_config_key: providerConfigKey,
                    config_id: config_id as number,
                    credentials: parsedRawCredentials,
                    connection_config: connectionConfig,
                    environment_id: environment_id,
                    metadata: metadata || null
                })
            )
            .returning('*');

        void analytics.track(AnalyticsTypes.CONNECTION_INSERTED, accountId, { provider });

        return [{ connection: connection[0]!, operation: AuthOperation.CREATION }];
    }

    public async upsertApiConnection(
        connectionId: string,
        providerConfigKey: string,
        provider: string,
        credentials: ApiKeyCredentials | BasicApiCredentials,
        connectionConfig: Record<string, string>,
        environment_id: number,
        accountId: number
    ): Promise<ConnectionUpsertResponse[]> {
        const storedConnection = await this.checkIfConnectionExists(connectionId, providerConfigKey, environment_id);
        const config_id = await configService.getIdByProviderConfigKey(environment_id, providerConfigKey); // TODO remove that

        if (storedConnection) {
            const encryptedConnection = encryptionManager.encryptConnection({
                connection_id: connectionId,
                config_id: config_id as number,
                provider_config_key: providerConfigKey,
                credentials,
                connection_config: connectionConfig,
                environment_id
            });
            encryptedConnection.updated_at = new Date();
            const connection = await db.knex
                .from<StoredConnection>(`_nango_connections`)
                .where({ id: storedConnection.id, deleted: false })
                .update(encryptedConnection)
                .returning('*');

            void analytics.track(AnalyticsTypes.API_CONNECTION_UPDATED, accountId, { provider });

            return [{ connection: connection[0]!, operation: AuthOperation.OVERRIDE }];
        }
        const connection = await db.knex
            .from<StoredConnection>(`_nango_connections`)
            .insert(
                encryptionManager.encryptApiConnection({
                    connection_id: connectionId,
                    provider_config_key: providerConfigKey,
                    config_id: config_id as number,
                    credentials,
                    connection_config: connectionConfig,
                    environment_id
                })
            )
            .returning('*');

        void analytics.track(AnalyticsTypes.API_CONNECTION_INSERTED, accountId, { provider });

        return [{ connection: connection[0]!, operation: AuthOperation.CREATION }];
    }

    public async upsertUnauthConnection(
        connectionId: string,
        providerConfigKey: string,
        provider: string,
        environment_id: number,
        accountId: number
    ): Promise<ConnectionUpsertResponse[]> {
        const storedConnection = await this.checkIfConnectionExists(connectionId, providerConfigKey, environment_id);
        const config_id = await configService.getIdByProviderConfigKey(environment_id, providerConfigKey); // TODO remove that

        if (storedConnection) {
            const connection = await db.knex
                .from<StoredConnection>(`_nango_connections`)
                .where({ id: storedConnection.id, deleted: false })
                .update({
                    connection_id: connectionId,
                    provider_config_key: providerConfigKey,
                    config_id: config_id as number,
                    updated_at: new Date()
                })
                .returning('*');

            void analytics.track(AnalyticsTypes.UNAUTH_CONNECTION_UPDATED, accountId, { provider });

            return [{ connection: connection[0]!, operation: AuthOperation.OVERRIDE }];
        }
        const connection = await db.knex
            .from<StoredConnection>(`_nango_connections`)
            .insert({
                connection_id: connectionId,
                provider_config_key: providerConfigKey,
                credentials: {},
                connection_config: {},
                environment_id,
                config_id: config_id!
            })
            .returning('*');

        void analytics.track(AnalyticsTypes.UNAUTH_CONNECTION_INSERTED, accountId, { provider });

        return [{ connection: connection[0]!, operation: AuthOperation.CREATION }];
    }

    public async importOAuthConnection(
        connection_id: string,
        provider_config_key: string,
        provider: string,
        environmentId: number,
        accountId: number,
        parsedRawCredentials: ImportedCredentials,
        connectionCreatedHook: (res: ConnectionUpsertResponse) => Promise<void>
    ) {
        const { connection_config, metadata } = parsedRawCredentials as Partial<Pick<BaseConnection, 'metadata' | 'connection_config'>>;

        const [importedConnection] = await this.upsertConnection(
            connection_id,
            provider_config_key,
            provider,
            parsedRawCredentials,
            connection_config || {},
            environmentId,
            accountId,
            metadata || undefined
        );

        if (importedConnection) {
            void connectionCreatedHook(importedConnection);
        }

        return [importedConnection];
    }

    public async importApiAuthConnection(
        connection_id: string,
        provider_config_key: string,
        provider: string,
        environmentId: number,
        accountId: number,
        credentials: BasicApiCredentials | ApiKeyCredentials,
        connectionCreatedHook: (res: ConnectionUpsertResponse) => Promise<void>
    ) {
        const [importedConnection] = await this.upsertApiConnection(connection_id, provider_config_key, provider, credentials, {}, environmentId, accountId);

        if (importedConnection) {
            void connectionCreatedHook(importedConnection);
        }

        return [importedConnection];
    }

    public async getConnectionById(
        id: number
    ): Promise<Pick<Connection, 'id' | 'connection_id' | 'provider_config_key' | 'environment_id' | 'connection_config' | 'metadata'> | null> {
        const result = await schema()
            .select('id', 'connection_id', 'provider_config_key', 'environment_id', 'connection_config', 'metadata')
            .from<StoredConnection>('_nango_connections')
            .where({ id: id, deleted: false });

        if (!result || result.length == 0 || !result[0]) {
            return null;
        }

        return result[0];
    }

    public async checkIfConnectionExists(
        connection_id: string,
        provider_config_key: string,
        environment_id: number
    ): Promise<null | { id: number; metadata: Metadata }> {
        const result = await schema().select('id', 'metadata').from<StoredConnection>('_nango_connections').where({
            connection_id,
            provider_config_key,
            environment_id,
            deleted: false
        });

        if (!result || result.length == 0 || !result[0]) {
            return null;
        }

        return result[0];
    }

    public async getConnection(connectionId: string, providerConfigKey: string, environment_id: number): Promise<ServiceResponse<Connection>> {
        if (!environment_id) {
            const error = new NangoError('missing_environment');

            return { success: false, error, response: null };
        }

        if (!connectionId) {
            const error = new NangoError('missing_connection');

            await telemetry.log(LogTypes.GET_CONNECTION_FAILURE, error.message, LogActionEnum.AUTH, {
                environmentId: String(environment_id),
                connectionId,
                providerConfigKey,
                level: 'error'
            });

            return { success: false, error, response: null };
        }

        if (!providerConfigKey) {
            const error = new NangoError('missing_provider_config');

            await telemetry.log(LogTypes.GET_CONNECTION_FAILURE, error.message, LogActionEnum.AUTH, {
                environmentId: String(environment_id),
                connectionId,
                providerConfigKey,
                level: 'error'
            });

            return { success: false, error, response: null };
        }

        const result: StoredConnection[] | null = (await schema()
            .select('*')
            .from<StoredConnection>(`_nango_connections`)
            .where({ connection_id: connectionId, provider_config_key: providerConfigKey, environment_id, deleted: false })) as unknown as StoredConnection[];

        const storedConnection = result == null || result.length == 0 ? null : result[0] || null;

        if (!storedConnection) {
            const environmentName = await environmentService.getEnvironmentName(environment_id);

            const error = new NangoError('unknown_connection', { connectionId, providerConfigKey, environmentName });

            await telemetry.log(LogTypes.GET_CONNECTION_FAILURE, error.message, LogActionEnum.AUTH, {
                environmentId: String(environment_id),
                connectionId,
                providerConfigKey,
                level: 'error'
            });

            return { success: false, error, response: null };
        }

        const connection = encryptionManager.decryptConnection(storedConnection);

        // Parse the token expiration date.
        if (connection != null) {
            const credentials = connection.credentials as OAuth1Credentials | OAuth2Credentials | AppCredentials | OAuth2ClientCredentials;
            if (credentials.type && credentials.type === ProviderAuthModes.OAuth2) {
                const creds = credentials;
                creds.expires_at = creds.expires_at != null ? parseTokenExpirationDate(creds.expires_at) : undefined;
                connection.credentials = creds;
            }

            if (credentials.type && credentials.type === ProviderAuthModes.App) {
                const creds = credentials;
                creds.expires_at = creds.expires_at != null ? parseTokenExpirationDate(creds.expires_at) : undefined;
                connection.credentials = creds;
            }

            if (credentials.type && credentials.type === ProviderAuthModes.OAuth2CC) {
                const creds = credentials;
                creds.expires_at = creds.expires_at != null ? parseTokenExpirationDate(creds.expires_at) : undefined;
                connection.credentials = creds;
            }
        }

        return { success: true, error: null, response: connection };
    }

    public async updateConnection(connection: Connection) {
        await db.knex
            .from<StoredConnection>(`_nango_connections`)
            .where({
                connection_id: connection.connection_id,
                provider_config_key: connection.provider_config_key,
                environment_id: connection.environment_id,
                deleted: false
            })
            .update(encryptionManager.encryptConnection(connection));
    }

    public async getMetadata(connection: Connection): Promise<Record<string, string>> {
        const result = await db.knex.from<StoredConnection>(`_nango_connections`).select('metadata').where({
            connection_id: connection.connection_id,
            provider_config_key: connection.provider_config_key,
            environment_id: connection.environment_id,
            deleted: false
        });

        if (!result || result.length == 0 || !result[0]) {
            return {};
        }

        return result[0].metadata;
    }

    public async getConnectionConfig(connection: Pick<Connection, 'connection_id' | 'provider_config_key' | 'environment_id'>): Promise<ConnectionConfig> {
        const result = await db.knex.from<StoredConnection>(`_nango_connections`).select('connection_config').where({
            connection_id: connection.connection_id,
            provider_config_key: connection.provider_config_key,
            environment_id: connection.environment_id,
            deleted: false
        });

        if (!result || result.length == 0 || !result[0]) {
            return {};
        }

        return result[0].connection_config;
    }

    public async getConnectionsByEnvironmentAndConfig(environment_id: number, providerConfigKey: string): Promise<NangoConnection[]> {
        const result = await db.knex
            .from<StoredConnection>(`_nango_connections`)
            .select('id', 'connection_id', 'provider_config_key', 'environment_id', 'connection_config')
            .where({ environment_id, provider_config_key: providerConfigKey, deleted: false });

        if (!result || result.length == 0 || !result[0]) {
            return [];
        }

        return result;
    }

    public async getOldConnections({
        days,
        limit
    }: {
        days: number;
        limit: number;
    }): Promise<{ connection_id: string; provider_config_key: string; account: Account; environment: Environment }[]> {
        const dateThreshold = new Date();
        dateThreshold.setDate(dateThreshold.getDate() - days);

        type T = Awaited<ReturnType<ConnectionService['getOldConnections']>>;

        const result = await db
            .knex<StoredConnection>(`_nango_connections`)
            .join('_nango_configs', '_nango_connections.config_id', '_nango_configs.id')
            .join('_nango_environments', '_nango_connections.environment_id', '_nango_environments.id')
            .join('_nango_accounts', '_nango_environments.account_id', '_nango_accounts.id')
            .select<T>(
                'connection_id',
                'unique_key as provider_config_key',
                db.knex.raw('row_to_json(_nango_environments.*) as environment'),
                db.knex.raw('row_to_json(_nango_accounts.*) as account')
            )
            .where('_nango_connections.deleted', false)
            .andWhere((builder) => builder.where('last_fetched_at', '<', dateThreshold).orWhereNull('last_fetched_at'))
            .limit(limit);

        return result || [];
    }

    public async replaceMetadata(ids: number[], metadata: Metadata, trx: Knex.Transaction) {
        await trx.from<StoredConnection>(`_nango_connections`).whereIn('id', ids).andWhere({ deleted: false }).update({ metadata });
    }

    public async replaceConnectionConfig(connection: Connection, config: ConnectionConfig) {
        await db.knex
            .from<StoredConnection>(`_nango_connections`)
            .where({ id: connection.id as number, deleted: false })
            .update({ connection_config: config });
    }

    public async updateMetadata(connections: Connection[], metadata: Metadata): Promise<void> {
        await db.knex.transaction(async (trx) => {
            for (const connection of connections) {
                const newMetadata = { ...connection.metadata, ...metadata };
                await this.replaceMetadata([connection.id as number], newMetadata, trx);
            }
        });
    }

    public async updateConnectionConfig(connection: Connection, config: ConnectionConfig): Promise<ConnectionConfig> {
        const existingConfig = await this.getConnectionConfig(connection);
        const newConfig = { ...existingConfig, ...config };
        await this.replaceConnectionConfig(connection, newConfig);

        return newConfig;
    }

    public async findConnectionsByConnectionConfigValue(key: string, value: string, environmentId: number): Promise<Connection[] | null> {
        const result = await db.knex
            .from<StoredConnection>(`_nango_connections`)
            .select('*')
            .where({ environment_id: environmentId })
            .whereRaw(`connection_config->>:key = :value AND deleted = false`, { key, value });

        if (!result || result.length == 0) {
            return null;
        }

        return result.map((connection) => encryptionManager.decryptConnection(connection) as Connection);
    }

    public async findConnectionsByMultipleConnectionConfigValues(keyValuePairs: KeyValuePairs, environmentId: number): Promise<Connection[] | null> {
        let query = db.knex.from<StoredConnection>(`_nango_connections`).select('*').where({ environment_id: environmentId });

        Object.entries(keyValuePairs).forEach(([key, value]) => {
            query = query.andWhereRaw(`connection_config->>:key = :value AND deleted = false`, { key, value });
        });

        const result = await query;

        if (!result || result.length == 0) {
            return null;
        }

        return result.map((connection) => encryptionManager.decryptConnection(connection) as Connection);
    }

    public async listConnections(
        environment_id: number,
        connectionId?: string
    ): Promise<{ id: number; connection_id: string; provider: string; created: string; metadata: Metadata; active_logs: ActiveLogIds }[]> {
        const queryBuilder = db.knex
            .from<Connection>(`_nango_connections`)
            .leftJoin(ACTIVE_LOG_TABLE, function () {
                this.on('_nango_connections.id', '=', `${ACTIVE_LOG_TABLE}.connection_id`)
                    .andOnVal(`${ACTIVE_LOG_TABLE}.active`, true)
                    .andOnVal(`${ACTIVE_LOG_TABLE}.type`, 'auth');
            })
            .select(
                { id: '_nango_connections.id' },
                { connection_id: '_nango_connections.connection_id' },
                { provider: '_nango_connections.provider_config_key' },
                { created: '_nango_connections.created_at' },
                '_nango_connections.metadata',
                db.knex.raw(`
                    CASE
                        WHEN COUNT(${ACTIVE_LOG_TABLE}.activity_log_id) = 0 THEN NULL
                        ELSE json_build_object(
                            'activity_log_id', ${ACTIVE_LOG_TABLE}.activity_log_id,
                            'log_id', ${ACTIVE_LOG_TABLE}.log_id
                        )
                    END as active_logs
                `)
            )
            .where({ '_nango_connections.environment_id': environment_id, '_nango_connections.deleted': false })
            .groupBy(
                '_nango_connections.id',
                '_nango_connections.connection_id',
                '_nango_connections.provider_config_key',
                '_nango_connections.created_at',
                '_nango_connections.metadata',
                `${ACTIVE_LOG_TABLE}.activity_log_id`,
                `${ACTIVE_LOG_TABLE}.log_id`
            );

        if (connectionId) {
            queryBuilder.where({
                '_nango_connections.connection_id': connectionId
            });
        }

        return queryBuilder;
    }

    public async getAllNames(environment_id: number): Promise<string[]> {
        const connections = await this.listConnections(environment_id);
        return [...new Set(connections.map((config) => config.connection_id))];
    }

    public async deleteConnection(connection: Connection, providerConfigKey: string, environment_id: number): Promise<number> {
        const del = await db.knex
            .from<Connection>(`_nango_connections`)
            .where({
                connection_id: connection.connection_id,
                provider_config_key: providerConfigKey,
                environment_id,
                deleted: false
            })
            .update({ deleted: true, credentials: {}, credentials_iv: null, credentials_tag: null, deleted_at: new Date() });

        await syncOrchestrator.softDeleteSyncsByConnection(connection);

        return del;
    }

    public async getConnectionCredentials({
        account,
        environment,
        connectionId,
        providerConfigKey,
        logContextGetter,
        instantRefresh
    }: {
        account: Account;
        environment: Environment;
        connectionId: string;
        providerConfigKey: string;
        logContextGetter: LogContextGetter;
        instantRefresh: boolean;
    }): Promise<Result<Connection, NangoError>> {
        if (connectionId === null) {
            const error = new NangoError('missing_connection');

            return Err(error);
        }

        if (providerConfigKey === null) {
            const error = new NangoError('missing_provider_config');

            return Err(error);
        }

        const { success, error, response: connection } = await this.getConnection(connectionId, providerConfigKey, environment.id);

        if (!success && error) {
            return Err(error);
        }

        if (connection === null || !connection.id) {
            const error = new NangoError('unknown_connection', { connectionId, providerConfigKey, environmentName: environment.name });

            return Err(error);
        }

        const config: ProviderConfig | null = await configService.getProviderConfig(connection?.provider_config_key, environment.id);

        if (config === null || !config.id) {
            const error = new NangoError('unknown_provider_config');
            return Err(error);
        }

        const template: ProviderTemplate | undefined = configService.getTemplate(config?.provider);

        if (
            connection?.credentials?.type === ProviderAuthModes.OAuth2 ||
            connection?.credentials?.type === ProviderAuthModes.App ||
            connection?.credentials?.type === ProviderAuthModes.OAuth2CC
        ) {
            const {
                success,
                error,
                response: credentials
            } = await this.refreshCredentialsIfNeeded({
                connection,
                providerConfig: config,
                template: template as ProviderTemplateOAuth2,
                environment_id: environment.id,
                instantRefresh
            });

            if (!success && error) {
                const log: ActivityLog = {
                    level: 'error' as LogLevel,
                    success: false,
                    action: LogActionEnum.AUTH,
                    start: Date.now(),
                    end: Date.now(),
                    timestamp: Date.now(),
                    connection_id: connectionId,
                    provider_config_key: providerConfigKey,
                    provider: config.provider,
                    session_id: '',
                    environment_id: environment.id,
                    operation_name: 'Auth'
                };

                const logMessage: ActivityLogMessage = {
                    environment_id: environment.id,
                    level: 'error',
                    content: error?.message || 'Failed to refresh credentials',
                    timestamp: Date.now()
                };

                const activityLogId = await createActivityLogAndLogMessage(log, logMessage);

                const logCtx = await logContextGetter.create(
                    { id: String(activityLogId), operation: { type: 'auth', action: 'refresh_token' }, message: 'Token refresh error' },
                    {
                        account,
                        environment,
                        integration: config ? { id: config.id, name: config.unique_key, provider: config.provider } : undefined,
                        connection: { id: connection.id, name: connection.connection_id }
                    }
                );

                await logCtx.error('Failed to refresh credentials', error);
                await logCtx.failed();

                if (activityLogId) {
                    await errorNotificationService.auth.create({
                        type: 'auth',
                        action: 'token_refresh',
                        connection_id: connection.id,
                        activity_log_id: activityLogId,
                        log_id: logCtx.id,
                        active: true
                    });
                }

                const errorWithPayload = new NangoError(error.type, connection);

                return Err(errorWithPayload);
            }

            connection.credentials = credentials as OAuth2Credentials;
        }

        await this.updateLastFetched(connection.id);

        await errorNotificationService.auth.clear({
            connection_id: connection.id
        });

        return Ok(connection);
    }

    public async updateLastFetched(id: number) {
        await db.knex.from<Connection>(`_nango_connections`).where({ id, deleted: false }).update({ last_fetched_at: new Date() });
    }

    // Parses and arbitrary object (e.g. a server response or a user provided auth object) into AuthCredentials.
    // Throws if values are missing/missing the input is malformed.
    public parseRawCredentials(rawCredentials: object, authMode: ProviderAuthModes): AuthCredentials {
        const rawCreds = rawCredentials as Record<string, any>;

        switch (authMode) {
            case ProviderAuthModes.OAuth2: {
                if (!rawCreds['access_token']) {
                    throw new NangoError(`incomplete_raw_credentials`);
                }

                let expiresAt: Date | undefined;

                if (rawCreds['expires_at']) {
                    expiresAt = parseTokenExpirationDate(rawCreds['expires_at']);
                } else if (rawCreds['expires_in']) {
                    expiresAt = new Date(Date.now() + Number.parseInt(rawCreds['expires_in'], 10) * 1000);
                }

                const oauth2Creds: OAuth2Credentials = {
                    type: ProviderAuthModes.OAuth2,
                    access_token: rawCreds['access_token'],
                    refresh_token: rawCreds['refresh_token'],
                    expires_at: expiresAt,
                    raw: rawCreds
                };

                return oauth2Creds;
            }

            case ProviderAuthModes.OAuth1: {
                if (!rawCreds['oauth_token'] || !rawCreds['oauth_token_secret']) {
                    throw new NangoError(`incomplete_raw_credentials`);
                }

                const oauth1Creds: OAuth1Credentials = {
                    type: ProviderAuthModes.OAuth1,
                    oauth_token: rawCreds['oauth_token'],
                    oauth_token_secret: rawCreds['oauth_token_secret'],
                    raw: rawCreds
                };

                return oauth1Creds;
            }

            case ProviderAuthModes.OAuth2CC: {
                if (!rawCreds['token']) {
                    throw new NangoError(`incomplete_raw_credentials`);
                }

                let expiresAt: Date | undefined;

                if (rawCreds['expires_at']) {
                    expiresAt = parseTokenExpirationDate(rawCreds['expires_at']);
                } else if (rawCreds['expires_in']) {
                    expiresAt = new Date(Date.now() + Number.parseInt(rawCreds['expires_in'], 10) * 1000);
                }

                const oauth2Creds: OAuth2ClientCredentials = {
                    type: ProviderAuthModes.OAuth2CC,
                    token: rawCreds['token'],
                    client_id: '',
                    client_secret: '',
                    expires_at: expiresAt,
                    raw: rawCreds
                };

                return oauth2Creds;
            }

            default:
                throw new NangoError(`Cannot parse credentials, unknown credentials type: ${JSON.stringify(rawCreds, undefined, 2)}`);
        }
    }

    public async refreshCredentialsIfNeeded({
        connection,
        providerConfig,
        template,
        environment_id,
        instantRefresh = false
    }: {
        connection: Connection;
        providerConfig: ProviderConfig;
        template: ProviderTemplateOAuth2;
        environment_id: number;
        instantRefresh?: boolean;
    }): Promise<ServiceResponse<OAuth2Credentials | AppCredentials | AppStoreCredentials | OAuth2ClientCredentials>> {
        const connectionId = connection.connection_id;
        const credentials = connection.credentials as OAuth2Credentials;
        const providerConfigKey = connection.provider_config_key;

        const shouldRefresh = await this.shouldRefreshCredentials(connection, credentials, providerConfig, template, instantRefresh);

        if (shouldRefresh) {
            await telemetry.log(LogTypes.AUTH_TOKEN_REFRESH_START, 'Token refresh is being started', LogActionEnum.AUTH, {
                environmentId: String(environment_id),
                connectionId,
                providerConfigKey,
                provider: providerConfig.provider
            });
            // We must ensure that only one refresh is running at a time accross all instances.
            // Using a simple redis entry as a lock with a TTL to ensure it is always released.
            // NOTES:
            // - This is not a distributed lock and will not work in a multi-redis environment.
            // - It could also be unsafe in case of a Redis crash.
            // We are using this for now as it is a simple solution that should work for most cases.
            const lockKey = `lock:refresh:${environment_id}:${providerConfigKey}:${connectionId}`;
            try {
                const ttlInMs = 10000;
                const acquitistionTimeoutMs = ttlInMs * 1.2; // giving some extra time for the lock to be released
                await this.locking.tryAcquire(lockKey, ttlInMs, acquitistionTimeoutMs);

                const { success, error, response: newCredentials } = await this.getNewCredentials(connection, providerConfig, template);
                if (!success || !newCredentials) {
                    await telemetry.log(LogTypes.AUTH_TOKEN_REFRESH_FAILURE, `Token refresh failed, ${error?.message}`, LogActionEnum.AUTH, {
                        environmentId: String(environment_id),
                        connectionId,
                        providerConfigKey,
                        provider: providerConfig.provider,
                        level: 'error'
                    });

                    return { success, error, response: null };
                }
                connection.credentials = newCredentials;
                await this.updateConnection(connection);

                await telemetry.log(LogTypes.AUTH_TOKEN_REFRESH_SUCCESS, 'Token refresh was successful', LogActionEnum.AUTH, {
                    environmentId: String(environment_id),
                    connectionId,
                    providerConfigKey,
                    provider: providerConfig.provider
                });

                return { success: true, error: null, response: newCredentials };
            } catch (e: any) {
                const errorMessage = e.message || 'Unknown error';
                const errorDetails = {
                    message: errorMessage,
                    name: e.name || 'Error',
                    stack: e.stack || 'No stack trace'
                };

                const errorString = JSON.stringify(errorDetails);

                await telemetry.log(LogTypes.AUTH_TOKEN_REFRESH_FAILURE, `Token refresh failed, ${errorString}`, LogActionEnum.AUTH, {
                    environmentId: String(environment_id),
                    connectionId,
                    providerConfigKey,
                    provider: providerConfig.provider,
                    level: 'error'
                });

                const error = new NangoError('refresh_token_external_error', e as Error);

                return { success: false, error, response: null };
            } finally {
                this.locking.release(lockKey);
            }
        }

        return { success: true, error: null, response: credentials };
    }

    public async getAppStoreCredentials(
        template: ProviderTemplate,
        connectionConfig: Connection['connection_config'],
        privateKey: string
    ): Promise<ServiceResponse<AppStoreCredentials>> {
        const templateTokenUrl = typeof template.token_url === 'string' ? template.token_url : (template.token_url![ProviderAuthModes.AppStore] as string);
        const tokenUrl = interpolateStringFromObject(templateTokenUrl, { connectionConfig });

        const now = Math.floor(Date.now() / 1000);
        const expiration = now + 15 * 60;

        const payload: Record<string, string | number> = {
            iat: now,
            exp: expiration,
            iss: connectionConfig['issuerId']
        };

        if (template.authorization_params && template.authorization_params['audience']) {
            payload['aud'] = template.authorization_params['audience'];
        }

        if (connectionConfig['scope']) {
            payload['scope'] = connectionConfig['scope'];
        }

        const {
            success,
            error,
            response: rawCredentials
        } = await this.getJWTCredentials(privateKey, tokenUrl, payload, null, {
            header: {
                alg: 'ES256',
                kid: connectionConfig['privateKeyId'],
                typ: 'JWT'
            }
        });

        if (!success || !rawCredentials) {
            return { success, error, response: null };
        }

        const credentials: AppStoreCredentials = {
            type: ProviderAuthModes.AppStore,
            access_token: rawCredentials?.token,
            private_key: Buffer.from(privateKey).toString('base64'),
            expires_at: rawCredentials?.expires_at,
            raw: rawCredentials as unknown as Record<string, unknown>
        };

        return { success: true, error: null, response: credentials };
    }

    public async getAppCredentialsAndFinishConnection(
        connectionId: string,
        integration: ProviderConfig,
        template: ProviderTemplate,
        connectionConfig: ConnectionConfig,
        activityLogId: number,
        logCtx: LogContext,
        connectionCreatedHook: (res: ConnectionUpsertResponse) => Promise<void>
    ): Promise<void> {
        const { success, error, response: credentials } = await this.getAppCredentials(template, integration, connectionConfig);

        if (!success || !credentials) {
            logger.error(error);
            return;
        }

        const accountId = await environmentService.getAccountIdFromEnvironment(integration.environment_id);

        const [updatedConnection] = await this.upsertConnection(
            connectionId,
            integration.unique_key,
            integration.provider,
            credentials as unknown as AuthCredentials,
            connectionConfig,
            integration.environment_id,
            accountId as number
        );

        if (updatedConnection) {
            void connectionCreatedHook(updatedConnection);
        }

        await createActivityLogMessageAndEnd({
            level: 'info',
            environment_id: integration.environment_id,
            activity_log_id: Number(activityLogId),
            content: 'App connection was approved and credentials were saved',
            timestamp: Date.now()
        });
        await logCtx.info('App connection was approved and credentials were saved');

        await updateSuccessActivityLog(Number(activityLogId), true);
    }

    public async getAppCredentials(
        template: ProviderTemplate,
        config: ProviderConfig,
        connectionConfig: Connection['connection_config']
    ): Promise<ServiceResponse<AppCredentials>> {
        const templateTokenUrl = typeof template.token_url === 'string' ? template.token_url : (template.token_url![ProviderAuthModes.App] as string);

        const tokenUrl = interpolateStringFromObject(templateTokenUrl, { connectionConfig });
        const privateKeyBase64 = config?.custom ? config.custom['private_key'] : config.oauth_client_secret;

        const privateKey = Buffer.from(privateKeyBase64 as string, 'base64').toString('utf8');

        const headers = {
            Accept: 'application/vnd.github.v3+json'
        };

        const now = Math.floor(Date.now() / 1000);
        const expiration = now + 10 * 60;

        const payload: Record<string, string | number> = {
            iat: now,
            exp: expiration,
            iss: (config?.custom ? config.custom['app_id'] : config.oauth_client_id) as string
        };

        const { success, error, response: rawCredentials } = await this.getJWTCredentials(privateKey, tokenUrl, payload, headers, { algorithm: 'RS256' });

        if (!success || !rawCredentials) {
            return { success, error, response: null };
        }

        const credentials: AppCredentials = {
            type: ProviderAuthModes.App,
            access_token: rawCredentials?.token,
            expires_at: rawCredentials?.expires_at,
            raw: rawCredentials as unknown as Record<string, unknown>
        };

        return { success: true, error: null, response: credentials };
    }

    public async getOauthClientCredentials(
        template: ProviderTemplate,
        client_id: string,
        client_secret: string
    ): Promise<ServiceResponse<OAuth2ClientCredentials>> {
        const url = template.authorization_url;
        let authorizationParams = '';

        if (template.authorization_params && Object.keys(template.authorization_params).length > 0) {
            authorizationParams = new URLSearchParams(template.authorization_params).toString();
        }
        try {
            const params = new URLSearchParams();
            params.append('client_id', client_id);
            params.append('client_secret', client_secret);

            if (authorizationParams) {
                const authorizationParamsEntries = new URLSearchParams(authorizationParams).entries();
                for (const [key, value] of authorizationParamsEntries) {
                    params.append(key, value);
                }
            }
            const fullUrl = `${url}?${params}`;
            const response = await axios.post(fullUrl);

            const { data } = response;

            if (!data || !data.success) {
                return { success: false, error: new NangoError('invalid_client_credentials'), response: null };
            }

            const parsedCreds = this.parseRawCredentials(data.data, ProviderAuthModes.OAuth2CC) as OAuth2ClientCredentials;

            parsedCreds.client_id = client_id;
            parsedCreds.client_secret = client_secret;

            return { success: true, error: null, response: parsedCreds };
        } catch (e: any) {
            const errorPayload = {
                message: e.message || 'Unknown error',
                name: e.name || 'Error'
            };
            logger.error(`Error fetching client credentials ${stringifyError(e)}`);
            const error = new NangoError('client_credentials_fetch_error', errorPayload);
            return { success: false, error, response: null };
        }
    }

    public async shouldCapUsage({
        providerConfigKey,
        environmentId,
        type
    }: {
        providerConfigKey: string;
        environmentId: number;
        type: 'activate' | 'deploy';
    }): Promise<boolean> {
        const connections = await this.getConnectionsByEnvironmentAndConfig(environmentId, providerConfigKey);

        if (!connections) {
            return false;
        }

        if (connections.length > CONNECTIONS_WITH_SCRIPTS_CAP_LIMIT) {
            logger.info(`Reached cap for providerConfigKey: ${providerConfigKey} and environmentId: ${environmentId}`);
            if (type === 'deploy') {
                void analytics.trackByEnvironmentId(AnalyticsTypes.RESOURCE_CAPPED_SCRIPT_DEPLOY_IS_DISABLED, environmentId);
            } else {
                void analytics.trackByEnvironmentId(AnalyticsTypes.RESOURCE_CAPPED_SCRIPT_ACTIVATE, environmentId);
            }
            return true;
        }

        return false;
    }

    private async getJWTCredentials(
        privateKey: string,
        url: string,
        payload: Record<string, string | number>,
        additionalApiHeaders: Record<string, string> | null,
        options: object
    ): Promise<ServiceResponse> {
        const hasLineBreak = /^-----BEGIN RSA PRIVATE KEY-----\n/.test(privateKey);

        if (!hasLineBreak) {
            privateKey = privateKey.replace('-----BEGIN RSA PRIVATE KEY-----', '-----BEGIN RSA PRIVATE KEY-----\n');
            privateKey = privateKey.replace('-----END RSA PRIVATE KEY-----', '\n-----END RSA PRIVATE KEY-----');
        }

        try {
            const token = jwt.sign(payload, privateKey, options);

            const headers = {
                Authorization: `Bearer ${token}`
            };

            if (additionalApiHeaders) {
                Object.assign(headers, additionalApiHeaders);
            }

            const tokenResponse = await axios.post(
                url,
                {},
                {
                    headers
                }
            );

            return { success: true, error: null, response: tokenResponse.data };
        } catch (e: any) {
            const errorPayload = {
                message: e.message || 'Unknown error',
                name: e.name || 'Error'
            };
            const error = new NangoError('refresh_token_external_error', errorPayload);
            return { success: false, error, response: null };
        }
    }

    private async shouldRefreshCredentials(
        connection: Connection,
        credentials: OAuth2Credentials,
        providerConfig: ProviderConfig,
        template: ProviderTemplateOAuth2,
        instantRefresh: boolean
    ): Promise<boolean> {
        const refreshCondition =
            instantRefresh ||
            (providerClient.shouldIntrospectToken(providerConfig.provider) && (await providerClient.introspectedTokenExpired(providerConfig, connection)));

        let tokenExpirationCondition =
            refreshCondition || (credentials.expires_at && isTokenExpired(credentials.expires_at, template.token_expiration_buffer || 15 * 60));

        if ((template.auth_mode === ProviderAuthModes.OAuth2 || credentials?.type === ProviderAuthModes.OAuth2) && providerConfig.provider !== 'facebook') {
            tokenExpirationCondition = Boolean(credentials.refresh_token && tokenExpirationCondition);
        }

        return Boolean(tokenExpirationCondition);
    }

    private async getNewCredentials(
        connection: Connection,
        providerConfig: ProviderConfig,
        template: ProviderTemplate
    ): Promise<ServiceResponse<OAuth2Credentials | OAuth2ClientCredentials | AppCredentials | AppStoreCredentials>> {
        if (providerClient.shouldUseProviderClient(providerConfig.provider)) {
            const rawCreds = await providerClient.refreshToken(template as ProviderTemplateOAuth2, providerConfig, connection);
            const parsedCreds = this.parseRawCredentials(rawCreds, ProviderAuthModes.OAuth2) as OAuth2Credentials;

            return { success: true, error: null, response: parsedCreds };
        } else if (template.auth_mode === ProviderAuthModes.OAuth2CC) {
            const { client_id, client_secret } = connection.credentials as OAuth2ClientCredentials;
            const { success, error, response: credentials } = await this.getOauthClientCredentials(template, client_id, client_secret);

            if (!success || !credentials) {
                return { success, error, response: null };
            }

            return { success: true, error: null, response: credentials };
        } else if (template.auth_mode === ProviderAuthModes.AppStore) {
            const { private_key } = connection.credentials as AppStoreCredentials;
            const { success, error, response: credentials } = await this.getAppStoreCredentials(template, connection.connection_config, private_key);

            if (!success || !credentials) {
                return { success, error, response: null };
            }

            return { success: true, error: null, response: credentials };
        } else if (
            template.auth_mode === ProviderAuthModes.App ||
            (template.auth_mode === ProviderAuthModes.Custom && connection?.credentials?.type !== ProviderAuthModes.OAuth2)
        ) {
            const { success, error, response: credentials } = await this.getAppCredentials(template, providerConfig, connection.connection_config);

            if (!success || !credentials) {
                return { success, error, response: null };
            }

            return { success: true, error: null, response: credentials };
        } else {
            const { success, error, response: creds } = await getFreshOAuth2Credentials(connection, providerConfig, template as ProviderTemplateOAuth2);

            return { success, error, response: success ? (creds as OAuth2Credentials) : null };
        }
    }
}

const locking = await (async () => {
    let store: KVStore;
    const url = getRedisUrl();
    if (url) {
        store = new RedisKVStore(url);
        await (store as RedisKVStore).connect();
    } else {
        store = new InMemoryKVStore();
    }
    return new Locking(store);
})();

export default new ConnectionService(locking);<|MERGE_RESOLUTION|>--- conflicted
+++ resolved
@@ -1,11 +1,7 @@
 import jwt from 'jsonwebtoken';
 import type { Knex } from '@nangohq/database';
 import axios from 'axios';
-<<<<<<< HEAD
-import db, { schema, dbNamespace } from '../db/database.js';
-=======
-import db, { schema } from '@nangohq/database';
->>>>>>> 2f4085a2
+import db, { schema, dbNamespace } from '@nangohq/database';
 import analytics, { AnalyticsTypes } from '../utils/analytics.js';
 import type {
     TemplateOAuth2 as ProviderTemplateOAuth2,
