import { v4 as uuidv4 } from 'uuid';
import db, { schema, dbNamespace } from '../../db/database.js';
import type { IncomingFlowConfig, SyncAndActionDifferences, Sync, Job as SyncJob, SyncWithSchedule, SlimSync, SlimAction } from '../../models/Sync.js';
import { SyncConfigType, SyncStatus, ScheduleStatus } from '../../models/Sync.js';
import type { Connection, NangoConnection } from '../../models/Connection.js';
import SyncClient from '../../clients/sync.client.js';
import { updateSuccess as updateSuccessActivityLog, createActivityLogMessage, createActivityLogMessageAndEnd } from '../activity/activity.service.js';
<<<<<<< HEAD
import { markAllAsStopped } from './schedule.service.js';
=======
import { updateScheduleStatus } from './schedule.service.js';
import telemetry, { LogTypes } from '../../utils/telemetry.js';
>>>>>>> f0b5e167
import {
    getActiveCustomSyncConfigsByEnvironmentId,
    getSyncConfigsByProviderConfigKey,
    getActionConfigByNameAndProviderConfigKey
} from './config/config.service.js';
import syncOrchestrator from './orchestrator.service.js';
import connectionService from '../connection.service.js';
import { DEMO_GITHUB_CONFIG_KEY, DEMO_SYNC_NAME } from '../onboarding.service.js';
import type { LogContext, LogContextGetter } from '@nangohq/logs';
import { LogActionEnum } from '../../models/Activity.js';

const TABLE = dbNamespace + 'syncs';
const SYNC_JOB_TABLE = dbNamespace + 'sync_jobs';
const SYNC_SCHEDULE_TABLE = dbNamespace + 'sync_schedules';
const SYNC_CONFIG_TABLE = dbNamespace + 'sync_configs';
const ACTIVITY_LOG_TABLE = dbNamespace + 'activity_logs';

/**
 * Sync Service
 * @description
 *  A Sync is active Nango Sync on the connection level that has:
 *  - collection of sync jobs (initial or incremental)
 *  - sync schedule
 *  - bunch of sync data records
 *
 *  A Sync config is a separate entity that is not necessarily active on the
 *  provider level that has no direction to a sync
 *  A Sync job can connect a sync and a sync config as it has both a `sync_id`
 * and `sync_config_id`
 *
 */

export const getById = async (id: string): Promise<Sync | null> => {
    const result = await db.knex.select('*').from<Sync>(TABLE).where({ id, deleted: false });

    if (!result || result.length == 0 || !result[0]) {
        return null;
    }

    return result[0];
};

export const createSync = async (nangoConnectionId: number, name: string): Promise<Sync | null> => {
    const existingSync = await getSyncByIdAndName(nangoConnectionId, name);

    if (existingSync) {
        return null;
    }

    const sync: Sync = {
        id: uuidv4(),
        nango_connection_id: nangoConnectionId,
        name,
        frequency: null,
        last_sync_date: null,
        last_fetched_at: null
    };

    const result = await schema().from<Sync>(TABLE).insert(sync).returning('*');

    if (!result || result.length == 0 || !result[0]) {
        return null;
    }

    return result[0];
};

export const getLastSyncDate = async (id: string): Promise<Date | null> => {
    const result = await schema().select<{ last_sync_date: Date | null }[]>('last_sync_date').from<Sync>(TABLE).where({
        id,
        deleted: false
    });

    if (!result || result.length == 0 || !result[0]) {
        return null;
    }

    return result[0].last_sync_date;
};

export const clearLastSyncDate = async (id: string): Promise<void> => {
    await schema()
        .from<Sync>(TABLE)
        .where({
            id,
            deleted: false
        })
        .update({
            last_sync_date: null
        });
};

export async function setFrequency(id: string, frequency: string | null): Promise<void> {
    await schema().from<Sync>(TABLE).where({ id }).update({
        frequency
    });
}

/**
 * Set Last Sync Date
 */
export const setLastSyncDate = async (id: string, date: Date): Promise<boolean> => {
    await schema().from<Sync>(TABLE).where({ id, deleted: false }).update({ last_sync_date: date });

    return true;
};

/**
 * Get Last Sync Date
 * @desc this is the very end of the sync process so we know when the sync job
 * is completely finished
 */
export const getJobLastSyncDate = async (sync_id: string): Promise<Date | null> => {
    const result = await schema()
        .select('updated_at')
        .from<SyncJob>(SYNC_JOB_TABLE)
        .where({
            sync_id,
            status: SyncStatus.SUCCESS,
            deleted: false
        })
        .orderBy('updated_at', 'desc')
        .first();

    if (!result) {
        return null;
    }

    const { updated_at } = result;

    return updated_at;
};

export const getSyncByIdAndName = async (nangoConnectionId: number, name: string): Promise<Sync | null> => {
    const result = await db.knex.select('*').from<Sync>(TABLE).where({
        nango_connection_id: nangoConnectionId,
        name,
        deleted: false
    });

    if (Array.isArray(result) && result.length > 0) {
        return result[0] as Sync;
    }

    return null;
};

export const getSyncsFlat = async (nangoConnection: Connection): Promise<SyncWithSchedule[]> => {
    const result = await schema()
        .select('*')
        .from<Sync>(TABLE)
        .join(SYNC_SCHEDULE_TABLE, `${SYNC_SCHEDULE_TABLE}.sync_id`, `${TABLE}.id`)
        .where({
            nango_connection_id: nangoConnection.id,
            [`${SYNC_SCHEDULE_TABLE}.deleted`]: false,
            [`${TABLE}.deleted`]: false
        });

    if (Array.isArray(result) && result.length > 0) {
        return result;
    }

    return [];
};

export const getSyncsFlatWithNames = async (nangoConnection: Connection, syncNames: string[]): Promise<SyncWithSchedule[]> => {
    const result = await schema()
        .select('*')
        .from<Sync>(TABLE)
        .join(SYNC_SCHEDULE_TABLE, `${SYNC_SCHEDULE_TABLE}.sync_id`, `${TABLE}.id`)
        .where({
            nango_connection_id: nangoConnection.id,
            [`${SYNC_SCHEDULE_TABLE}.deleted`]: false,
            [`${TABLE}.deleted`]: false
        })
        .whereIn(`${TABLE}.name`, syncNames);

    if (Array.isArray(result) && result.length > 0) {
        return result;
    }

    return [];
};

/**
 * Get Syncs
 * @description get the sync related to the connection
 * the latest sync and its result and the next sync based on the schedule
 */
export const getSyncs = async (nangoConnection: Connection): Promise<(Sync & { status: SyncStatus })[]> => {
    const syncClient = await SyncClient.getInstance();

    if (!syncClient || !nangoConnection || !nangoConnection.id) {
        return [];
    }

    const syncJobTimestampsSubQuery = db.knex.raw(
        `(
            SELECT json_agg(json_build_object(
                'created_at', ${SYNC_JOB_TABLE}.created_at,
                'updated_at', ${SYNC_JOB_TABLE}.updated_at
            ))
            FROM ${SYNC_JOB_TABLE}
            WHERE ${SYNC_JOB_TABLE}.sync_id = ${TABLE}.id
                AND ${SYNC_JOB_TABLE}.created_at >= CURRENT_DATE - INTERVAL '30 days'
                AND ${SYNC_JOB_TABLE}.deleted = false
        ) as thirty_day_timestamps`
    );

    const q = db.knex
        .from<Sync>(TABLE)
        .select(
            `${TABLE}.*`,
            `${TABLE}.frequency as frequency_override`,
            `${SYNC_SCHEDULE_TABLE}.schedule_id`,
            `${SYNC_SCHEDULE_TABLE}.frequency`,
            `${SYNC_SCHEDULE_TABLE}.offset`,
            `${SYNC_SCHEDULE_TABLE}.status as schedule_status`,
            db.knex.raw(
                `(
                    SELECT models
                    FROM
                        _nango_connections
                        JOIN _nango_configs ON _nango_configs.id = _nango_connections.config_id
                        JOIN _nango_sync_configs ON _nango_sync_configs.nango_config_id = _nango_configs.id
                            AND _nango_sync_configs.deleted = FALSE
                            AND _nango_sync_configs.active = TRUE
                    WHERE _nango_connections.id = _nango_syncs.nango_connection_id AND _nango_sync_configs.sync_name = _nango_syncs.name
                ) as models`
            ),
            db.knex.raw(
                `(
                    SELECT json_build_object(
                        'job_id', ${SYNC_JOB_TABLE}.id,
                        'created_at', ${SYNC_JOB_TABLE}.created_at,
                        'updated_at', ${SYNC_JOB_TABLE}.updated_at,
                        'type', ${SYNC_JOB_TABLE}.type,
                        'result', ${SYNC_JOB_TABLE}.result,
                        'status', ${SYNC_JOB_TABLE}.status,
                        'sync_config_id', ${SYNC_JOB_TABLE}.sync_config_id,
                        'version', ${SYNC_CONFIG_TABLE}.version,
                        'models', ${SYNC_CONFIG_TABLE}.models,
                        'activity_log_id', ${ACTIVITY_LOG_TABLE}.id
                    )
                    FROM ${SYNC_JOB_TABLE}
                    JOIN ${SYNC_CONFIG_TABLE} ON ${SYNC_CONFIG_TABLE}.id = ${SYNC_JOB_TABLE}.sync_config_id AND ${SYNC_CONFIG_TABLE}.deleted = false
                    LEFT JOIN ${ACTIVITY_LOG_TABLE} ON ${ACTIVITY_LOG_TABLE}.session_id = ${SYNC_JOB_TABLE}.id::text
                    WHERE ${SYNC_JOB_TABLE}.sync_id = ${TABLE}.id
                        AND ${SYNC_JOB_TABLE}.deleted = false
                    ORDER BY ${SYNC_JOB_TABLE}.updated_at DESC
                    LIMIT 1
                ) as latest_sync
                `
            ),
            syncJobTimestampsSubQuery
        )
        .join(SYNC_SCHEDULE_TABLE, function () {
            this.on(`${SYNC_SCHEDULE_TABLE}.sync_id`, `${TABLE}.id`).andOn(`${SYNC_SCHEDULE_TABLE}.deleted`, '=', db.knex.raw('FALSE'));
        })
        .where({
            nango_connection_id: nangoConnection.id,
            [`${TABLE}.deleted`]: false
        })
        .orderBy(`${TABLE}.name`, 'asc')
        .groupBy(
            `${TABLE}.id`,
            `${SYNC_SCHEDULE_TABLE}.frequency`,
            `${SYNC_SCHEDULE_TABLE}.offset`,
            `${SYNC_SCHEDULE_TABLE}.status`,
            `${SYNC_SCHEDULE_TABLE}.schedule_id`,
            'models'
        );

    const result = await q;
    const syncsWithSchedule = result.map(async (sync) => {
        const { schedule_id } = sync;
<<<<<<< HEAD
        const schedule = await syncClient?.describeSchedule(schedule_id);
        let futureActionTimes: number[] = [];
        if (schedule && schedule.info?.futureActionTimes) {
            futureActionTimes = schedule.info.futureActionTimes.map((long) => long.seconds?.toNumber()) as number[];
=======
        const syncSchedule = await syncClient?.describeSchedule(schedule_id);

        if (syncSchedule) {
            if (syncSchedule.schedule?.state?.paused && sync.schedule_status !== SyncStatus.PAUSED) {
                sync = {
                    ...sync,
                    schedule_status: SyncStatus.PAUSED
                };
                await updateScheduleStatus(schedule_id, SyncCommand.PAUSE, null, nangoConnection.environment_id);
                await telemetry.log(
                    LogTypes.TEMPORAL_SCHEDULE_MISMATCH_NOT_RUNNING,
                    'UI: Schedule is marked as paused in temporal but not in the database. The schedule has been updated in the database to be paused.',
                    LogActionEnum.SYNC,
                    {
                        environmentId: String(nangoConnection.environment_id),
                        syncName: sync.name,
                        connectionId: nangoConnection.connection_id,
                        providerConfigKey: nangoConnection.provider_config_key,
                        syncId: sync.id,
                        syncJobId: String(sync.latest_sync?.job_id),
                        scheduleId: schedule_id,
                        level: 'warn'
                    },
                    `syncId:${sync.id}`
                );
            } else if (!syncSchedule.schedule?.state?.paused && sync.schedule_status === SyncStatus.PAUSED) {
                sync = {
                    ...sync,
                    schedule_status: SyncStatus.RUNNING
                };
                await updateScheduleStatus(schedule_id, SyncCommand.UNPAUSE, null, nangoConnection.environment_id);
                await telemetry.log(
                    LogTypes.TEMPORAL_SCHEDULE_MISMATCH_NOT_PAUSED,
                    'UI: Schedule is marked as running in temporal but not in the database. The schedule has been updated in the database to be running.',
                    LogActionEnum.SYNC,
                    {
                        environmentId: String(nangoConnection.environment_id),
                        syncName: sync.name,
                        connectionId: nangoConnection.connection_id,
                        providerConfigKey: nangoConnection.provider_config_key,
                        syncId: sync.id,
                        syncJobId: String(sync.latest_sync?.job_id),
                        scheduleId: schedule_id,
                        level: 'warn'
                    },
                    `syncId:${sync.id}`
                );
            }
        }

        let futureActionTimes: number[] = [];
        if (sync.schedule_status !== SyncStatus.PAUSED && syncSchedule && syncSchedule.info?.futureActionTimes) {
            futureActionTimes = syncSchedule.info.futureActionTimes.map((long) => long.seconds?.toNumber()) as number[];
>>>>>>> f0b5e167
        }

        return {
            ...sync,
            status: syncOrchestrator.classifySyncStatus(sync?.latest_sync?.status, sync?.schedule_status),
            futureActionTimes
        };
    });

    if (Array.isArray(syncsWithSchedule) && syncsWithSchedule.length > 0) {
        return Promise.all(syncsWithSchedule);
    }

    return [];
};

export const getSyncsByConnectionId = async (nangoConnectionId: number): Promise<Sync[] | null> => {
    const results = await db.knex.select('*').from<Sync>(TABLE).where({ nango_connection_id: nangoConnectionId, deleted: false });

    if (Array.isArray(results) && results.length > 0) {
        return results;
    }

    return null;
};

type SyncWithConnectionId = Sync & { connection_id: string };

export const getSyncsByProviderConfigKey = async (environment_id: number, providerConfigKey: string): Promise<SyncWithConnectionId[]> => {
    const results = await db.knex
        .select(`${TABLE}.*`, `${TABLE}.name`, `_nango_connections.connection_id`, `${TABLE}.created_at`, `${TABLE}.updated_at`, `${TABLE}.last_sync_date`)
        .from<Sync>(TABLE)
        .join('_nango_connections', '_nango_connections.id', `${TABLE}.nango_connection_id`)
        .where({
            environment_id,
            provider_config_key: providerConfigKey,
            [`_nango_connections.deleted`]: false,
            [`${TABLE}.deleted`]: false
        });

    return results;
};

export const getSyncsByProviderConfigAndSyncName = async (environment_id: number, providerConfigKey: string, syncName: string): Promise<Sync[]> => {
    const results = await db.knex
        .select(`${TABLE}.*`)
        .from<Sync>(TABLE)
        .join('_nango_connections', '_nango_connections.id', `${TABLE}.nango_connection_id`)
        .where({
            environment_id,
            provider_config_key: providerConfigKey,
            name: syncName,
            [`_nango_connections.deleted`]: false,
            [`${TABLE}.deleted`]: false
        });

    return results;
};

export const getSyncNamesByConnectionId = async (nangoConnectionId: number): Promise<string[]> => {
    const results = await db.knex.select('name').from<Sync>(TABLE).where({ nango_connection_id: nangoConnectionId, deleted: false });

    if (Array.isArray(results) && results.length > 0) {
        return results.map((sync) => sync.name);
    }

    return [];
};

export const getSyncsByProviderConfigAndSyncNames = async (environment_id: number, providerConfigKey: string, syncNames: string[]): Promise<Sync[]> => {
    const results = await db.knex
        .select(`${TABLE}.*`)
        .from<Sync>(TABLE)
        .join('_nango_connections', '_nango_connections.id', `${TABLE}.nango_connection_id`)
        .where({
            environment_id,
            provider_config_key: providerConfigKey,
            [`_nango_connections.deleted`]: false,
            [`${TABLE}.deleted`]: false
        })
        .whereIn('name', syncNames);

    return results;
};

/**
 * Verify Ownership
 * @desc verify that the incoming account id matches with the provided nango connection id
 */
export const verifyOwnership = async (nangoConnectionId: number, environment_id: number, syncId: string): Promise<boolean> => {
    const result = await schema()
        .select('*')
        .from<Sync>(TABLE)
        .join('_nango_connections', '_nango_connections.id', `${TABLE}.nango_connection_id`)
        .where({
            environment_id,
            [`${TABLE}.id`]: syncId,
            nango_connection_id: nangoConnectionId,
            [`_nango_connections.deleted`]: false,
            [`${TABLE}.deleted`]: false
        });

    if (result.length === 0) {
        return false;
    }

    return true;
};

export const isSyncValid = async (connection_id: string, provider_config_key: string, environment_id: number, sync_id: string): Promise<boolean> => {
    const result = await schema()
        .select('*')
        .from<Sync>(TABLE)
        .join('_nango_connections', '_nango_connections.id', `${TABLE}.nango_connection_id`)
        .where({
            environment_id,
            [`${TABLE}.id`]: sync_id,
            connection_id,
            provider_config_key,
            [`_nango_connections.deleted`]: false,
            [`${TABLE}.deleted`]: false
        });

    if (result.length === 0) {
        return false;
    }

    return true;
};

export const softDeleteSync = async (syncId: string): Promise<string> => {
    await schema().from<Sync>(TABLE).where({ id: syncId, deleted: false }).update({ deleted: true, deleted_at: new Date() });
    return syncId;
};

export const findSyncByConnections = async (connectionIds: number[], sync_name: string): Promise<Sync[]> => {
    const results = await schema()
        .select(`${TABLE}.*`)
        .from<Sync>(TABLE)
        .join('_nango_connections', '_nango_connections.id', `${TABLE}.nango_connection_id`)
        .whereIn('nango_connection_id', connectionIds)
        .andWhere({
            name: sync_name,
            [`${TABLE}.deleted`]: false,
            [`_nango_connections.deleted`]: false
        });

    if (Array.isArray(results) && results.length > 0) {
        return results;
    }

    return [];
};

export const getSyncsBySyncConfigId = async (environmentId: number, syncConfigId: number): Promise<Sync[]> => {
    const results = await schema()
        .select('sync_name', `${TABLE}.id`)
        .from<Sync>(TABLE)
        .join(SYNC_CONFIG_TABLE, `${TABLE}.name`, `${SYNC_CONFIG_TABLE}.sync_name`)
        .where({
            environment_id: environmentId,
            [`${SYNC_CONFIG_TABLE}.id`]: syncConfigId,
            [`${TABLE}.deleted`]: false,
            [`${SYNC_CONFIG_TABLE}.deleted`]: false,
            [`${SYNC_CONFIG_TABLE}.active`]: true
        });

    return results;
};

export const getSyncsByConnectionIdsAndEnvironmentIdAndSyncName = async (connectionIds: string[], environmentId: number, syncName: string): Promise<Sync[]> => {
    const results = await schema()
        .select(`${TABLE}.id`)
        .from<Sync>(TABLE)
        .join('_nango_connections', '_nango_connections.id', `${TABLE}.nango_connection_id`)
        .whereIn('_nango_connections.connection_id', connectionIds)
        .andWhere({
            name: syncName,
            environment_id: environmentId,
            [`${TABLE}.deleted`]: false,
            [`_nango_connections.deleted`]: false
        });

    if (Array.isArray(results) && results.length > 0) {
        return results;
    }

    return [];
};

export const getAndReconcileDifferences = async ({
    environmentId,
    syncs,
    performAction,
    activityLogId,
    debug = false,
    singleDeployMode = false,
    logCtx,
    logContextGetter
}: {
    environmentId: number;
    syncs: IncomingFlowConfig[];
    performAction: boolean;
    activityLogId: number | null;
    debug?: boolean | undefined;
    singleDeployMode?: boolean | undefined;
    logCtx?: LogContext;
    logContextGetter: LogContextGetter;
}): Promise<SyncAndActionDifferences | null> => {
    const newSyncs: SlimSync[] = [];
    const newActions: SlimAction[] = [];
    const syncsToCreate = [];

    const existingSyncsByProviderConfig: Record<string, SlimSync[]> = {};
    const existingConnectionsByProviderConfig: Record<string, NangoConnection[]> = {};

    for (const sync of syncs) {
        const { syncName, providerConfigKey, type } = sync;
        if (type === SyncConfigType.ACTION) {
            const actionExists = await getActionConfigByNameAndProviderConfigKey(environmentId, syncName, providerConfigKey);
            if (!actionExists) {
                newActions.push({
                    name: syncName,
                    providerConfigKey
                });
            }
            continue;
        }

        if (!existingSyncsByProviderConfig[providerConfigKey]) {
            // this gets syncs that have a sync config and are active OR just have a sync config
            existingSyncsByProviderConfig[providerConfigKey] = await getSyncConfigsByProviderConfigKey(environmentId, providerConfigKey);
            existingConnectionsByProviderConfig[providerConfigKey] = await connectionService.getConnectionsByEnvironmentAndConfig(
                environmentId,
                providerConfigKey
            );
        }
        const currentSync = existingSyncsByProviderConfig[providerConfigKey];

        const exists = currentSync?.find((existingSync) => existingSync.name === syncName);
        const connections = existingConnectionsByProviderConfig[providerConfigKey] as Connection[];

        let isNew = false;

        /*
         * The possible scenarios are as follows:
         * 1. There are connections for the provider but doesn't have an active sync -- it is a new sync, isNew = true
         * 2. It doesn't exist yet, so exists = false, which means we're in the reconciliation step so performAction = false so we don't create the sync
         * When we come back here and performAction is true, the sync would have been created so exists will be true and we'll only create
         * the sync if there are connections
         */
        let syncsByConnection: Sync[] = [];
        if (exists && exists.enabled && connections.length > 0) {
            syncsByConnection = await findSyncByConnections(
                connections.map((connection) => connection.id as number),
                syncName
            );
            isNew = syncsByConnection.length === 0;
        }

        if (!exists || isNew) {
            newSyncs.push({
                name: syncName,
                providerConfigKey,
                connections: existingConnectionsByProviderConfig[providerConfigKey]?.length as number,
                auto_start: sync.auto_start === false ? false : true
            });
            if (performAction) {
                if (debug && activityLogId) {
                    await createActivityLogMessage({
                        level: 'debug',
                        environment_id: environmentId,
                        activity_log_id: activityLogId,
                        timestamp: Date.now(),
                        content: `Creating sync ${syncName} for ${providerConfigKey} with ${connections.length} connections and initiating`
                    });
                    await logCtx?.debug(`Creating sync ${syncName} for ${providerConfigKey} with ${connections.length} connections and initiating`);
                }
                syncsToCreate.push({ connections, syncName, sync, providerConfigKey, environmentId });
            }
        }

        // in some cases syncs are missing so let's also create them if missing
        if (performAction && !exists?.enabled && syncsByConnection.length !== 0 && syncsByConnection.length !== connections.length) {
            const missingConnections = connections.filter((connection) => {
                return !syncsByConnection.find((sync) => sync.nango_connection_id === connection.id);
            });

            if (missingConnections.length > 0) {
                if (debug && activityLogId) {
                    await createActivityLogMessage({
                        level: 'debug',
                        environment_id: environmentId,
                        activity_log_id: activityLogId,
                        timestamp: Date.now(),
                        content: `Creating sync ${syncName} for ${providerConfigKey} with ${missingConnections.length} connections`
                    });
                    await logCtx?.debug(`Creating sync ${syncName} for ${providerConfigKey} with ${missingConnections.length} connections`);
                }
                syncsToCreate.push({ connections: missingConnections, syncName, sync, providerConfigKey, environmentId });
            }
        }
    }

    if (syncsToCreate.length > 0) {
        if (debug && activityLogId) {
            const syncNames = syncsToCreate.map((sync) => sync.syncName);
            await createActivityLogMessage({
                level: 'debug',
                environment_id: environmentId,
                activity_log_id: activityLogId,
                timestamp: Date.now(),
                content: `Creating ${syncsToCreate.length} sync${syncsToCreate.length === 1 ? '' : 's'} ${JSON.stringify(syncNames, null, 2)}`
            });
            await logCtx?.debug(`Creating ${syncsToCreate.length} sync${syncsToCreate.length === 1 ? '' : 's'} ${JSON.stringify(syncNames, null, 2)}`);
        }
        // this is taken out of the loop to ensure it awaits all the calls properly
        const result = await syncOrchestrator.createSyncs(syncsToCreate, logContextGetter, debug, activityLogId!, logCtx);

        if (!result) {
            if (activityLogId) {
                await updateSuccessActivityLog(activityLogId, false);
                await logCtx?.failed();
            }
            return null;
        }
    }

    // we don't want to include pre built syncs as they are handled differently hence
    // the "custom" sync configs
    const existingSyncs = await getActiveCustomSyncConfigsByEnvironmentId(environmentId);

    const deletedSyncs: SlimSync[] = [];
    const deletedActions: SlimAction[] = [];

    if (!singleDeployMode) {
        for (const existingSync of existingSyncs) {
            const exists = syncs.find((sync) => sync.syncName === existingSync.sync_name && sync.providerConfigKey === existingSync.unique_key);

            if (!exists) {
                const connections = await connectionService.getConnectionsByEnvironmentAndConfig(environmentId, existingSync.unique_key);
                if (existingSync.type === SyncConfigType.SYNC) {
                    deletedSyncs.push({
                        name: existingSync.sync_name,
                        providerConfigKey: existingSync.unique_key,
                        connections: connections.length
                    });
                } else {
                    deletedActions.push({
                        name: existingSync.sync_name,
                        providerConfigKey: existingSync.unique_key
                    });
                }

                if (performAction) {
                    if (debug && activityLogId) {
                        await createActivityLogMessage({
                            level: 'debug',
                            environment_id: environmentId,
                            activity_log_id: activityLogId,
                            timestamp: Date.now(),
                            content: `Deleting sync ${existingSync.sync_name} for ${existingSync.unique_key} with ${connections.length} connections`
                        });
                        await logCtx?.debug(`Deleting sync ${existingSync.sync_name} for ${existingSync.unique_key} with ${connections.length} connections`);
                    }
                    await syncOrchestrator.deleteConfig(existingSync.id, environmentId);

                    if (existingSync.type === SyncConfigType.SYNC) {
                        for (const connection of connections) {
                            const syncId = await getSyncByIdAndName(connection.id as number, existingSync.sync_name);
                            if (syncId) {
                                await syncOrchestrator.softDeleteSync(syncId.id, environmentId);
                            }
                        }
                    }

                    if (activityLogId) {
                        const connectionDescription =
                            existingSync.type === SyncConfigType.SYNC ? ` with ${connections.length} connection${connections.length > 1 ? 's' : ''}.` : '.';
                        const content = `Successfully deleted ${existingSync.type} ${existingSync.sync_name} for ${existingSync.unique_key}${connectionDescription}`;

                        await createActivityLogMessage({
                            level: 'debug',
                            environment_id: environmentId,
                            activity_log_id: activityLogId,
                            timestamp: Date.now(),
                            content
                        });
                        await logCtx?.debug(content);
                    }
                }
            }
        }
    }

    if (debug && activityLogId) {
        await createActivityLogMessageAndEnd({
            level: 'debug',
            environment_id: environmentId,
            activity_log_id: activityLogId,
            timestamp: Date.now(),
            content: 'Sync deploy diff in debug mode process complete successfully.'
        });
        await logCtx?.debug('Sync deploy diff in debug mode process complete successfully.');
    }

    return {
        newSyncs,
        newActions,
        deletedSyncs,
        deletedActions
    };
};

export interface PausableSyncs {
    id: string;
    name: string;
    environment_id: number;
    provider: string;
    account_id: number;
    connection_unique_id: number;
    connection_id: string;
    unique_key: string;
    schedule_id: string;
}
export async function findPausableDemoSyncs(): Promise<PausableSyncs[]> {
    const q = db.knex
        .queryBuilder()
        .from('_nango_syncs')
        .select(
            '_nango_syncs.id',
            '_nango_syncs.name',
            '_nango_environments.account_id',
            '_nango_connections.environment_id',
            '_nango_configs.provider',
            '_nango_configs.unique_key',
            '_nango_connections.id as connection_unique_id',
            '_nango_connections.connection_id',
            '_nango_sync_schedules.schedule_id'
        )
        .join('_nango_connections', '_nango_connections.id', '_nango_syncs.nango_connection_id')
        .join('_nango_environments', '_nango_environments.id', '_nango_connections.environment_id')
        .join('_nango_configs', function () {
            this.on('_nango_configs.environment_id', '_nango_connections.environment_id').on(
                '_nango_configs.unique_key',
                '_nango_connections.provider_config_key'
            );
        })
        .join('_nango_sync_schedules', '_nango_sync_schedules.sync_id', '_nango_syncs.id')
        .where({
            '_nango_syncs.name': DEMO_SYNC_NAME,
            '_nango_environments.name': 'dev',
            '_nango_configs.unique_key': DEMO_GITHUB_CONFIG_KEY,
            '_nango_configs.provider': 'github',
            '_nango_syncs.deleted': false,
            '_nango_sync_schedules.status': ScheduleStatus.RUNNING
        })
        .where(db.knex.raw("_nango_syncs.updated_at <  NOW() - INTERVAL '25h'"));
    const syncs: PausableSyncs[] = await q;

    return syncs;
}

export async function findRecentlyDeletedSync(): Promise<{ id: string }[]> {
    const q = db.knex.from('_nango_syncs').select<{ id: string }[]>('_nango_syncs.id').where(db.knex.raw("_nango_syncs.deleted_at >  NOW() - INTERVAL '6h'"));
    return await q;
}

export async function trackFetch(nango_connection_id: number): Promise<void> {
    await db.knex.from<Sync>(`_nango_syncs`).where({ nango_connection_id, deleted: false }).update({ last_fetched_at: new Date() });
}<|MERGE_RESOLUTION|>--- conflicted
+++ resolved
@@ -1,16 +1,12 @@
 import { v4 as uuidv4 } from 'uuid';
 import db, { schema, dbNamespace } from '../../db/database.js';
 import type { IncomingFlowConfig, SyncAndActionDifferences, Sync, Job as SyncJob, SyncWithSchedule, SlimSync, SlimAction } from '../../models/Sync.js';
-import { SyncConfigType, SyncStatus, ScheduleStatus } from '../../models/Sync.js';
+import { SyncConfigType, SyncStatus, SyncCommand, ScheduleStatus } from '../../models/Sync.js';
 import type { Connection, NangoConnection } from '../../models/Connection.js';
 import SyncClient from '../../clients/sync.client.js';
 import { updateSuccess as updateSuccessActivityLog, createActivityLogMessage, createActivityLogMessageAndEnd } from '../activity/activity.service.js';
-<<<<<<< HEAD
-import { markAllAsStopped } from './schedule.service.js';
-=======
 import { updateScheduleStatus } from './schedule.service.js';
 import telemetry, { LogTypes } from '../../utils/telemetry.js';
->>>>>>> f0b5e167
 import {
     getActiveCustomSyncConfigsByEnvironmentId,
     getSyncConfigsByProviderConfigKey,
@@ -287,12 +283,6 @@
     const result = await q;
     const syncsWithSchedule = result.map(async (sync) => {
         const { schedule_id } = sync;
-<<<<<<< HEAD
-        const schedule = await syncClient?.describeSchedule(schedule_id);
-        let futureActionTimes: number[] = [];
-        if (schedule && schedule.info?.futureActionTimes) {
-            futureActionTimes = schedule.info.futureActionTimes.map((long) => long.seconds?.toNumber()) as number[];
-=======
         const syncSchedule = await syncClient?.describeSchedule(schedule_id);
 
         if (syncSchedule) {
@@ -346,7 +336,6 @@
         let futureActionTimes: number[] = [];
         if (sync.schedule_status !== SyncStatus.PAUSED && syncSchedule && syncSchedule.info?.futureActionTimes) {
             futureActionTimes = syncSchedule.info.futureActionTimes.map((long) => long.seconds?.toNumber()) as number[];
->>>>>>> f0b5e167
         }
 
         return {
