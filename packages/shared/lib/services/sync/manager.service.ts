import { deleteSyncConfig, deleteSyncFilesForConfig, getSyncConfig } from './config/config.service.js';
import connectionService from '../connection.service.js';
import { deleteScheduleForSync, getSchedule, updateScheduleStatus } from './schedule.service.js';
import { getLatestSyncJob } from './job.service.js';
import telemetry, { LogTypes } from '../../utils/telemetry.js';
import {
    createSync,
    getSyncsByConnectionId,
    getSyncsByProviderConfigKey,
    getSyncsByProviderConfigAndSyncNames,
    getSyncByIdAndName,
    getSyncNamesByConnectionId,
    softDeleteSync
} from './sync.service.js';
import {
    createActivityLogMessageAndEnd,
    createActivityLog,
    createActivityLogMessage,
    updateSuccess as updateSuccessActivityLog
} from '../activity/activity.service.js';
import { errorNotificationService } from '../notification/error.service.js';
import SyncClient from '../../clients/sync.client.js';
import configService from '../config.service.js';
import type { LogLevel } from '../../models/Activity.js';
import type { Connection, NangoConnection } from '../../models/Connection.js';
import type { SyncDeploymentResult, Sync, SyncType, ReportedSyncJobStatus } from '../../models/Sync.js';
import { NangoError } from '../../utils/error.js';
import type { Config as ProviderConfig } from '../../models/Provider.js';
import type { ServiceResponse } from '../../models/Generic.js';
import { SyncStatus, ScheduleStatus, SyncCommand, CommandToActivityLog } from '../../models/Sync.js';
import type { LogContext, LogContextGetter } from '@nangohq/logs';
import type { RecordsServiceInterface } from '../../clients/sync.client.js';
import { LogActionEnum } from '../../models/Activity.js';
import { getLogger, stringifyError } from '@nangohq/utils';
import environmentService from '../environment.service.js';
import type { Environment } from '../../models/Environment.js';
import type { Orchestrator } from '../../clients/orchestrator.js';
import type { NangoConfig, NangoIntegration, NangoIntegrationData } from '../../models/NangoConfig.js';
import { featureFlags } from '../../index.js';
import type { IncomingFlowConfig } from '@nangohq/types';

// Should be in "logs" package but impossible thanks to CLI
export const syncCommandToOperation = {
    PAUSE: 'pause',
    UNPAUSE: 'unpause',
    RUN: 'request_run',
    RUN_FULL: 'request_run_full',
    CANCEL: 'cancel'
} as const;

export interface CreateSyncArgs {
    connections: Connection[];
    providerConfigKey: string;
    environmentId: number;
    sync: IncomingFlowConfig;
    syncName: string;
}

const logger = getLogger('sync.manager');

export class SyncManagerService {
    public async createSyncForConnection(nangoConnectionId: number, logContextGetter: LogContextGetter, orchestrator: Orchestrator): Promise<void> {
        const nangoConnection = (await connectionService.getConnectionById(nangoConnectionId)) as NangoConnection;
        const nangoConfig = await getSyncConfig(nangoConnection);
        if (!nangoConfig) {
            logger.error(
                'Failed to load the Nango config - will not start any syncs! If you expect to see a sync make sure you used the nango cli deploy command'
            );
            return;
        }
        const { integrations }: NangoConfig = nangoConfig;
        const providerConfigKey = nangoConnection?.provider_config_key;

        if (!integrations[providerConfigKey]) {
            return;
        }

        const syncClient = await SyncClient.getInstance();
        if (!syncClient) {
            return;
        }

        const providerConfig: ProviderConfig = (await configService.getProviderConfig(
            nangoConnection?.provider_config_key,
            nangoConnection?.environment_id
        )) as ProviderConfig;

        const syncObject = integrations[providerConfigKey] as unknown as Record<string, NangoIntegration>;
        const syncNames = Object.keys(syncObject);
        for (const syncName of syncNames) {
            const syncData = syncObject[syncName] as unknown as NangoIntegrationData;

            if (!syncData.enabled) {
                continue;
            }
            const sync = await createSync(nangoConnectionId, syncName);
            if (sync) {
                await orchestrator.scheduleSyncHelper(nangoConnection, sync, providerConfig, syncName, syncData, logContextGetter);
            }
        }
    }

    public async createSyncForConnections(
        connections: Connection[],
        syncName: string,
        providerConfigKey: string,
        environmentId: number,
        sync: IncomingFlowConfig,
        logContextGetter: LogContextGetter,
        orchestrator: Orchestrator,
        debug = false,
        activityLogId?: number,
        logCtx?: LogContext
    ): Promise<boolean> {
        try {
            const syncConfig = await configService.getProviderConfig(providerConfigKey, environmentId);
            if (debug && activityLogId) {
                await createActivityLogMessage({
                    level: 'debug',
                    environment_id: environmentId,
                    activity_log_id: activityLogId,
                    timestamp: Date.now(),
                    content: `Beginning iteration of starting syncs for ${syncName} with ${connections.length} connections`
                });
                await logCtx?.debug(`Beginning iteration of starting syncs for ${syncName} with ${connections.length} connections`);
            }
            for (const connection of connections) {
                const syncExists = await getSyncByIdAndName(connection.id as number, syncName);

                if (syncExists) {
                    continue;
                }

                const createdSync = await createSync(connection.id as number, syncName);
<<<<<<< HEAD

                // Is this not awaited on purpose?
                void orchestrator.scheduleSyncHelper(
=======
                await orchestrator.scheduleSyncHelper(
>>>>>>> 4053c8a3
                    connection,
                    createdSync as Sync,
                    syncConfig as ProviderConfig,
                    syncName,
                    { ...sync, returns: sync.models, input: '' } as NangoIntegrationData,
                    logContextGetter,
                    debug
                );
            }
            if (debug && activityLogId) {
                await createActivityLogMessage({
                    level: 'debug',
                    environment_id: environmentId,
                    activity_log_id: activityLogId,
                    timestamp: Date.now(),
                    content: `Finished iteration of starting syncs for ${syncName} with ${connections.length} connections`
                });
                await logCtx?.debug(`Finished iteration of starting syncs for ${syncName} with ${connections.length} connections`);
            }

            return true;
        } catch (e) {
            const prettyError = stringifyError(e, { pretty: true });
            await createActivityLogMessage({
                level: 'error',
                environment_id: environmentId,
                activity_log_id: activityLogId as number,
                timestamp: Date.now(),
                content: `Error starting syncs for ${syncName} with ${connections.length} connections: ${prettyError}`
            });
            await logCtx?.error(`Error starting syncs for ${syncName} with ${connections.length} connections`, { error: e });

            return false;
        }
    }

    public async createSyncs(
        syncArgs: CreateSyncArgs[],
        logContextGetter: LogContextGetter,
        orchestrator: Orchestrator,
        debug = false,
        activityLogId?: number,
        logCtx?: LogContext
    ): Promise<boolean> {
        let success = true;
        for (const syncToCreate of syncArgs) {
            const { connections, providerConfigKey, environmentId, sync, syncName } = syncToCreate;
            const result = await this.createSyncForConnections(
                connections,
                syncName,
                providerConfigKey,
                environmentId,
                sync,
                logContextGetter,
                orchestrator,
                debug,
                activityLogId,
                logCtx
            );
            if (!result) {
                success = false;
            }
        }

        return success;
    }

    /**
     * Delete
     * @desc delete a sync and all the related objects
     * 1) sync config files
     * 2) sync config
     */
    public async deleteConfig(syncConfigId: number, environmentId: number) {
        await deleteSyncFilesForConfig(syncConfigId, environmentId);
        await deleteSyncConfig(syncConfigId);
    }

    public async softDeleteSync(syncId: string, environmentId: number, orchestrator: Orchestrator) {
        await deleteScheduleForSync(syncId, environmentId); // TODO: legacy, to remove once temporal is removed

        await orchestrator.deleteSync({ syncId, environmentId });
        await softDeleteSync(syncId);
        await errorNotificationService.sync.clearBySyncId({ sync_id: syncId });
    }

    public async softDeleteSyncsByConnection(connection: Connection, orchestrator: Orchestrator) {
        const syncs = await getSyncsByConnectionId(connection.id!);

        if (!syncs) {
            return;
        }

        for (const sync of syncs) {
            await this.softDeleteSync(sync.id, connection.environment_id, orchestrator);
        }
    }

    public async deleteSyncsByProviderConfig(environmentId: number, providerConfigKey: string, orchestrator: Orchestrator) {
        const syncs = await getSyncsByProviderConfigKey(environmentId, providerConfigKey);

        if (!syncs) {
            return;
        }

        for (const sync of syncs) {
            await this.softDeleteSync(sync.id, environmentId, orchestrator);
        }
    }

    public async runSyncCommand({
        recordsService,
        orchestrator,
        environment,
        providerConfigKey,
        syncNames,
        command,
        logContextGetter,
        connectionId,
        initiator
    }: {
        recordsService: RecordsServiceInterface;
        orchestrator: Orchestrator;
        environment: Environment;
        providerConfigKey: string;
        syncNames: string[];
        command: SyncCommand;
        logContextGetter: LogContextGetter;
        connectionId?: string;
        initiator: string;
    }): Promise<ServiceResponse<boolean>> {
        const action = CommandToActivityLog[command];
        const provider = await configService.getProviderConfig(providerConfigKey, environment.id);
        const account = (await environmentService.getAccountFromEnvironment(environment.id))!;

        const log = {
            level: 'info' as LogLevel,
            success: false,
            action,
            start: Date.now(),
            end: Date.now(),
            timestamp: Date.now(),
            connection_id: connectionId || '',
            provider: provider!.provider,
            provider_config_key: providerConfigKey,
            environment_id: environment.id
        };
        const activityLogId = await createActivityLog(log);
        if (!activityLogId) {
            return { success: false, error: new NangoError('failed_to_create_activity_log'), response: false };
        }

        const logCtx = await logContextGetter.create(
            { id: String(activityLogId), operation: { type: 'sync', action: syncCommandToOperation[command] }, message: '' },
            { account, environment, integration: { id: provider!.id!, name: provider!.unique_key, provider: provider!.provider } }
        );

        if (connectionId) {
            const { success, error, response: connection } = await connectionService.getConnection(connectionId, providerConfigKey, environment.id);

            if (!success || !connection) {
                return { success: false, error, response: false };
            }

            let syncs = syncNames;

            if (syncs.length === 0) {
                syncs = await getSyncNamesByConnectionId(connection.id as number);
            }

            for (const syncName of syncs) {
                const sync = await getSyncByIdAndName(connection.id as number, syncName);
                if (!sync) {
                    throw new Error(`Sync "${syncName}" doesn't exists.`);
                }
                const schedule = await getSchedule(sync.id);
                if (!schedule) {
                    continue;
                }

                await orchestrator.runSyncCommandHelper({
                    scheduleId: schedule.schedule_id,
                    syncId: sync?.id,
                    command,
                    activityLogId,
                    environmentId: environment.id,
                    providerConfigKey,
                    connectionId,
                    syncName,
                    nangoConnectionId: connection.id,
                    logCtx,
                    recordsService,
                    initiator
                });
                // if they're triggering a sync that shouldn't change the schedule status
                if (command !== SyncCommand.RUN) {
                    await updateScheduleStatus(schedule.schedule_id, command, activityLogId, environment.id, logCtx);
                }
            }
        } else {
            const syncs =
                syncNames.length > 0
                    ? await getSyncsByProviderConfigAndSyncNames(environment.id, providerConfigKey, syncNames)
                    : await getSyncsByProviderConfigKey(environment.id, providerConfigKey);

            if (!syncs) {
                const error = new NangoError('no_syncs_found');

                return { success: false, error, response: false };
            }

            for (const sync of syncs) {
                const schedule = await getSchedule(sync.id);
                if (!schedule) {
                    continue;
                }

                const connection = await connectionService.getConnectionById(sync.nango_connection_id);
                if (!connection) {
                    continue;
                }

                await orchestrator.runSyncCommandHelper({
                    scheduleId: schedule.schedule_id,
                    syncId: sync.id,
                    command,
                    activityLogId,
                    environmentId: environment.id,
                    providerConfigKey,
                    connectionId: connection.connection_id,
                    syncName: sync.name,
                    nangoConnectionId: connection.id,
                    logCtx,
                    recordsService,
                    initiator
                });
                if (command !== SyncCommand.RUN) {
                    await updateScheduleStatus(schedule.schedule_id, command, activityLogId, environment.id, logCtx);
                }
            }
        }

        await createActivityLogMessageAndEnd({
            level: 'info',
            environment_id: environment.id,
            activity_log_id: activityLogId,
            timestamp: Date.now(),
            content: `Sync was updated with command: "${action}" for sync: ${syncNames.join(', ')}`
        });

        await updateSuccessActivityLog(activityLogId, true);

        await logCtx.info('Sync was successfully updated', { action, syncNames });
        await logCtx.success();

        return { success: true, error: null, response: true };
    }

    public async getSyncStatus(
        environmentId: number,
        providerConfigKey: string,
        syncNames: string[],
        orchestrator: Orchestrator,
        connectionId?: string,
        includeJobStatus = false,
        optionalConnection?: Connection | null
    ): Promise<ServiceResponse<ReportedSyncJobStatus[] | void>> {
        const syncsWithStatus: ReportedSyncJobStatus[] = [];

        let connection = optionalConnection;
        if (connectionId && !connection) {
            const connectionResult = await connectionService.getConnection(connectionId, providerConfigKey, environmentId);
            if (!connectionResult.success || !connectionResult.response) {
                return { success: false, error: connectionResult.error, response: null };
            }
            connection = connectionResult.response;
        }

        if (connection) {
            for (const syncName of syncNames) {
                const sync = await getSyncByIdAndName(connection?.id as number, syncName);
                if (!sync) {
                    continue;
                }

                const reportedStatus = await this.syncStatus(sync, environmentId, includeJobStatus, orchestrator);

                syncsWithStatus.push(reportedStatus);
            }
        } else {
            const syncs =
                syncNames.length > 0
                    ? await getSyncsByProviderConfigAndSyncNames(environmentId, providerConfigKey, syncNames)
                    : await getSyncsByProviderConfigKey(environmentId, providerConfigKey);

            if (!syncs) {
                return { success: true, error: null, response: syncsWithStatus };
            }

            for (const sync of syncs) {
                const reportedStatus = await this.syncStatus(sync, environmentId, includeJobStatus, orchestrator);

                syncsWithStatus.push(reportedStatus);
            }
        }

        return { success: true, error: null, response: syncsWithStatus };
    }

    /**
     * Classify Sync Status
     * @desc categornize the different scenarios of sync status
     * 1. If the schedule is paused and the job is not running, then the sync is paused
     * 2. If the schedule is paused and the job is not running then the sync is stopped (last return case)
     * 3. If the schedule is running but the last job is null then it is an error
     * 4. If the job status is stopped then it is an error
     * 5. If the job status is running then it is running
     * 6. If the job status is success then it is success
     */
    public legacyClassifySyncStatus(jobStatus: SyncStatus, scheduleStatus: ScheduleStatus): SyncStatus {
        if (scheduleStatus === ScheduleStatus.PAUSED && jobStatus !== SyncStatus.RUNNING) {
            return SyncStatus.PAUSED;
        } else if (scheduleStatus === ScheduleStatus.RUNNING && jobStatus === null) {
            return SyncStatus.ERROR;
        } else if (jobStatus === SyncStatus.STOPPED) {
            return SyncStatus.ERROR;
        } else if (jobStatus === SyncStatus.RUNNING) {
            return SyncStatus.RUNNING;
        } else if (jobStatus === SyncStatus.SUCCESS) {
            return SyncStatus.SUCCESS;
        }

        return SyncStatus.STOPPED;
    }

    public classifySyncStatus(jobStatus: SyncStatus, scheduleState: 'STARTED' | 'PAUSED' | 'DELETED'): SyncStatus {
        if (jobStatus === SyncStatus.RUNNING) {
            return SyncStatus.RUNNING;
        }
        switch (scheduleState) {
            case 'PAUSED':
                return SyncStatus.PAUSED;
            case 'STARTED':
                if (jobStatus === SyncStatus.STOPPED) {
                    // job status doesn't have a ERROR status
                    return SyncStatus.ERROR;
                }
                return jobStatus || SyncStatus.SUCCESS;
            default:
                return SyncStatus.STOPPED;
        }
    }

    /**
     * Trigger If Connections Exist
     * @desc for the recently deploy flows, create the sync and trigger it if there are connections
     */
    public async triggerIfConnectionsExist(
        flows: SyncDeploymentResult[],
        environmentId: number,
        logContextGetter: LogContextGetter,
        orchestrator: Orchestrator
    ) {
        for (const flow of flows) {
            if (flow.type === 'action') {
                continue;
            }

            const existingConnections = await connectionService.getConnectionsByEnvironmentAndConfig(environmentId, flow.providerConfigKey);

            if (existingConnections.length === 0) {
                continue;
            }

            const { providerConfigKey } = flow;
            const name = flow.name || flow.syncName;

            await this.createSyncForConnections(
                existingConnections as Connection[],
                name as string,
                providerConfigKey,
                environmentId,
                flow as unknown as IncomingFlowConfig,
                logContextGetter,
                orchestrator,
                false
            );
        }
    }

    private async syncStatus(sync: Sync, environmentId: number, includeJobStatus: boolean, orchestrator: Orchestrator): Promise<ReportedSyncJobStatus> {
        const isGloballyEnabled = await featureFlags.isEnabled('orchestrator:schedule', 'global', false);
        const isEnvEnabled = await featureFlags.isEnabled('orchestrator:schedule', `${environmentId}`, false);
        const isOrchestrator = isGloballyEnabled || isEnvEnabled;
        if (isOrchestrator) {
            const latestJob = await getLatestSyncJob(sync.id);
            const schedules = await orchestrator.searchSchedules([{ syncId: sync.id, environmentId }]);
            if (schedules.isErr()) {
                throw new Error(`Failed to get schedule for sync ${sync.id} in environment ${environmentId}: ${stringifyError(schedules.error)}`);
            }
            const schedule = schedules.value.get(sync.id);
            if (!schedule) {
                throw new Error(`Schedule for sync ${sync.id} and environment ${environmentId} not found`);
            }
            return {
                id: sync.id,
                type: latestJob?.type as SyncType,
                finishedAt: latestJob?.updated_at,
                nextScheduledSyncAt: schedule.nextDueDate,
                name: sync.name,
                status: this.classifySyncStatus(latestJob?.status as SyncStatus, schedule.state),
                frequency: sync.frequency,
                latestResult: latestJob?.result,
                latestExecutionStatus: latestJob?.status,
                ...(includeJobStatus ? { jobStatus: latestJob?.status as SyncStatus } : {})
            } as ReportedSyncJobStatus;
        }
        return this.legacySyncStatus(sync, environmentId, includeJobStatus);
    }

    private async legacySyncStatus(sync: Sync, environmentId: number, includeJobStatus: boolean): Promise<ReportedSyncJobStatus> {
        const syncClient = await SyncClient.getInstance();
        const schedule = await getSchedule(sync.id);
        const latestJob = await getLatestSyncJob(sync.id);
        let status = this.legacyClassifySyncStatus(latestJob?.status as SyncStatus, schedule?.status as ScheduleStatus);
        const syncSchedule = await syncClient?.describeSchedule(schedule?.schedule_id as string);
        if (syncSchedule) {
            if (syncSchedule?.schedule?.state?.paused && schedule?.status === ScheduleStatus.RUNNING) {
                await updateScheduleStatus(schedule?.id as string, SyncCommand.PAUSE, null, environmentId);
                if (status !== SyncStatus.RUNNING) {
                    status = SyncStatus.PAUSED;
                }
                await telemetry.log(
                    LogTypes.TEMPORAL_SCHEDULE_MISMATCH_NOT_RUNNING,
                    'API: Schedule is marked as paused in temporal but not in the database. The schedule has been updated in the database to be paused.',
                    LogActionEnum.SYNC,
                    {
                        environmentId: String(environmentId),
                        syncId: sync.id,
                        scheduleId: String(schedule?.schedule_id),
                        level: 'warn'
                    },
                    `syncId:${sync.id}`
                );
            } else if (!syncSchedule?.schedule?.state?.paused && status === SyncStatus.PAUSED) {
                await updateScheduleStatus(schedule?.id as string, SyncCommand.UNPAUSE, null, environmentId);
                status = SyncStatus.STOPPED;
                await telemetry.log(
                    LogTypes.TEMPORAL_SCHEDULE_MISMATCH_NOT_PAUSED,
                    'API: Schedule is marked as running in temporal but not in the database. The schedule has been updated in the database to be running.',
                    LogActionEnum.SYNC,
                    {
                        environmentId: String(environmentId),
                        syncId: sync.id,
                        scheduleId: String(schedule?.schedule_id),
                        level: 'warn'
                    },
                    `syncId:${sync.id}`
                );
            }
        }

        let nextScheduledSyncAt = null;
        if (status !== SyncStatus.PAUSED) {
            if (syncSchedule && syncSchedule?.info && syncSchedule?.info.futureActionTimes && syncSchedule?.info?.futureActionTimes?.length > 0) {
                const futureRun = syncSchedule.info.futureActionTimes[0];
                nextScheduledSyncAt = syncClient?.formatFutureRun(futureRun?.seconds?.toNumber() as number) || null;
            }
        }

        const reportedStatus: ReportedSyncJobStatus = {
            id: sync?.id,
            type: latestJob?.type as SyncType,
            finishedAt: latestJob?.updated_at,
            nextScheduledSyncAt,
            name: sync?.name,
            status,
            frequency: schedule?.frequency,
            latestResult: latestJob?.result,
            latestExecutionStatus: latestJob?.status
        } as ReportedSyncJobStatus;

        if (includeJobStatus) {
            reportedStatus['jobStatus'] = latestJob?.status as SyncStatus;
        }

        return reportedStatus;
    }
}

export default new SyncManagerService();<|MERGE_RESOLUTION|>--- conflicted
+++ resolved
@@ -132,13 +132,7 @@
                 }
 
                 const createdSync = await createSync(connection.id as number, syncName);
-<<<<<<< HEAD
-
-                // Is this not awaited on purpose?
-                void orchestrator.scheduleSyncHelper(
-=======
                 await orchestrator.scheduleSyncHelper(
->>>>>>> 4053c8a3
                     connection,
                     createdSync as Sync,
                     syncConfig as ProviderConfig,
