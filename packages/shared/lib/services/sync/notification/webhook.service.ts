--- conflicted
+++ resolved
@@ -181,10 +181,6 @@
         payload: Record<string, any> | null,
         webhookOriginalHeaders: Record<string, any>
     ) {
-<<<<<<< HEAD
-        console.log(webhookOriginalHeaders);
-=======
->>>>>>> 90b9f3e9
         const webhookInfo = await environmentService.getById(environment_id);
 
         if (!webhookInfo || !webhookInfo.webhook_url) {
@@ -217,11 +213,7 @@
 
         const headers = {
             ...nangoHeaders,
-<<<<<<< HEAD
             ...this.filterHeaders(webhookOriginalHeaders)
-=======
-            ...webhookOriginalHeaders
->>>>>>> 90b9f3e9
         };
 
         try {
