import md5 from 'md5';
import * as uuid from 'uuid';
import dayjs from 'dayjs';

import type {
    DataRecord as SyncDataRecord,
    RecordWrapCustomerFacingDataRecord,
    CustomerFacingDataRecord,
    DataRecordWithMetadata,
    GetRecordsResponse,
    LastAction,
    Sync
} from '../../../models/Sync.js';
import type { DataResponse } from '../../../models/Data.js';
import type { ServiceResponse } from '../../../models/Generic.js';
import db, { schema } from '../../../db/database.js';
import connectionService from '../../connection.service.js';
import { NangoError } from '../../../utils/error.js';
import encryptionManager from '../../../utils/encryption.manager.js';
import telemetry, { LogTypes } from '../../../utils/telemetry.js';
import { LogActionEnum } from '../../../models/Activity.js';

export const formatDataRecords = (
    records: DataResponse[],
    nango_connection_id: number,
    model: string,
    syncId: string,
    sync_job_id: number,
    lastSyncDate = new Date(),
    trackDeletes = false,
    softDelete = false
): ServiceResponse<SyncDataRecord[]> => {
    const formattedRecords: SyncDataRecord[] = [] as SyncDataRecord[];

    const deletedAtKey = 'deletedAt';

    let oldTimestamp = new Date();

    if (trackDeletes) {
        oldTimestamp = lastSyncDate;
    }

    for (let i = 0; i < records.length; i++) {
        const record = records[i];
        const data_hash = md5(JSON.stringify(record));

        if (!record) {
            break;
        }

        if (!record['id']) {
            const error = new NangoError('missing_id_field', model);
            return { success: false, error, response: null };
        }

        let external_deleted_at = null;

        if (softDelete) {
            if (record[deletedAtKey]) {
                external_deleted_at = dayjs(record[deletedAtKey] as string).toDate();
            } else {
                external_deleted_at = new Date();
            }
        }

        const external_id = record['id'];
        formattedRecords[i] = {
            id: uuid.v4(),
            json: record,
            external_id,
            data_hash,
            model,
            nango_connection_id,
            sync_id: syncId,
            sync_job_id,
            external_is_deleted: softDelete,
            external_deleted_at,
            pending_delete: false
        };

        if (trackDeletes) {
            formattedRecords[i]!.created_at = oldTimestamp;
            formattedRecords[i]!.updated_at = oldTimestamp;
        }
    }
    return { success: true, error: null, response: formattedRecords };
};

// TO DEPRECATE
export async function getDataRecords(
    connectionId: string,
    providerConfigKey: string,
    environmentId: number,
    model: string,
    delta?: string,
    offset?: number | string,
    limit?: number | string,
    sortBy?: string,
    order?: 'asc' | 'desc',
    filter?: LastAction,
    includeMetaData = false
): Promise<ServiceResponse<CustomerFacingDataRecord[] | DataRecordWithMetadata[] | null>> {
    if (!model) {
        const error = new NangoError('missing_model');

        return { success: false, error, response: null };
    }

    const { success, error, response: nangoConnection } = await connectionService.getConnection(connectionId, providerConfigKey, environmentId);

    if (!success) {
        return { success, error, response: null };
    }

    if (!nangoConnection) {
        throw new Error(`No connection found for connectionId ${connectionId} and providerConfigKey ${providerConfigKey}`);
    }

    await telemetry.log(LogTypes.SYNC_GET_RECORDS_DEPRECATED_METHOD_USED, `Deprecated get records method`, LogActionEnum.SYNC, {
        environmentId: String(environmentId),
        connectionId,
        providerConfigKey,
        delta: String(delta),
        model
    });

    if (order) {
        await telemetry.log(LogTypes.SYNC_GET_RECORDS_ORDER_USED, `Order used in get records with a order value of ${order}`, LogActionEnum.SYNC, {
            environmentId: String(environmentId),
            connectionId,
            providerConfigKey,
            delta: String(delta),
            order,
            model
        });
    }

    let sort = 'external_id';

    switch (sortBy) {
        case 'updated_at': {
            sort = 'updated_at';
            await telemetry.log(LogTypes.SYNC_GET_RECORDS_SORT_BY_USED, `Sort by used in get records with a sort value of ${sort}`, LogActionEnum.SYNC, {
                environmentId: String(environmentId),
                connectionId,
                providerConfigKey,
                delta: String(delta),
                sort,
                model
            });

            break;
        }
        case 'created_at': {
            sort = 'created_at';
            await telemetry.log(LogTypes.SYNC_GET_RECORDS_SORT_BY_USED, `Sort by used in get records with a sort value of ${sort}`, LogActionEnum.SYNC, {
                environmentId: String(environmentId),
                connectionId,
                providerConfigKey,
                delta: String(delta),
                sort,
                model
            });
            break;
        }
        case 'id': {
            await telemetry.log(LogTypes.SYNC_GET_RECORDS_SORT_BY_USED, `Sort by used in get records with a sort value of ${sort}`, LogActionEnum.SYNC, {
                environmentId: String(environmentId),
                connectionId,
                providerConfigKey,
                delta: String(delta),
                sort,
                model
            });
        }
    }

    let query = schema()
        .from<SyncDataRecord>(`_nango_sync_data_records`)
        .timeout(60000) // timeout for 1 minute
        .where({
            nango_connection_id: Number(nangoConnection.id),
            model
        })
        .orderBy(sort, order?.toLowerCase() === 'asc' ? 'asc' : 'desc');

    if (offset) {
        if (isNaN(Number(offset))) {
            const error = new NangoError('invalid_offset');

            return { success: false, error, response: null };
        }

        await telemetry.log(LogTypes.SYNC_GET_RECORDS_OFFSET_USED, `Offset used in get records with an offset value of ${offset}`, LogActionEnum.SYNC, {
            environmentId: String(environmentId),
            connectionId,
            providerConfigKey,
            delta: String(delta),
            model
        });

        query = query.offset(Number(offset));
    }

    if (limit) {
        if (isNaN(Number(limit))) {
            const error = new NangoError('invalid_limit');

            return { success: false, error, response: null };
        }
        query = query.limit(Number(limit));
    }

    if (delta) {
        const time = dayjs(delta);

        if (!time.isValid()) {
            const error = new NangoError('invalid_timestamp');

            return { success: false, error, response: null };
        }

        const timeToDate = time.toDate();

        const utcString = timeToDate.toUTCString();
        query = query.andWhere('updated_at', '>=', utcString);
    }

    if (filter) {
        const formattedFilter = filter.toUpperCase();
        switch (true) {
            case formattedFilter.includes('ADDED') && formattedFilter.includes('UPDATED'):
                query = query.andWhere('external_deleted_at', null).andWhere(function () {
                    this.where('created_at', '=', db.knex.raw('updated_at')).orWhere('created_at', '!=', db.knex.raw('updated_at'));
                });
                break;
            case formattedFilter.includes('UPDATED') && formattedFilter.includes('DELETED'):
                query = query.andWhere(function () {
                    this.where('external_is_deleted', true).orWhere('external_deleted_at', null).andWhere('created_at', '!=', db.knex.raw('updated_at'));
                });
                break;
            case formattedFilter.includes('ADDED') && formattedFilter.includes('DELETED'):
                query = query.andWhere(function () {
                    this.where('external_is_deleted', true).orWhere('external_deleted_at', null).andWhere('created_at', '=', db.knex.raw('updated_at'));
                });
                break;
            case formattedFilter === 'ADDED':
                query = query.andWhere('external_deleted_at', null).andWhere('created_at', '=', db.knex.raw('updated_at'));
                break;
            case formattedFilter === 'UPDATED':
                query = query.andWhere('external_deleted_at', null).andWhere('created_at', '!=', db.knex.raw('updated_at'));
                break;
            case formattedFilter === 'DELETED':
                query = query.andWhere({ external_is_deleted: true });
                break;
        }
    }

    let result;

    if (includeMetaData) {
        await telemetry.log(LogTypes.SYNC_GET_RECORDS_INCLUDE_METADATA_USED, `Include Nango metadata used in get records`, LogActionEnum.SYNC, {
            environmentId: String(environmentId),
            connectionId,
            providerConfigKey,
            delta: String(delta),
            model
        });

        result = await query.select(
            'created_at as first_seen_at',
            'updated_at as last_modified_at',
            'external_deleted_at as deleted_at',
            db.knex.raw(`
                CASE
                    WHEN external_deleted_at IS NOT NULL THEN 'DELETED'
                    WHEN created_at = updated_at THEN 'ADDED'
                    ELSE 'UPDATED'
                END as last_action`),
            'json as record'
        );
        result = encryptionManager.decryptDataRecords(result, 'record') as unknown as DataRecordWithMetadata[];
    } else {
        result = await query.select(
            db.knex.raw(`
                jsonb_set(
                    json::jsonb,
                    '{_nango_metadata}',
                    jsonb_build_object(
                        'first_seen_at', created_at,
                        'last_modified_at', updated_at,
                        'deleted_at', external_deleted_at,
                        'last_action',
                        CASE
                            WHEN external_deleted_at IS NOT NULL THEN 'DELETED'
                            WHEN created_at = updated_at THEN 'ADDED'
                            ELSE 'UPDATED'
                        END
                    )
                ) as record
            `)
        );

        result = encryptionManager.decryptDataRecords(result, 'record') as unknown as RecordWrapCustomerFacingDataRecord;

        result = result.map((item: { record: CustomerFacingDataRecord }) => item.record);
    }

    return { success: true, error: null, response: result };
}

export async function getAllDataRecords(
    connectionId: string,
    providerConfigKey: string,
    environmentId: number,
    model: string,
    delta?: string,
    limit?: number | string,
    filter?: LastAction,
    cursorValue?: string | null
): Promise<ServiceResponse<GetRecordsResponse>> {
    try {
        if (!model) {
            const error = new NangoError('missing_model');

            return { success: false, error, response: null };
        }

        const { success, error, response: nangoConnection } = await connectionService.getConnection(connectionId, providerConfigKey, environmentId);

        if (!success) {
            return { success, error, response: null };
        }

        if (!nangoConnection) {
            throw new Error(`No connection found for connectionId ${connectionId} and providerConfigKey ${providerConfigKey}`);
        }

        let query = schema()
            .from<SyncDataRecord>(`_nango_sync_data_records`)
            .timeout(60000) // timeout for 1 minute
            .where({
                nango_connection_id: Number(nangoConnection.id),
                model
            })
            .orderBy([
                { column: 'updated_at', order: 'asc' },
                { column: 'id', order: 'asc' }
            ]);

        if (cursorValue) {
            const decodedCursorValue = Buffer.from(cursorValue, 'base64').toString('ascii');
            const [cursorSort, cursorId] = decodedCursorValue.split('||');

            if (!cursorSort || !cursorId) {
                const error = new NangoError('invalid_cursor_value');

                return { success: false, error, response: null };
            }

            query = query.where((builder) =>
<<<<<<< HEAD
                builder.where('updated_at', '>', cursorSort).orWhere((builder) => builder.where('updated_at', '=', cursorSort).andWhere('id', '>', cursorId))
=======
                builder.where('created_at', '>', cursorSort).orWhere((builder) => builder.where('created_at', '=', cursorSort).andWhere('id', '>', cursorId))
>>>>>>> 1971f77e
            );
        }

        if (limit) {
            if (isNaN(Number(limit))) {
                const error = new NangoError('invalid_limit');

                return { success: false, error, response: null };
            }
            query = query.limit(Number(limit) + 1);
        } else {
            query = query.limit(101);
        }

        if (delta) {
            const time = dayjs(delta);

            if (!time.isValid()) {
                const error = new NangoError('invalid_timestamp');

                return { success: false, error, response: null };
            }

            const timeToDate = time.toDate();

            const utcString = timeToDate.toUTCString();
            query = query.andWhere('updated_at', '>=', utcString);
        }

        if (filter) {
            const formattedFilter = filter.toUpperCase();
            switch (true) {
                case formattedFilter.includes('ADDED') && formattedFilter.includes('UPDATED'):
                    query = query.andWhere('external_deleted_at', null).andWhere(function () {
                        this.where('created_at', '=', db.knex.raw('updated_at')).orWhere('created_at', '!=', db.knex.raw('updated_at'));
                    });
                    break;
                case formattedFilter.includes('UPDATED') && formattedFilter.includes('DELETED'):
                    query = query.andWhere(function () {
                        this.where('external_is_deleted', true).orWhere('external_deleted_at', null).andWhere('created_at', '!=', db.knex.raw('updated_at'));
                    });
                    break;
                case formattedFilter.includes('ADDED') && formattedFilter.includes('DELETED'):
                    query = query.andWhere(function () {
                        this.where('external_is_deleted', true).orWhere('external_deleted_at', null).andWhere('created_at', '=', db.knex.raw('updated_at'));
                    });
                    break;
                case formattedFilter === 'ADDED':
                    query = query.andWhere('external_deleted_at', null).andWhere('created_at', '=', db.knex.raw('updated_at'));
                    break;
                case formattedFilter === 'UPDATED':
                    query = query.andWhere('external_deleted_at', null).andWhere('created_at', '!=', db.knex.raw('updated_at'));
                    break;
                case formattedFilter === 'DELETED':
                    query = query.andWhere({ external_is_deleted: true });
                    break;
            }
        }

        let nextCursor = null;

        const rawResult = await query.select(
            db.knex.raw(`
                jsonb_set(
                    json::jsonb,
                    '{_nango_metadata}',
                    jsonb_build_object(
                        'first_seen_at', created_at,
                        'last_modified_at', updated_at,
                        'deleted_at', external_deleted_at,
                        'last_action',
                        CASE
                            WHEN external_deleted_at IS NOT NULL THEN 'DELETED'
                            WHEN created_at = updated_at THEN 'ADDED'
                            ELSE 'UPDATED'
                        END
                    )
                ) as record, id
            `)
        );

        const result = encryptionManager.decryptDataRecords(rawResult, 'record') as unknown as SyncDataRecord[];

        if (result.length === 0) {
            return { success: true, error: null, response: { records: [], next_cursor: nextCursor } };
        }

        const customerResult = result.map((item) => item.record);

        if (customerResult.length > Number(limit || 100)) {
            customerResult.pop();
            rawResult.pop();

            const cursorRawElement = rawResult[rawResult.length - 1] as SyncDataRecord;
            const cursorElement = customerResult[customerResult.length - 1] as unknown as CustomerFacingDataRecord;

            nextCursor = cursorElement['_nango_metadata']['first_seen_at'] as unknown as string;
            const encodedCursorValue = Buffer.from(`${nextCursor}||${cursorRawElement.id}`).toString('base64');

            return { success: true, error: null, response: { records: customerResult as CustomerFacingDataRecord[], next_cursor: encodedCursorValue } };
        } else {
            return { success: true, error: null, response: { records: customerResult as CustomerFacingDataRecord[], next_cursor: nextCursor } };
        }
    } catch (e: any) {
        const errorMessage = 'List records error';
        await telemetry.log(LogTypes.SYNC_GET_RECORDS_QUERY_TIMEOUT, errorMessage, LogActionEnum.SYNC, {
            environmentId: String(environmentId),
            connectionId,
            providerConfigKey,
            delta: String(delta),
            model,
            error: JSON.stringify(e)
        });

        const error = new Error(errorMessage);
        const nangoError = new NangoError('pass_through_error', error);
        return { success: false, error: nangoError, response: null };
    }
}

export function verifyUniqueKeysAreUnique(data: DataResponse[], optionalUniqueKey?: string | number): { isUnique: boolean; nonUniqueKeys: string[] } {
    const uniqueKey = optionalUniqueKey ?? 'id';
    const idMap: Record<string, boolean> = {};
    let isUnique = true;
    const nonUniqueKeys: string[] = [];

    for (const item of data) {
        const id = item[uniqueKey] as string | number;

        if (idMap[id]) {
            isUnique = false;
            if (!nonUniqueKeys.includes(id.toString())) {
                nonUniqueKeys.push(id.toString());
            }
        } else {
            idMap[id] = true;
        }
    }

    return { isUnique, nonUniqueKeys };
}

export async function getSingleRecord(external_id: string, nango_connection_id: number, model: string): Promise<SyncDataRecord | null> {
    const encryptedRecord = await schema().from<SyncDataRecord>('_nango_sync_data_records').where({
        nango_connection_id,
        model,
        external_id
    });

    if (!encryptedRecord) {
        return null;
    }

    const result = encryptionManager.decryptDataRecords(encryptedRecord, 'json');

    if (!result || result.length === 0) {
        return null;
    }

    return result[0] as unknown as SyncDataRecord;
}

export async function getRecordsByExternalIds(external_ids: string[], nango_connection_id: number, model: string): Promise<SyncDataRecord[]> {
    const encryptedRecords = await schema()
        .from<SyncDataRecord>('_nango_sync_data_records')
        .where({
            nango_connection_id,
            model
        })
        .whereIn('external_id', external_ids);

    if (!encryptedRecords) {
        return [];
    }

    const result = encryptionManager.decryptDataRecords(encryptedRecords, 'json');

    if (!result || result.length === 0) {
        return [];
    }

    return result as unknown as SyncDataRecord[];
}

export async function findSyncsWithDeletableRecords(limit: number): Promise<Pick<Sync, 'id'>[]> {
    return db.knex
        .select<Pick<Sync, 'id'>[]>('syncs.id')
        .from('_nango_sync_data_records AS rec')
        .join('_nango_syncs AS syncs', 'syncs.id', '=', 'rec.sync_id')
        .where('syncs.deleted', true)
        .groupBy('syncs.id')
        .limit(limit);
}

export async function deleteRecordsBySyncId(syncId: string, limit: number = 5000): Promise<void> {
    let countRecords = 0;
    do {
        countRecords = await db
            .knex('_nango_sync_data_records')
            .whereIn('id', function (sub) {
                sub.select('id').from('_nango_sync_data_records').where({ sync_id: syncId }).limit(limit);
            })
            .del();
    } while (countRecords >= limit);

    let countDeletes = 0;
    do {
        countDeletes = await db
            .knex('_nango_sync_data_records_deletes')
            .whereIn('id', function (sub) {
                sub.select('id').from('_nango_sync_data_records_deletes').where({ sync_id: syncId }).limit(limit);
            })
            .del();
    } while (countDeletes >= limit);
}<|MERGE_RESOLUTION|>--- conflicted
+++ resolved
@@ -359,11 +359,7 @@
             }
 
             query = query.where((builder) =>
-<<<<<<< HEAD
                 builder.where('updated_at', '>', cursorSort).orWhere((builder) => builder.where('updated_at', '=', cursorSort).andWhere('id', '>', cursorId))
-=======
-                builder.where('created_at', '>', cursorSort).orWhere((builder) => builder.where('created_at', '=', cursorSort).andWhere('id', '>', cursorId))
->>>>>>> 1971f77e
             );
         }
 
