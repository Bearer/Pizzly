--- conflicted
+++ resolved
@@ -470,12 +470,7 @@
         const syncResult: SyncJob = await updateSyncJobResult(this.syncJobId, updatedResults, model);
 
         if (!syncResult) {
-<<<<<<< HEAD
             await this.reportFailureForResults(`The sync job ${this.syncJobId} could not be updated with the results for the model ${model}.`, totalRunTime);
-
-=======
-            await this.reportFailureForResults(`The sync job ${this.syncJobId} could not be updated with the results for the model ${model}.`);
->>>>>>> e0654912
             return;
         }
 
@@ -605,7 +600,7 @@
                 await BigQueryClient.insert({
                     executionType: this.determineExecutionType(),
                     connectionId: this.nangoConnection.connection_id,
-                    // internal connection id is what?
+                    // TODO get the internal connection id
                     accountId: this.nangoConnection.account_id,
                     scriptName: this.syncName,
                     scriptType: this.syncType,
