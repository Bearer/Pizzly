import { deleteSyncConfig, deleteSyncFilesForConfig } from './config/config.service.js';
import connectionService from '../connection.service.js';
import { deleteScheduleForSync, getSchedule, updateScheduleStatus } from './schedule.service.js';
import { getLatestSyncJob } from './job.service.js';
import {
    createSync,
    getSyncsByConnectionId,
    getSyncsByProviderConfigKey,
    getSyncsByProviderConfigAndSyncNames,
    getSyncByIdAndName,
    getSyncNamesByConnectionId,
    softDeleteSync
} from './sync.service.js';
import {
    createActivityLogMessageAndEnd,
    createActivityLog,
    createActivityLogMessage,
    updateSuccess as updateSuccessActivityLog
} from '../activity/activity.service.js';
import SyncClient from '../../clients/sync.client.js';
import configService from '../config.service.js';
import type { LogLevel } from '../../models/Activity.js';
import type { Connection } from '../../models/Connection.js';
import type {
    Job as SyncJob,
    Schedule as SyncSchedule,
    SyncDeploymentResult,
    IncomingFlowConfig,
    Sync,
    SyncType,
    ReportedSyncJobStatus
} from '../../models/Sync.js';
import { NangoError } from '../../utils/error.js';
import type { Config as ProviderConfig } from '../../models/Provider.js';
import type { ServiceResponse } from '../../models/Generic.js';
import { SyncStatus, ScheduleStatus, SyncConfigType, SyncCommand, CommandToActivityLog } from '../../models/Sync.js';
<<<<<<< HEAD
import type { LogContext } from '@nangohq/logs';
import { getOperationContext, syncCommandToOperation } from '@nangohq/logs';
=======
import type { RecordsServiceInterface } from '../../clients/sync.client.js';
>>>>>>> 4c94a690

interface CreateSyncArgs {
    connections: Connection[];
    providerConfigKey: string;
    environmentId: number;
    sync: IncomingFlowConfig;
    syncName: string;
}

export class Orchestrator {
    public async create(
        connections: Connection[],
        syncName: string,
        providerConfigKey: string,
        environmentId: number,
        sync: IncomingFlowConfig,
        debug = false,
        activityLogId?: number,
        logCtx?: LogContext
    ): Promise<boolean> {
        try {
            const syncConfig = await configService.getProviderConfig(providerConfigKey, environmentId);
            if (debug && activityLogId) {
                await createActivityLogMessage({
                    level: 'debug',
                    environment_id: environmentId,
                    activity_log_id: activityLogId,
                    timestamp: Date.now(),
                    content: `Beginning iteration of starting syncs for ${syncName} with ${connections.length} connections`
                });
                await logCtx?.debug(`Beginning iteration of starting syncs for ${syncName} with ${connections.length} connections`);
            }
            for (const connection of connections) {
                const syncExists = await getSyncByIdAndName(connection.id as number, syncName);

                if (syncExists) {
                    continue;
                }

                const createdSync = await createSync(connection.id as number, syncName);
                const syncClient = await SyncClient.getInstance();
                await syncClient?.startContinuous(
                    connection,
                    createdSync as Sync,
                    syncConfig as ProviderConfig,
                    syncName,
                    { ...sync, returns: sync.models, input: '' },
                    debug
                );
            }
            if (debug && activityLogId) {
                await createActivityLogMessage({
                    level: 'debug',
                    environment_id: environmentId,
                    activity_log_id: activityLogId,
                    timestamp: Date.now(),
                    content: `Finished iteration of starting syncs for ${syncName} with ${connections.length} connections`
                });
                await logCtx?.debug(`Finished iteration of starting syncs for ${syncName} with ${connections.length} connections`);
            }

            return true;
        } catch (e) {
            const prettyError = JSON.stringify(e, ['message', 'name'], 2);
            await createActivityLogMessage({
                level: 'error',
                environment_id: environmentId,
                activity_log_id: activityLogId as number,
                timestamp: Date.now(),
                content: `Error starting syncs for ${syncName} with ${connections.length} connections: ${prettyError}`
            });
            await logCtx?.error(`Error starting syncs for ${syncName} with ${connections.length} connections`, { error: e });

            return false;
        }
    }

    public async createSyncs(syncArgs: CreateSyncArgs[], debug = false, activityLogId?: number, logCtx?: LogContext): Promise<boolean> {
        let success = true;
        for (const syncToCreate of syncArgs) {
            const { connections, providerConfigKey, environmentId, sync, syncName } = syncToCreate;
            const result = await this.create(connections, syncName, providerConfigKey, environmentId, sync, debug, activityLogId, logCtx);
            if (!result) {
                success = false;
            }
        }

        return success;
    }

    /**
     * Delete
     * @desc delete a sync and all the related objects
     * 1) sync config files
     * 2) sync config
     */
    public async deleteConfig(syncConfigId: number, environmentId: number) {
        await deleteSyncFilesForConfig(syncConfigId, environmentId);
        await deleteSyncConfig(syncConfigId);
    }

    public async softDeleteSync(syncId: string, environmentId: number) {
        await deleteScheduleForSync(syncId, environmentId);
        await softDeleteSync(syncId);
    }

    public async softDeleteSyncsByConnection(connection: Connection) {
        const syncs = await getSyncsByConnectionId(connection.id!);

        if (!syncs) {
            return;
        }

        for (const sync of syncs) {
            await this.softDeleteSync(sync.id, connection.environment_id);
        }
    }

    public async deleteSyncsByProviderConfig(environmentId: number, providerConfigKey: string) {
        const syncs = await getSyncsByProviderConfigKey(environmentId, providerConfigKey);

        if (!syncs) {
            return;
        }

        for (const sync of syncs) {
            await this.softDeleteSync(sync.id, environmentId);
        }
    }

    public async runSyncCommand(
        recordsService: RecordsServiceInterface,
        environmentId: number,
        providerConfigKey: string,
        syncNames: string[],
        command: SyncCommand,
        connectionId?: string
    ): Promise<ServiceResponse<boolean>> {
        const action = CommandToActivityLog[command];
        const provider = await configService.getProviderName(providerConfigKey);

        const log = {
            level: 'info' as LogLevel,
            success: false,
            action,
            start: Date.now(),
            end: Date.now(),
            timestamp: Date.now(),
            connection_id: connectionId || '',
            provider,
            provider_config_key: providerConfigKey,
            environment_id: environmentId
        };
        const activityLogId = await createActivityLog(log);
        if (!activityLogId) {
            return { success: false, error: new NangoError('failed_to_create_activity_log'), response: false };
        }

        const logCtx = await getOperationContext(
            { id: String(activityLogId), operation: { type: 'sync', action: syncCommandToOperation[command] }, message: '' },
            { account: { id: -1 }, environment: { id: environmentId } }
        );

        const syncClient = await SyncClient.getInstance();
        if (!syncClient) {
            return { success: false, error: new NangoError('failed_to_get_sync_client'), response: false };
        }

        if (connectionId) {
            const { success, error, response: connection } = await connectionService.getConnection(connectionId, providerConfigKey, environmentId);

            if (!success || !connection) {
                return { success: false, error, response: false };
            }

            let syncs = syncNames;

            if (syncs.length === 0) {
                syncs = await getSyncNamesByConnectionId(connection.id as number);
            }

            for (const syncName of syncs) {
                const sync = await getSyncByIdAndName(connection.id as number, syncName);
                if (!sync) {
                    throw new Error(`Sync "${syncName}" doesn't exists.`);
                }
                const schedule = await getSchedule(sync.id);
                if (!schedule) {
                    continue;
                }

                await syncClient.runSyncCommand({
                    scheduleId: schedule.schedule_id,
                    syncId: sync?.id,
                    command,
                    activityLogId,
                    environmentId,
                    providerConfigKey,
                    connectionId,
                    syncName,
                    nangoConnectionId: connection.id,
<<<<<<< HEAD
                    logCtx
=======
                    recordsService
>>>>>>> 4c94a690
                });
                // if they're triggering a sync that shouldn't change the schedule status
                if (command !== SyncCommand.RUN) {
                    await updateScheduleStatus(schedule.schedule_id, command, activityLogId, environmentId, logCtx);
                }
            }
        } else {
            const syncs =
                syncNames.length > 0
                    ? await getSyncsByProviderConfigAndSyncNames(environmentId, providerConfigKey, syncNames)
                    : await getSyncsByProviderConfigKey(environmentId, providerConfigKey);

            if (!syncs) {
                const error = new NangoError('no_syncs_found');

                return { success: false, error, response: false };
            }

            for (const sync of syncs) {
                const schedule = await getSchedule(sync.id);
                if (!schedule) {
                    continue;
                }

                const connection = await connectionService.getConnectionById(sync.nango_connection_id);
                if (!connection) {
                    continue;
                }

                await syncClient.runSyncCommand({
                    scheduleId: schedule.schedule_id,
                    syncId: sync.id,
                    command,
                    activityLogId,
                    environmentId,
                    providerConfigKey,
                    connectionId: connection.connection_id,
                    syncName: sync.name,
                    nangoConnectionId: connection.id,
<<<<<<< HEAD
                    logCtx
=======
                    recordsService
>>>>>>> 4c94a690
                });
                if (command !== SyncCommand.RUN) {
                    await updateScheduleStatus(schedule.schedule_id, command, activityLogId, environmentId, logCtx);
                }
            }
        }

        await createActivityLogMessageAndEnd({
            level: 'info',
            environment_id: environmentId,
            activity_log_id: activityLogId,
            timestamp: Date.now(),
            content: `Sync was updated with command: "${action}" for sync: ${syncNames.join(', ')}`
        });

        await updateSuccessActivityLog(activityLogId, true);

        await logCtx.info('Sync was successfully updated', { action, syncNames });
        await logCtx.success();

        return { success: true, error: null, response: true };
    }

    public async getSyncStatus(
        environmentId: number,
        providerConfigKey: string,
        syncNames: string[],
        connectionId?: string,
        includeJobStatus = false,
        optionalConnection?: Connection | null
    ): Promise<ServiceResponse<ReportedSyncJobStatus[] | void>> {
        const syncsWithStatus: ReportedSyncJobStatus[] = [];

        let connection = optionalConnection;
        if (connectionId && !connection) {
            const connectionResult = await connectionService.getConnection(connectionId, providerConfigKey, environmentId);
            if (!connectionResult.success || !connectionResult.response) {
                return { success: false, error: connectionResult.error, response: null };
            }
            connection = connectionResult.response;
        }

        if (connection) {
            for (const syncName of syncNames) {
                const sync = await getSyncByIdAndName(connection?.id as number, syncName);
                if (!sync) {
                    continue;
                }

                const { schedule, latestJob, status, nextScheduledSyncAt } = await this.fetchSyncData(sync?.id, environmentId);
                const reportedStatus = await this.reportedStatus(sync, latestJob, schedule, status, nextScheduledSyncAt, includeJobStatus);

                syncsWithStatus.push(reportedStatus);
            }
        } else {
            const syncs =
                syncNames.length > 0
                    ? await getSyncsByProviderConfigAndSyncNames(environmentId, providerConfigKey, syncNames)
                    : await getSyncsByProviderConfigKey(environmentId, providerConfigKey);

            if (!syncs) {
                return { success: true, error: null, response: syncsWithStatus };
            }

            for (const sync of syncs) {
                const { schedule, latestJob, status, nextScheduledSyncAt } = await this.fetchSyncData(sync?.id, environmentId);
                const reportedStatus = await this.reportedStatus(sync, latestJob, schedule, status, nextScheduledSyncAt, includeJobStatus);

                syncsWithStatus.push(reportedStatus);
            }
        }

        return { success: true, error: null, response: syncsWithStatus };
    }

    /**
     * Classify Sync Status
     * @desc categornize the different scenarios of sync status
     * 1. If the schedule is paused and the job is not running, then the sync is paused
     * 2. If the schedule is paused and the job is not running then the sync is stopped (last return case)
     * 3. If the schedule is running but the last job is null then it is an error
     * 4. If the job status is stopped then it is an error
     * 5. If the job status is running then it is running
     * 6. If the job status is success then it is success
     */
    public classifySyncStatus(jobStatus: SyncStatus, scheduleStatus: ScheduleStatus): SyncStatus {
        if (scheduleStatus === ScheduleStatus.PAUSED && jobStatus !== SyncStatus.RUNNING) {
            return SyncStatus.PAUSED;
        } else if (scheduleStatus === ScheduleStatus.RUNNING && jobStatus === null) {
            return SyncStatus.ERROR;
        } else if (jobStatus === SyncStatus.STOPPED) {
            return SyncStatus.ERROR;
        } else if (jobStatus === SyncStatus.RUNNING) {
            return SyncStatus.RUNNING;
        } else if (jobStatus === SyncStatus.SUCCESS) {
            return SyncStatus.SUCCESS;
        }

        return SyncStatus.STOPPED;
    }

    /**
     * Trigger If Connections Exist
     * @desc for the recently deploy flows, create the sync and trigger it if there are connections
     */
    public async triggerIfConnectionsExist(flows: SyncDeploymentResult[], environmentId: number) {
        for (const flow of flows) {
            if (flow.type === SyncConfigType.ACTION) {
                continue;
            }

            const existingConnections = await connectionService.getConnectionsByEnvironmentAndConfig(environmentId, flow.providerConfigKey);

            if (existingConnections.length === 0) {
                continue;
            }

            const { providerConfigKey } = flow;
            const name = flow.name || flow.syncName;

            await this.create(
                existingConnections as Connection[],
                name as string,
                providerConfigKey,
                environmentId,
                flow as unknown as IncomingFlowConfig,
                false
            );
        }
    }
    private async fetchSyncData(syncId: string, environmentId: number) {
        const syncClient = await SyncClient.getInstance();
        const schedule = await getSchedule(syncId);
        const latestJob = await getLatestSyncJob(syncId);
        let status = this.classifySyncStatus(latestJob?.status as SyncStatus, schedule?.status as ScheduleStatus);

        const syncSchedule = await syncClient?.describeSchedule(schedule?.schedule_id as string);
        if (syncSchedule) {
            if (syncSchedule?.schedule?.state?.paused && status !== SyncStatus.PAUSED) {
                await updateScheduleStatus(schedule?.id as string, SyncCommand.PAUSE, null, environmentId);
                if (status !== SyncStatus.RUNNING) {
                    status = SyncStatus.PAUSED;
                }
            } else if (!syncSchedule?.schedule?.state?.paused && status === SyncStatus.PAUSED) {
                await updateScheduleStatus(schedule?.id as string, SyncCommand.UNPAUSE, null, environmentId);
                status = SyncStatus.STOPPED;
            }
        }

        let nextScheduledSyncAt = null;
        if (status !== SyncStatus.PAUSED) {
            if (syncSchedule && syncSchedule?.info && syncSchedule?.info.futureActionTimes && syncSchedule?.info?.futureActionTimes?.length > 0) {
                const futureRun = syncSchedule.info.futureActionTimes[0];
                nextScheduledSyncAt = syncClient?.formatFutureRun(futureRun?.seconds?.toNumber() as number);
            }
        }

        return { schedule, latestJob, status, nextScheduledSyncAt };
    }

    private reportedStatus(
        sync: Sync,
        latestJob: SyncJob | null,
        schedule: SyncSchedule | null,
        status: SyncStatus,
        nextScheduledSyncAt?: string | Date | null,
        includeJobStatus = false
    ) {
        const reportedStatus: ReportedSyncJobStatus = {
            id: sync?.id,
            type: latestJob?.type as SyncType,
            finishedAt: latestJob?.updated_at,
            nextScheduledSyncAt,
            name: sync?.name,
            status,
            frequency: schedule?.frequency,
            latestResult: latestJob?.result
        } as ReportedSyncJobStatus;

        if (includeJobStatus) {
            reportedStatus['jobStatus'] = latestJob?.status as SyncStatus;
        }

        return reportedStatus;
    }
}

export default new Orchestrator();<|MERGE_RESOLUTION|>--- conflicted
+++ resolved
@@ -34,12 +34,9 @@
 import type { Config as ProviderConfig } from '../../models/Provider.js';
 import type { ServiceResponse } from '../../models/Generic.js';
 import { SyncStatus, ScheduleStatus, SyncConfigType, SyncCommand, CommandToActivityLog } from '../../models/Sync.js';
-<<<<<<< HEAD
 import type { LogContext } from '@nangohq/logs';
 import { getOperationContext, syncCommandToOperation } from '@nangohq/logs';
-=======
 import type { RecordsServiceInterface } from '../../clients/sync.client.js';
->>>>>>> 4c94a690
 
 interface CreateSyncArgs {
     connections: Connection[];
@@ -241,11 +238,8 @@
                     connectionId,
                     syncName,
                     nangoConnectionId: connection.id,
-<<<<<<< HEAD
-                    logCtx
-=======
+                    logCtx,
                     recordsService
->>>>>>> 4c94a690
                 });
                 // if they're triggering a sync that shouldn't change the schedule status
                 if (command !== SyncCommand.RUN) {
@@ -285,11 +279,8 @@
                     connectionId: connection.connection_id,
                     syncName: sync.name,
                     nangoConnectionId: connection.id,
-<<<<<<< HEAD
-                    logCtx
-=======
+                    logCtx,
                     recordsService
->>>>>>> 4c94a690
                 });
                 if (command !== SyncCommand.RUN) {
                     await updateScheduleStatus(schedule.schedule_id, command, activityLogId, environmentId, logCtx);
