--- conflicted
+++ resolved
@@ -48,17 +48,6 @@
 }): Promise<ServiceResponse<SyncConfigResult | null>> {
     const providers = flows.map((flow) => flow.providerConfigKey);
 
-<<<<<<< HEAD
-=======
-    const idsToMarkAsInactive: number[] = [];
-
-    let flowsWithVersions: FlowWithVersion[] = flows.map((flow) => {
-        const { fileBody: _fileBody, model_schema, ...rest } = flow;
-        const modelSchema = JSON.parse(model_schema);
-        return { ...rest, model_schema: modelSchema };
-    });
-
->>>>>>> 1f8cd769
     const logCtx = await logContextGetter.create(
         { operation: { type: 'deploy', action: 'custom' }, message: 'Deploying custom syncs' },
         { account, environment }
@@ -81,15 +70,7 @@
         flowsWithoutScript.push({ ...rest });
 
         const { success, error, response } = await compileDeployInfo({
-<<<<<<< HEAD
             flow: flowParsed,
-=======
-            flow,
-            flowsWithVersions,
-            idsToMarkAsInactive,
-            insertData,
-            flowReturnData,
->>>>>>> 1f8cd769
             env,
             environment_id: environment.id,
             account,
@@ -168,11 +149,7 @@
         }
 
         if (idsToMarkAsInactive.length > 0) {
-<<<<<<< HEAD
             await db.knex.from<SyncConfig>(TABLE).update({ active: false }).whereIn('id', idsToMarkAsInactive);
-=======
-            await schema().from<SyncConfig>(TABLE).update({ active: false }).whereIn('id', idsToMarkAsInactive);
->>>>>>> 1f8cd769
         }
 
         await logCtx.info(`Successfully deployed ${flows.length} script${flows.length > 1 ? 's' : ''}`, {
@@ -535,13 +512,6 @@
 
 async function compileDeployInfo({
     flow,
-<<<<<<< HEAD
-=======
-    flowsWithVersions,
-    idsToMarkAsInactive,
-    insertData,
-    flowReturnData,
->>>>>>> 1f8cd769
     env,
     environment_id,
     account,
@@ -549,15 +519,7 @@
     logCtx,
     orchestrator
 }: {
-<<<<<<< HEAD
     flow: FlowParsed;
-=======
-    flow: IncomingFlowConfig;
-    flowsWithVersions: FlowWithVersion[];
-    idsToMarkAsInactive: number[];
-    insertData: SyncConfig[];
-    flowReturnData: SyncConfigResult['result'];
->>>>>>> 1f8cd769
     env: string;
     environment_id: number;
     account: Account;
@@ -667,7 +629,6 @@
         shouldCap = await connectionService.shouldCapUsage({ providerConfigKey, environmentId: environment_id, type: 'deploy' });
     }
 
-<<<<<<< HEAD
     return {
         success: true,
         error: null,
@@ -688,41 +649,11 @@
                 runs,
                 active: true,
                 model_schema: model_schema as unknown as SyncModelSchema[],
-                input: flow.input || undefined,
+                input: typeof flow.input === 'string' ? flow.input : flow.input ? flow.input.name : undefined,
                 sync_type: flow.sync_type as SyncType,
                 webhook_subscriptions: flow.webhookSubscriptions || [],
                 enabled: lastSyncWasEnabled && !shouldCap
             }
         }
     };
-=======
-    insertData.push({
-        environment_id,
-        nango_config_id: config.id as number,
-        sync_name: syncName,
-        type,
-        models,
-        version,
-        track_deletes: track_deletes || false,
-        auto_start: auto_start === false ? false : true,
-        attributes,
-        metadata,
-        file_location,
-        runs,
-        active: true,
-        model_schema: model_schema as unknown as SyncModelSchema[],
-        input: (flow.input as string) || '',
-        sync_type: flow.sync_type as SyncType,
-        webhook_subscriptions: flow.webhookSubscriptions || [],
-        enabled: lastSyncWasEnabled && !shouldCap
-    });
-
-    flowReturnData.push({
-        ...flow,
-        name: syncName,
-        version
-    });
-
-    return { success: true, error: null, response: flowsWithVersions };
->>>>>>> 1f8cd769
 }