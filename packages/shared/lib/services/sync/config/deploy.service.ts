--- conflicted
+++ resolved
@@ -12,11 +12,15 @@
 import { LogActionEnum } from '../../../models/Telemetry.js';
 import type { HTTP_VERB, ServiceResponse } from '../../../models/Generic.js';
 import type { SyncModelSchema, SyncConfig, SyncDeploymentResult, SyncConfigResult, SyncEndpoint, SyncType } from '../../../models/Sync.js';
-<<<<<<< HEAD
-import type { IncomingFlowConfig, IncomingFlowConfigUpgrade, IncomingPreBuiltFlowConfig, NangoModel, PostConnectionScriptByProvider } from '@nangohq/types';
-=======
-import type { DBEnvironment, DBTeam, IncomingFlowConfig, IncomingPreBuiltFlowConfig, NangoModel, PostConnectionScriptByProvider } from '@nangohq/types';
->>>>>>> 6f865f4c
+import type {
+    DBEnvironment,
+    DBTeam,
+    IncomingFlowConfig,
+    IncomingFlowConfigUpgrade,
+    IncomingPreBuiltFlowConfig,
+    NangoModel,
+    PostConnectionScriptByProvider
+} from '@nangohq/types';
 import { postConnectionScriptService } from '../post-connection.service.js';
 import { NangoError } from '../../../utils/error.js';
 import telemetry, { LogTypes } from '../../../utils/telemetry.js';
@@ -227,8 +231,8 @@
     flowConfig,
     logContextGetter
 }: {
-    environment: Environment;
-    account: Account;
+    environment: DBEnvironment;
+    account: DBTeam;
     flowConfig: IncomingFlowConfigUpgrade;
     logContextGetter: LogContextGetter;
 }): Promise<Result<boolean | null>> {
@@ -279,12 +283,13 @@
         `${name}.ts`
     );
 
-    const created_at = new Date();
+    const now = new Date();
 
     const model_schema = typeof model_schema_string === 'string' ? JSON.parse(model_schema_string) : model_schema_string;
 
     const flowData: SyncConfig = {
-        created_at,
+        created_at: now,
+        updated_at: now,
         sync_name: name,
         sync_type: flowConfig.sync_type as SyncType,
         runs: flowConfig.runs,
@@ -317,7 +322,9 @@
                 const res: SyncEndpoint = {
                     sync_config_id: syncId?.id as number,
                     method,
-                    path
+                    path,
+                    created_at: now,
+                    updated_at: now
                 };
                 const model = flowData.models[endpointIndex] as string;
                 if (model) {
