--- conflicted
+++ resolved
@@ -660,7 +660,6 @@
     return result;
 }
 
-<<<<<<< HEAD
 export async function updateFrequency(sync_config_id: number, runs: string): Promise<void> {
     await schema()
         .from<SyncConfig>(TABLE)
@@ -777,7 +776,8 @@
     const [config] = standardConfig;
 
     return config as StandardNangoConfig;
-=======
+}
+
 export async function getAllSyncAndActionNames(environmentId: number): Promise<string[]> {
     const result = await schema().from<SyncConfig>(TABLE).select(`${TABLE}.sync_name`).where({
         deleted: false,
@@ -790,5 +790,4 @@
     }
 
     return result.map((syncConfig: SyncConfig) => syncConfig.sync_name);
->>>>>>> f638ee86
 }