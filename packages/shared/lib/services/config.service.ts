--- conflicted
+++ resolved
@@ -88,12 +88,6 @@
     }
 
     async listIntegrationForApi(environment_id: number): Promise<(ProviderConfig & { connection_count: string })[]> {
-<<<<<<< HEAD
-        const res = await db.knex
-            .select<
-                (ProviderConfig & { connection_count: string })[]
-            >('*', db.knex.raw(`(SELECT COUNT(*) FROM _nango_connections WHERE _nango_connections.environment_id = _nango_configs.environment_id AND _nango_connections.config_id = _nango_configs.id AND deleted = false) as connection_count`))
-=======
         const connectionCountSubquery = db
             .knex('_nango_connections')
             .count('* as connection_count')
@@ -105,7 +99,6 @@
             .as('connection_count');
         const res = await db.knex
             .select<(ProviderConfig & { connection_count: string })[]>('*', connectionCountSubquery)
->>>>>>> 7f4a42c3
             .from<ProviderConfig>(`_nango_configs`)
             .where({ environment_id, deleted: false })
             .orderBy('provider', 'asc')
