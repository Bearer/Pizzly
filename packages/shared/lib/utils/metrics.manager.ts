import { v2, client } from '@datadog/datadog-api-client';
import { isCloud } from './utils.js';

export enum MetricTypes {
    AUTH_TOKEN_REFRESH_START = 'auth_token_refresh_start',
    AUTH_TOKEN_REFRESH_SUCCESS = 'auth_token_refresh_success',
    AUTH_TOKEN_REFRESH_FAILURE = 'auth_token_refresh_failure',
    AUTH_TOKEN_REQUEST_START = 'auth_token_request_start',
    AUTH_TOKEN_REQUEST_CALLBACK_RECEIVED = 'auth_token_request_callback_received',
    AUTH_TOKEN_REQUEST_SUCCESS = 'auth_token_request_success',
    AUTH_TOKEN_REQUEST_FAILURE = 'auth_token_request_failure',
    SYNC_OVERLAP = 'sync_overlap',
    SYNC_FAILURE = 'sync_failure',
    SYNC_SUCCESS = 'sync_success',
    SYNC_SCRIPT_RETURN_USED = 'sync_script_return_used',
    GET_CONNECTION_FAILURE = 'get_connection_failure',
    GET_CONNECTION_SUCCESS = 'get_connection_success',
    SYNC_DEPLOY_SUCCESS = 'sync_deploy_success',
    SYNC_DEPLOY_FAILURE = 'sync_deploy_failure',
    SYNC_TRACK_RUNTIME = 'sync_script_track_runtime',
    SYNC_GET_RECORDS_OFFSET_USED = 'sync_get_records_offset_used',
    SYNC_GET_RECORDS_SORT_BY_USED = 'sync_get_records_sort_by_used',
    SYNC_GET_RECORDS_ORDER_USED = 'sync_get_records_order_used',
    SYNC_GET_RECORDS_INCLUDE_METADATA_USED = 'sync_get_records_include_metadata_used',
    SYNC_GET_RECORDS_DEPRECATED_METHOD_USED = 'sync_get_records_deprecated_method_used',
<<<<<<< HEAD
    FLOW_JOB_TIMEOUT_FAILURE = 'flow_job_failure',
    POST_CONNECTION_SCRIPT_FAILURE = 'post_connection_script_failure'
=======
    SYNC_GET_RECORDS_QUERY_TIMEOUT = 'sync_get_records_query_timeout',
    FLOW_JOB_TIMEOUT_FAILURE = 'flow_job_failure'
>>>>>>> 5aa9f659
}

class MetricsManager {
    private logInstance: v2.LogsApi | undefined;
    private metricsInstance: v2.MetricsApi | undefined;
    constructor() {
        try {
            if (isCloud() && process.env['DD_API_KEY'] && process.env['DD_APP_KEY']) {
                const configuration = client.createConfiguration();
                configuration.setServerVariables({
                    site: 'us3.datadoghq.com'
                });
                this.logInstance = new v2.LogsApi(configuration);
                this.metricsInstance = new v2.MetricsApi(configuration);
            }
        } catch (_) {
            return;
        }
    }

    public async capture(eventId: string, message: string, operation: string, context: Record<string, string> = {}, additionalTags = '') {
        const params: v2.LogsApiSubmitLogRequest = {
            body: [
                {
                    ddsource: 'web',
                    ddtags: `${eventId}, environment:${process.env['NODE_ENV']}, ${additionalTags}`,
                    message,
                    service: operation,
                    additionalProperties: context
                }
            ]
        };

        await this.logInstance?.submitLog(params);
    }

    public async captureMetric(
        metricName: string,
        metricId: string,
        metricCategory: string,
        value: number,
        operation: string,
        optionalAdditionalTags?: string[]
    ) {
        const additionalTags = optionalAdditionalTags || [];
        const currentTime = Math.floor(Date.now() / 1000);
        const params: v2.MetricsApiSubmitMetricsRequest = {
            body: {
                series: [
                    {
                        metric: metricName,
                        points: [
                            {
                                timestamp: currentTime,
                                value
                            }
                        ],
                        unit: 'seconds',
                        resources: [
                            {
                                name: metricId,
                                type: metricCategory
                            }
                        ],
                        type: 3,
                        tags: [`environment:${process.env['NODE_ENV']}`, `service:${operation}`, ...additionalTags]
                    }
                ]
            }
        };

        await this.metricsInstance?.submitMetrics(params);
    }
}

export default new MetricsManager();<|MERGE_RESOLUTION|>--- conflicted
+++ resolved
@@ -23,13 +23,9 @@
     SYNC_GET_RECORDS_ORDER_USED = 'sync_get_records_order_used',
     SYNC_GET_RECORDS_INCLUDE_METADATA_USED = 'sync_get_records_include_metadata_used',
     SYNC_GET_RECORDS_DEPRECATED_METHOD_USED = 'sync_get_records_deprecated_method_used',
-<<<<<<< HEAD
+    SYNC_GET_RECORDS_QUERY_TIMEOUT = 'sync_get_records_query_timeout',
     FLOW_JOB_TIMEOUT_FAILURE = 'flow_job_failure',
     POST_CONNECTION_SCRIPT_FAILURE = 'post_connection_script_failure'
-=======
-    SYNC_GET_RECORDS_QUERY_TIMEOUT = 'sync_get_records_query_timeout',
-    FLOW_JOB_TIMEOUT_FAILURE = 'flow_job_failure'
->>>>>>> 5aa9f659
 }
 
 class MetricsManager {
