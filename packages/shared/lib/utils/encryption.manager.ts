--- conflicted
+++ resolved
@@ -1,13 +1,8 @@
 import type { CipherGCMTypes } from 'crypto';
 import utils from 'node:util';
 import crypto from 'crypto';
-<<<<<<< HEAD
-import { getLogger } from '../utils/temp/logger.js';
-import type { Config as ProviderConfig } from '../models/Provider.js';
-=======
-import { getLogger } from '@nangohq/utils/dist/logger.js';
+import { getLogger } from '@nangohq/utils';
 import type { Config as ProviderConfig } from '../models/Provider';
->>>>>>> 5ca5b39e
 import type { DBConfig } from '../models/Generic.js';
 import type { Environment } from '../models/Environment.js';
 import type { EnvironmentVariable } from '../models/EnvironmentVariable.js';
