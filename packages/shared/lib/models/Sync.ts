--- conflicted
+++ resolved
@@ -199,12 +199,9 @@
     sync_config_id?: number | undefined;
     external_is_deleted?: boolean;
     external_deleted_at?: Date | null;
-<<<<<<< HEAD
-=======
     json_iv?: string | null;
     json_tag?: string | null;
     pending_delete?: boolean;
->>>>>>> 4ee5a608
 }
 
 export type LastAction = 'added' | 'updated' | 'deleted';
