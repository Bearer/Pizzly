--- conflicted
+++ resolved
@@ -1,16 +1,9 @@
 import type { AuthCredentials, ApiKeyCredentials, BasicApiCredentials } from './Auth.js';
-<<<<<<< HEAD
-import type { TimestampsAndDeleted } from './Generic.js';
-=======
->>>>>>> 0623f9aa
 
 export interface BaseConnection extends TimestampsAndDeleted {
     id?: number;
-<<<<<<< HEAD
-=======
     created_at?: string;
     updated_at?: string;
->>>>>>> 0623f9aa
     provider_config_key: string;
     connection_id: string;
     connection_config: Record<string, string>;
@@ -29,11 +22,7 @@
     credentials: AuthCredentials | ApiKeyCredentials | BasicApiCredentials;
 }
 
-<<<<<<< HEAD
-export interface ApiConnection extends TimestampsAndDeleted {
-=======
 export interface ApiConnection {
->>>>>>> 0623f9aa
     id?: number;
     connection_id: string;
     provider_config_key: string;
