import type { AuthModeType } from '@nangohq/types';
import type { NangoConnection } from './Connection.js';
import type { TimestampsAndDeleted } from './Generic.js';
import type { SyncConfig, Action } from './Sync.js';

export interface Config extends TimestampsAndDeleted {
    id?: number | undefined;
    unique_key: string;
    provider: string;
    oauth_client_id: string;
    oauth_client_secret: string;
    oauth_scopes?: string | undefined;
    environment_id: number;
    oauth_client_secret_iv?: string | null;
    oauth_client_secret_tag?: string | null;
<<<<<<< HEAD
    app_link?: string | null;
    custom?: Record<string, string>;
    missing_fields: string[];
=======
    app_link?: string | null | undefined;
    custom?: Record<string, string> | undefined;
>>>>>>> ec6804af
}

export interface IntegrationWithCreds extends Integration {
    client_id: string;
    client_secret: string;
    scopes: string;
    auth_mode: AuthModeType;
    app_link?: string;
    has_webhook: boolean;
    webhook_url?: string;
    syncs: SyncConfig[];
    actions: Action[];
    created_at: Date;
    connections: NangoConnection[];
    docs: string;
    connection_count: number;
}

export interface Integration {
    unique_key: string;
    provider: string;
    syncs: SyncConfig[];
    actions: Action[];
}<|MERGE_RESOLUTION|>--- conflicted
+++ resolved
@@ -13,14 +13,9 @@
     environment_id: number;
     oauth_client_secret_iv?: string | null;
     oauth_client_secret_tag?: string | null;
-<<<<<<< HEAD
-    app_link?: string | null;
-    custom?: Record<string, string>;
-    missing_fields: string[];
-=======
     app_link?: string | null | undefined;
     custom?: Record<string, string> | undefined;
->>>>>>> ec6804af
+    missing_fields: string[];
 }
 
 export interface IntegrationWithCreds extends Integration {
