--- conflicted
+++ resolved
@@ -1,5 +1,4 @@
 import type { ParamsSerializerOptions } from 'axios';
-<<<<<<< HEAD
 import type { HTTP_VERB } from './Generic.js';
 import type {
     BasicApiCredentials,
@@ -10,10 +9,6 @@
     JwtCredentials,
     SignatureBasedCredentials
 } from './Auth.js';
-=======
-import type { HTTP_METHOD } from './Generic.js';
-import type { BasicApiCredentials, ApiKeyCredentials, AppCredentials, TbaCredentials, TableauCredentials, JwtCredentials } from './Auth.js';
->>>>>>> 41e9f446
 import type { Connection } from './Connection.js';
 import type { Provider, TwoStepCredentials } from '@nangohq/types';
 
