--- conflicted
+++ resolved
@@ -533,12 +533,8 @@
                             provider_config_key: connection.provider_config_key,
                             environment_id: connection.environment_id
                         },
-<<<<<<< HEAD
                         version,
-                        activityLogId,
-=======
                         activityLogId: logCtx.id,
->>>>>>> e3149ddd
                         fileLocation
                     };
                     const result = await this.client.executePostConnection({
