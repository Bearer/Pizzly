import type { ScheduleDescription } from '@temporalio/client';
import { Client, Connection, ScheduleOverlapPolicy } from '@temporalio/client';
import type { NangoConnection } from '../models/Connection.js';
import type { StringValue } from 'ms';
import ms from 'ms';
import fs from 'fs-extra';
import type { Config as ProviderConfig } from '../models/Provider.js';
import type { NangoIntegrationData, NangoConfig, NangoIntegration } from '../models/NangoConfig.js';
import type { Sync, SyncConfig, SyncWithSchedule } from '../models/Sync.js';
import { SyncStatus, SyncType, ScheduleStatus, SyncCommand } from '../models/Sync.js';
import type { LogLevel } from '../models/Activity.js';
import { LogActionEnum } from '../models/Activity.js';
import { SYNC_TASK_QUEUE } from '../constants.js';
import {
    createActivityLog,
    createActivityLogMessage,
    createActivityLogMessageAndEnd,
    updateSuccess as updateSuccessActivityLog
} from '../services/activity/activity.service.js';
import { isSyncJobRunning, createSyncJob, updateRunId } from '../services/sync/job.service.js';
import { getInterval } from '../services/nango-config.service.js';
import { getSyncConfig, getSyncConfigRaw } from '../services/sync/config/config.service.js';
import { updateOffset, createSchedule as createSyncSchedule, getScheduleById } from '../services/sync/schedule.service.js';
import connectionService from '../services/connection.service.js';
import configService from '../services/config.service.js';
import { createSync, clearLastSyncDate } from '../services/sync/sync.service.js';
import errorManager, { ErrorSourceEnum } from '../utils/error.manager.js';
import { NangoError } from '../utils/error.js';
import type { LogContext, LogContextGetter } from '@nangohq/logs';
import { isTest, isProd, getLogger, Ok, Err, stringifyError } from '@nangohq/utils';
import type { Result } from '@nangohq/utils';
import type { ActionArgs, InitialSyncArgs, WebhookArgs } from '../models/worker.js';
import environmentService from '../services/environment.service.js';
import type { Account } from '../models/Admin.js';
import type { Environment } from '../models/Environment.js';

const logger = getLogger('Sync.Client');

const generateWorkflowId = (sync: Pick<Sync, 'id'>, syncName: string, connectionId: string) => `${SYNC_TASK_QUEUE}.${syncName}.${connectionId}-${sync.id}`;
const generateScheduleId = (sync: Pick<Sync, 'id'>, syncName: string, connectionId: string) =>
    `${SYNC_TASK_QUEUE}.${syncName}.${connectionId}-schedule-${sync.id}`;

const OVERLAP_POLICY: ScheduleOverlapPolicy = ScheduleOverlapPolicy.BUFFER_ONE;

const namespace = process.env['TEMPORAL_NAMESPACE'] || 'default';

export interface RecordsServiceInterface {
    deleteRecordsBySyncId({ syncId }: { syncId: string }): Promise<{ totalDeletedRecords: number }>;
}

class SyncClient {
    private static instance: Promise<SyncClient | null>;
    private client: Client | null = null;
    private namespace = namespace;

    private constructor(client: Client) {
        this.client = client;
    }

    static getInstance(): Promise<SyncClient | null> {
        if (!this.instance) {
            this.instance = this.create();
        }
        return this.instance;
    }

    private static async create(): Promise<SyncClient | null> {
        if (isTest) {
            return new SyncClient(true as any);
        }

        const temporalAddress = process.env['TEMPORAL_ADDRESS'];
        if (!temporalAddress) {
            throw new Error('TEMPORAL_ADDRESS missing from env var');
        }

        try {
            const connection = await Connection.connect({
                address: temporalAddress,
                tls: isProd
                    ? {
                          clientCertPair: {
                              crt: await fs.readFile(`/etc/secrets/${namespace}.crt`),
                              key: await fs.readFile(`/etc/secrets/${namespace}.key`)
                          }
                      }
                    : false
            });
            const client = new Client({
                connection,
                namespace
            });
            return new SyncClient(client);
        } catch (e) {
            errorManager.report(e, {
                source: ErrorSourceEnum.PLATFORM,
                operation: LogActionEnum.SYNC_CLIENT,
                metadata: {
                    namespace,
                    address: temporalAddress
                }
            });
            return null;
        }
    }

    getClient = (): Client | null => this.client;

    async initiate(nangoConnectionId: number, logContextGetter: LogContextGetter): Promise<void> {
        const nangoConnection = (await connectionService.getConnectionById(nangoConnectionId)) as NangoConnection;
        const nangoConfig = await getSyncConfig(nangoConnection);
        if (!nangoConfig) {
            logger.error(
                'Failed to load the Nango config - will not start any syncs! If you expect to see a sync make sure you used the nango cli deploy command'
            );
            return;
        }
        const { integrations }: NangoConfig = nangoConfig;
        const providerConfigKey = nangoConnection?.provider_config_key;

        if (!integrations[providerConfigKey]) {
            logger.info(`No syncs registered for provider ${providerConfigKey} - will not start any syncs!`);
            return;
        }

        if (!this.client) {
            logger.info('Failed to get a Temporal client - will not start any syncs!');
            return;
        }

        const providerConfig: ProviderConfig = (await configService.getProviderConfig(
            nangoConnection?.provider_config_key,
            nangoConnection?.environment_id
        )) as ProviderConfig;

        const syncObject = integrations[providerConfigKey] as unknown as Record<string, NangoIntegration>;
        const syncNames = Object.keys(syncObject);
        for (const syncName of syncNames) {
            const syncData = syncObject[syncName] as unknown as NangoIntegrationData;

            if (!syncData.enabled) {
                continue;
            }
            const sync = await createSync(nangoConnectionId, syncName);

            if (sync) {
                await this.startContinuous(nangoConnection, sync, providerConfig, syncName, syncData, logContextGetter);
            }
        }
    }

    /**
     * Start Continuous
     * @desc get the connection information and the provider information
     * and kick off an initial sync and also a incremental sync. Also look
     * up any sync configs to call any integration snippet that was setup
     */
    async startContinuous(
        nangoConnection: NangoConnection,
        sync: Sync,
        providerConfig: ProviderConfig,
        syncName: string,
        syncData: NangoIntegrationData,
        logContextGetter: LogContextGetter,
        debug = false
    ): Promise<void> {
        let logCtx: LogContext | undefined;

        try {
            const activityLogId = await createActivityLog({
                level: 'info' as LogLevel,
                success: null,
                action: LogActionEnum.SYNC_INIT,
                start: Date.now(),
                end: Date.now(),
                timestamp: Date.now(),
                connection_id: nangoConnection.connection_id,
                provider_config_key: nangoConnection.provider_config_key,
                provider: providerConfig.provider,
                session_id: sync?.id?.toString(),
                environment_id: nangoConnection.environment_id,
                operation_name: syncName
            });
            if (!activityLogId) {
                return;
            }

            const syncConfig = await getSyncConfigRaw({
                environmentId: nangoConnection.environment_id,
                config_id: providerConfig.id!,
                name: syncName,
                isAction: false
            });

            const { account, environment } = (await environmentService.getAccountAndEnvironment({ environmentId: nangoConnection.environment_id }))!;

            logCtx = await logContextGetter.create(
                { id: String(activityLogId), operation: { type: 'sync', action: 'init' }, message: 'Sync initialization' },
                {
                    account,
                    environment,
                    integration: { id: providerConfig.id!, name: providerConfig.unique_key, provider: providerConfig.provider },
                    connection: { id: nangoConnection.id!, name: nangoConnection.connection_id },
                    syncConfig: { id: syncConfig!.id!, name: syncConfig!.sync_name }
                }
            );

            const { success, error, response } = getInterval(syncData.runs, new Date());

            if (!success || response === null) {
                const content = `The sync was not created or started due to an error with the sync interval "${syncData.runs}": ${error?.message}`;
                await createActivityLogMessageAndEnd({
                    level: 'error',
                    environment_id: nangoConnection.environment_id,
                    activity_log_id: activityLogId,
                    timestamp: Date.now(),
                    content
                });
                await logCtx.error('The sync was not created or started due to an error with the sync interval', { error, runs: syncData.runs });
                await logCtx.failed();

                errorManager.report(content, {
                    source: ErrorSourceEnum.CUSTOMER,
                    operation: LogActionEnum.SYNC_CLIENT,
                    environmentId: nangoConnection.environment_id,
                    metadata: {
                        connectionDetails: nangoConnection,
                        providerConfig,
                        syncName,
                        sync,
                        syncData
                    }
                });

                await updateSuccessActivityLog(activityLogId, false);

                return;
            }

            const jobId = generateWorkflowId(sync, syncName, nangoConnection.connection_id);

            if (syncData.auto_start !== false) {
                if (debug) {
                    await createActivityLogMessage({
                        level: 'debug',
                        environment_id: nangoConnection.environment_id,
                        activity_log_id: activityLogId,
                        timestamp: Date.now(),
                        content: `Creating sync job ${jobId} for sync ${sync.id}`
                    });
                    await logCtx.debug('Creating sync job', { jobId, syncId: sync.id });
                }

                const res = await this.triggerInitialSync({ jobId, nangoConnection, syncId: sync.id, syncName, debug });
                if (!res) {
                    throw new NangoError('failed_to_start_initial_sync');
                }
            } else {
                await createSyncJob(sync.id, SyncType.INITIAL, SyncStatus.PAUSED, jobId, nangoConnection);
            }

            const { interval, offset } = response;
            const scheduleId = generateScheduleId(sync, syncName, nangoConnection.connection_id);

            const scheduleHandle = await this.client?.schedule.create({
                scheduleId,
                policies: {
                    overlap: OVERLAP_POLICY
                },
                spec: {
                    /**
                     * @see https://nodejs.temporal.io/api/interfaces/client.IntervalSpec
                     */
                    intervals: [
                        {
                            every: interval,
                            offset
                        }
                    ]
                },
                action: {
                    type: 'startWorkflow',
                    workflowType: 'continuousSync',
                    taskQueue: SYNC_TASK_QUEUE,
                    args: [
                        {
                            syncId: sync.id,
                            nangoConnection,
                            syncName,
                            debug
                        }
                    ]
                }
            });

            if (syncData.auto_start === false && scheduleHandle) {
                await scheduleHandle.pause(`schedule for sync '${sync.id}' paused at ${new Date().toISOString()}. Reason: auto_start is false`);
            }

            await createSyncSchedule(sync.id, interval, offset, syncData.auto_start === false ? ScheduleStatus.PAUSED : ScheduleStatus.RUNNING, scheduleId);

            if (scheduleHandle) {
                await createActivityLogMessageAndEnd({
                    level: 'info',
                    environment_id: nangoConnection.environment_id,
                    activity_log_id: activityLogId,
                    content: `Scheduled to run "${syncData.runs}"`,
                    timestamp: Date.now()
                });
                await logCtx.info('Scheduled successfully', { runs: syncData.runs });
            }

            await updateSuccessActivityLog(activityLogId, true);
            await logCtx.success();
        } catch (err) {
            errorManager.report(err, {
                source: ErrorSourceEnum.PLATFORM,
                operation: LogActionEnum.SYNC_CLIENT,
                environmentId: nangoConnection.environment_id,
                metadata: {
                    syncName,
                    connectionDetails: JSON.stringify(nangoConnection),
                    syncId: sync.id,
                    providerConfig,
                    syncData: JSON.stringify(syncData)
                }
            });
            if (logCtx) {
                await logCtx.error('Failed to init sync', { error: err });
                await logCtx.failed();
            }
        }
    }

    async deleteSyncSchedule(id: string, environmentId: number): Promise<boolean> {
        if (!this.client) {
            return false;
        }

        const workflowService = this.client?.workflowService;
        try {
            await workflowService?.deleteSchedule({
                scheduleId: id,
                namespace: this.namespace
            });
            return true;
        } catch (e) {
            errorManager.report(e, {
                source: ErrorSourceEnum.PLATFORM,
                operation: LogActionEnum.SYNC,
                environmentId,
                metadata: {
                    id
                }
            });
            return false;
        }
    }

    async describeSchedule(schedule_id: string) {
        if (!this.client) {
            return;
        }

        const workflowService = this.client?.workflowService;

        try {
            const schedule = await workflowService?.describeSchedule({
                scheduleId: schedule_id,
                namespace: this.namespace
            });

            return schedule;
        } catch {
            return false;
        }
    }

    formatFutureRun(nextRun: number): Date | string {
        if (!nextRun) {
            return '-';
        }

        const milliseconds = Number(nextRun) * 1000;

        const date = new Date(milliseconds);

        return date;
    }

    async runSyncCommand({
        scheduleId,
        syncId,
        command,
        activityLogId,
        environmentId,
        providerConfigKey,
        connectionId,
        syncName,
        nangoConnectionId,
        logCtx,
        recordsService,
        initiator
    }: {
        scheduleId: string;
        syncId: string;
        command: SyncCommand;
        activityLogId: number;
        environmentId: number;
        providerConfigKey: string;
        connectionId: string;
        syncName: string;
        nangoConnectionId?: number | undefined;
        logCtx: LogContext;
        recordsService: RecordsServiceInterface;
        initiator: string;
    }): Promise<Result<boolean>> {
        const scheduleHandle = this.client?.schedule.getHandle(scheduleId);

        try {
            switch (command) {
                case SyncCommand.CANCEL:
                    {
                        const result = await this.cancelSync(syncId);

                        if (result.isErr()) {
                            return result;
                        }
                    }
                    break;
                case SyncCommand.PAUSE:
                    {
                        await scheduleHandle?.pause(`${initiator} paused the schedule for sync '${syncId}' at ${new Date().toISOString()}`);
                    }
                    break;
                case SyncCommand.UNPAUSE:
                    {
                        await scheduleHandle?.unpause(`${initiator} unpaused the schedule for sync '${syncId}' at ${new Date().toISOString()}`);
                        await scheduleHandle?.trigger(OVERLAP_POLICY);
                        const schedule = await getScheduleById(scheduleId);
                        if (schedule) {
                            const { frequency } = schedule;
                            const { success, response } = getInterval(frequency, new Date());
                            if (success && response) {
                                const { offset } = response;
                                await this.updateSyncSchedule(scheduleId, frequency, offset, environmentId);
                                await updateOffset(scheduleId, offset);
                            }
                        }
                    }
                    break;
                case SyncCommand.RUN:
                    await scheduleHandle?.trigger(OVERLAP_POLICY);
                    break;
                case SyncCommand.RUN_FULL:
                    {
                        // we just want to try and cancel if the sync is running
                        // so we don't care about the result
                        await this.cancelSync(syncId);

                        await clearLastSyncDate(syncId);
                        const del = await recordsService.deleteRecordsBySyncId({ syncId });
                        await createActivityLogMessage({
                            level: 'info',
                            environment_id: environmentId,
                            activity_log_id: activityLogId,
                            timestamp: Date.now(),
                            content: `Records for the sync were deleted successfully`
                        });
                        await logCtx.info(`Records for the sync were deleted successfully`, del);
                        const nangoConnection: NangoConnection = {
                            id: nangoConnectionId as number,
                            provider_config_key: providerConfigKey,
                            connection_id: connectionId,
                            environment_id: environmentId
                        };

                        await this.triggerInitialSync({ syncId, nangoConnection, syncName });
                    }
                    break;
            }

            return Ok(true);
        } catch (err) {
            const errorMessage = stringifyError(err, { pretty: true });

            await createActivityLogMessageAndEnd({
                level: 'error',
                environment_id: environmentId,
                activity_log_id: activityLogId,
                timestamp: Date.now(),
                content: `The sync command: ${command} failed with error: ${errorMessage}`
            });
            await logCtx.error(`Sync command failed "${command}"`, { error: err, command });

            return Err(err as Error);
        }
    }

    async cancelSync(syncId: string): Promise<Result<boolean>> {
        const jobIsRunning = await isSyncJobRunning(syncId);
        if (jobIsRunning) {
            const { job_id, run_id } = jobIsRunning;
            if (!run_id) {
                const error = new NangoError('run_id_not_found');
                return Err(error);
            }

            const workflowHandle = this.client?.workflow.getHandle(job_id, run_id);
            if (!workflowHandle) {
                const error = new NangoError('run_id_not_found');
                return Err(error);
            }

            try {
                await workflowHandle.cancel();
                // We await the results otherwise it might not be cancelled yet
                await workflowHandle.result();
            } catch (err) {
                return Err(new NangoError('failed_to_cancel_sync', err as any));
            }
        } else {
            const error = new NangoError('sync_job_not_running');
            return Err(error);
        }

        return Ok(true);
    }

    async triggerSyncs(syncs: SyncWithSchedule[], environmentId: number) {
        for (const sync of syncs) {
            try {
                const scheduleHandle = this.client?.schedule.getHandle(sync.schedule_id);
                await scheduleHandle?.trigger(OVERLAP_POLICY);
            } catch (e) {
                errorManager.report(e, {
                    source: ErrorSourceEnum.PLATFORM,
                    operation: LogActionEnum.SYNC_CLIENT,
                    environmentId,
                    metadata: {
                        syncs
                    }
                });
            }
        }
    }

<<<<<<< HEAD
    async triggerAction<T = any>({
        connection,
        actionName,
        input,
        activityLogId,
        environment_id,
        writeLogs = true,
        logCtx
    }: {
        connection: NangoConnection;
        actionName: string;
        input: object;
        activityLogId: number;
        environment_id: number;
        writeLogs?: boolean;
        logCtx: LogContext;
    }): Promise<Result<T, NangoError>> {
        const startTime = Date.now();
        const workflowId = generateActionWorkflowId(actionName, connection.connection_id);

        try {
            if (writeLogs) {
                await createActivityLogMessage({
                    level: 'info',
                    environment_id,
                    activity_log_id: activityLogId,
                    content: `Starting action workflow ${workflowId} in the task queue: ${SYNC_TASK_QUEUE}`,
                    params: {
                        input: JSON.stringify(input, null, 2)
                    },
                    timestamp: Date.now()
                });
                await logCtx.info(`Starting action workflow ${workflowId} in the task queue: ${SYNC_TASK_QUEUE}`);
            }

            const args: ActionArgs = {
                actionName,
                nangoConnection: {
                    id: connection.id!,
                    connection_id: connection.connection_id,
                    provider_config_key: connection.provider_config_key,
                    environment_id: connection.environment_id
                },
                input,
                activityLogId: writeLogs ? activityLogId : undefined
            };

            const actionHandler = await this.client?.workflow.execute('action', {
                taskQueue: SYNC_TASK_QUEUE,
                workflowId,
                args: [args]
            });

            const { success, error: rawError, response }: RunnerOutput = actionHandler;

            // Errors received from temporal are raw objects not classes
            const error = rawError ? new NangoError(rawError['type'], rawError['payload'], rawError['status']) : rawError;
            if (!success || error) {
                if (writeLogs) {
                    if (rawError) {
                        await createActivityLogMessageAndEnd({
                            level: 'error',
                            environment_id,
                            activity_log_id: activityLogId,
                            timestamp: Date.now(),
                            content: `Failed with error ${rawError['type']} ${JSON.stringify(rawError['payload'])}`
                        });
                        await logCtx.error(`Failed with error ${rawError['type']} ${JSON.stringify(rawError['payload'])}`);
                    }
                    await createActivityLogMessageAndEnd({
                        level: 'error',
                        environment_id,
                        activity_log_id: activityLogId,
                        timestamp: Date.now(),
                        content: `The action workflow ${workflowId} did not complete successfully`
                    });
                    await logCtx.error(`The action workflow ${workflowId} did not complete successfully`);
                }

                return Err(error!);
            }

            const content = `The action workflow ${workflowId} was successfully run. A truncated response is: ${JSON.stringify(response, null, 2)?.slice(
                0,
                100
            )}`;

            if (writeLogs) {
                await createActivityLogMessageAndEnd({
                    level: 'info',
                    environment_id,
                    activity_log_id: activityLogId,
                    timestamp: Date.now(),
                    content
                });
                await updateSuccessActivityLog(activityLogId, true);
                await logCtx.info(content);
            }

            await telemetry.log(
                LogTypes.ACTION_SUCCESS,
                content,
                LogActionEnum.ACTION,
                {
                    workflowId,
                    input: JSON.stringify(input, null, 2),
                    connection: JSON.stringify(connection),
                    actionName
                },
                `actionName:${actionName}`
            );

            return Ok(response);
        } catch (err) {
            const errorMessage = stringifyError(err, { pretty: true });
            const error = new NangoError('action_failure', { errorMessage });

            const content = `The action workflow ${workflowId} failed with error: ${err}`;

            if (writeLogs) {
                await createActivityLogMessageAndEnd({
                    level: 'error',
                    environment_id,
                    activity_log_id: activityLogId,
                    timestamp: Date.now(),
                    content
                });
                await logCtx.error(content);
            }

            errorManager.report(err, {
                source: ErrorSourceEnum.PLATFORM,
                operation: LogActionEnum.SYNC_CLIENT,
                environmentId: connection.environment_id,
                metadata: {
                    actionName,
                    connectionDetails: JSON.stringify(connection),
                    input
                }
            });

            await telemetry.log(
                LogTypes.ACTION_FAILURE,
                content,
                LogActionEnum.ACTION,
                {
                    workflowId,
                    input: JSON.stringify(input, null, 2),
                    connection: JSON.stringify(connection),
                    actionName,
                    level: 'error'
                },
                `actionName:${actionName}`
            );

            return Err(error);
        } finally {
            const endTime = Date.now();
            const totalRunTime = (endTime - startTime) / 1000;
            metrics.duration(metrics.Types.ACTION_TRACK_RUNTIME, totalRunTime);
        }
    }

    async triggerWebhook<T = any>({
        account,
        environment,
        integration,
        nangoConnection,
        webhookName,
        syncConfig,
        input,
        logContextGetter
    }: {
        account: Account;
        environment: Environment;
        integration: Config;
        nangoConnection: NangoConnection;
        webhookName: string;
        syncConfig: SyncConfig;
        input: object;
        logContextGetter: LogContextGetter;
    }): Promise<ServiceResponse<T>> {
        const log = {
            level: 'info' as LogLevel,
            success: null,
            action: LogActionEnum.WEBHOOK,
            start: Date.now(),
            end: Date.now(),
            timestamp: Date.now(),
            connection_id: nangoConnection.connection_id,
            provider_config_key: nangoConnection.provider_config_key,
            provider: integration.provider,
            environment_id: nangoConnection.environment_id,
            operation_name: webhookName
        };

        const activityLogId = await createActivityLog(log);
        const logCtx = await logContextGetter.create(
            { id: String(activityLogId), operation: { type: 'webhook', action: 'incoming' }, message: 'Received a webhook' },
            {
                account,
                environment,
                integration: { id: integration.id!, name: integration.unique_key, provider: integration.provider },
                connection: { id: nangoConnection.id!, name: nangoConnection.connection_id },
                syncConfig: { id: syncConfig.id!, name: syncConfig.sync_name }
            }
        );

        const workflowId = generateWebhookWorkflowId(syncConfig.sync_name, webhookName, nangoConnection.connection_id);

        try {
            await createActivityLogMessage({
                level: 'info',
                environment_id: integration.environment_id,
                activity_log_id: activityLogId as number,
                content: `Starting webhook workflow ${workflowId} in the task queue: ${WEBHOOK_TASK_QUEUE}`,
                params: {
                    input: JSON.stringify(input, null, 2)
                },
                timestamp: Date.now()
            });
            await logCtx.info('Starting webhook workflow', { workflowId, input });

            const { credentials, credentials_iv, credentials_tag, deleted, deleted_at, ...nangoConnectionWithoutCredentials } =
                nangoConnection as unknown as NangoFullConnection;

            const args: WebhookArgs = {
                name: webhookName,
                parentSyncName: syncConfig.sync_name,
                nangoConnection: nangoConnectionWithoutCredentials,
                input,
                activityLogId: activityLogId!
            };
            const webhookHandler = await this.client?.workflow.execute('webhook', {
                taskQueue: WEBHOOK_TASK_QUEUE,
                workflowId,
                args: [args]
            });

            const { success, error, response } = webhookHandler;

            if (success === false || error) {
                await createActivityLogMessageAndEnd({
                    level: 'error',
                    environment_id: integration.environment_id,
                    activity_log_id: activityLogId as number,
                    timestamp: Date.now(),
                    content: `The webhook workflow ${workflowId} did not complete successfully`
                });
                await logCtx.error('The webhook workflow did not complete successfully');
                await logCtx.failed();

                return { success, error, response };
            }

            await createActivityLogMessageAndEnd({
                level: 'info',
                environment_id: integration.environment_id,
                activity_log_id: activityLogId as number,
                timestamp: Date.now(),
                content: `The webhook workflow ${workflowId} was successfully run.`
            });
            await logCtx.info('The webhook workflow was successfully run');
            await logCtx.success();

            await updateSuccessActivityLog(activityLogId as number, true);

            return { success, error, response };
        } catch (e) {
            const errorMessage = stringifyError(e, { pretty: true });
            const error = new NangoError('webhook_script_failure', { errorMessage });

            await createActivityLogMessageAndEnd({
                level: 'error',
                environment_id: integration.environment_id,
                activity_log_id: activityLogId as number,
                timestamp: Date.now(),
                content: `The webhook workflow ${workflowId} failed with error: ${errorMessage}`
            });
            await logCtx.error('The webhook workflow failed', { error: e });
            await logCtx.failed();

            errorManager.report(e, {
                source: ErrorSourceEnum.PLATFORM,
                operation: LogActionEnum.SYNC_CLIENT,
                environmentId: nangoConnection.environment_id,
                metadata: {
                    parentSyncName: syncConfig.sync_name,
                    webhookName,
                    connectionDetails: JSON.stringify(nangoConnection),
                    input
                }
            });

            return { success: false, error, response: null };
        }
    }

=======
>>>>>>> b39344df
    async updateSyncSchedule(
        schedule_id: string,
        interval: string,
        offset: number,
        environmentId: number,
        syncName?: string,
        activityLogId?: number,
        logCtx?: LogContext
    ) {
        function updateFunction(scheduleDescription: ScheduleDescription) {
            scheduleDescription.spec = {
                intervals: [
                    {
                        every: ms(interval as StringValue),
                        offset
                    }
                ]
            };
            return scheduleDescription;
        }

        try {
            const scheduleHandle = this.client?.schedule.getHandle(schedule_id);

            await scheduleHandle?.update(updateFunction);

            if (activityLogId && syncName) {
                await createActivityLogMessage({
                    level: 'info',
                    environment_id: environmentId,
                    activity_log_id: activityLogId,
                    content: `Updated sync "${syncName}" schedule "${schedule_id}" with interval ${interval} and offset ${offset}.`,
                    timestamp: Date.now()
                });
                await logCtx?.info(`Updated sync "${syncName}" schedule "${schedule_id}" with interval ${interval} and offset ${offset}`);
            }
        } catch (e) {
            errorManager.report(e, {
                source: ErrorSourceEnum.PLATFORM,
                operation: LogActionEnum.SYNC_CLIENT,
                environmentId,
                metadata: {
                    syncName,
                    schedule_id,
                    interval,
                    offset
                }
            });
        }
    }

    async triggerInitialSync({
        syncId,
        jobId,
        syncName,
        nangoConnection,
        debug
    }: {
        syncId: string;
        jobId?: string;
        syncName: string;
        nangoConnection: NangoConnection;
        debug?: boolean;
    }): Promise<boolean> {
        jobId = jobId || generateWorkflowId({ id: syncId }, syncName, nangoConnection.connection_id);
        const syncJobId = await createSyncJob(syncId, SyncType.INITIAL, SyncStatus.RUNNING, jobId, nangoConnection);

        if (!syncJobId) {
            return false;
        }

        const args: InitialSyncArgs = { syncId: syncId, syncJobId: syncJobId.id, nangoConnection, syncName, debug: debug === true };

        const handle = await this.client?.workflow.start('initialSync', {
            taskQueue: SYNC_TASK_QUEUE,
            workflowId: jobId,
            args: [args]
        });
        if (!handle) {
            return false;
        }

        await updateRunId(syncJobId.id, handle.firstExecutionRunId);

        return true;
    }
}

export default SyncClient;<|MERGE_RESOLUTION|>--- conflicted
+++ resolved
@@ -6,7 +6,7 @@
 import fs from 'fs-extra';
 import type { Config as ProviderConfig } from '../models/Provider.js';
 import type { NangoIntegrationData, NangoConfig, NangoIntegration } from '../models/NangoConfig.js';
-import type { Sync, SyncConfig, SyncWithSchedule } from '../models/Sync.js';
+import type { Sync, SyncWithSchedule } from '../models/Sync.js';
 import { SyncStatus, SyncType, ScheduleStatus, SyncCommand } from '../models/Sync.js';
 import type { LogLevel } from '../models/Activity.js';
 import { LogActionEnum } from '../models/Activity.js';
@@ -29,10 +29,8 @@
 import type { LogContext, LogContextGetter } from '@nangohq/logs';
 import { isTest, isProd, getLogger, Ok, Err, stringifyError } from '@nangohq/utils';
 import type { Result } from '@nangohq/utils';
-import type { ActionArgs, InitialSyncArgs, WebhookArgs } from '../models/worker.js';
+import type { InitialSyncArgs } from '../models/worker.js';
 import environmentService from '../services/environment.service.js';
-import type { Account } from '../models/Admin.js';
-import type { Environment } from '../models/Environment.js';
 
 const logger = getLogger('Sync.Client');
 
@@ -545,307 +543,6 @@
         }
     }
 
-<<<<<<< HEAD
-    async triggerAction<T = any>({
-        connection,
-        actionName,
-        input,
-        activityLogId,
-        environment_id,
-        writeLogs = true,
-        logCtx
-    }: {
-        connection: NangoConnection;
-        actionName: string;
-        input: object;
-        activityLogId: number;
-        environment_id: number;
-        writeLogs?: boolean;
-        logCtx: LogContext;
-    }): Promise<Result<T, NangoError>> {
-        const startTime = Date.now();
-        const workflowId = generateActionWorkflowId(actionName, connection.connection_id);
-
-        try {
-            if (writeLogs) {
-                await createActivityLogMessage({
-                    level: 'info',
-                    environment_id,
-                    activity_log_id: activityLogId,
-                    content: `Starting action workflow ${workflowId} in the task queue: ${SYNC_TASK_QUEUE}`,
-                    params: {
-                        input: JSON.stringify(input, null, 2)
-                    },
-                    timestamp: Date.now()
-                });
-                await logCtx.info(`Starting action workflow ${workflowId} in the task queue: ${SYNC_TASK_QUEUE}`);
-            }
-
-            const args: ActionArgs = {
-                actionName,
-                nangoConnection: {
-                    id: connection.id!,
-                    connection_id: connection.connection_id,
-                    provider_config_key: connection.provider_config_key,
-                    environment_id: connection.environment_id
-                },
-                input,
-                activityLogId: writeLogs ? activityLogId : undefined
-            };
-
-            const actionHandler = await this.client?.workflow.execute('action', {
-                taskQueue: SYNC_TASK_QUEUE,
-                workflowId,
-                args: [args]
-            });
-
-            const { success, error: rawError, response }: RunnerOutput = actionHandler;
-
-            // Errors received from temporal are raw objects not classes
-            const error = rawError ? new NangoError(rawError['type'], rawError['payload'], rawError['status']) : rawError;
-            if (!success || error) {
-                if (writeLogs) {
-                    if (rawError) {
-                        await createActivityLogMessageAndEnd({
-                            level: 'error',
-                            environment_id,
-                            activity_log_id: activityLogId,
-                            timestamp: Date.now(),
-                            content: `Failed with error ${rawError['type']} ${JSON.stringify(rawError['payload'])}`
-                        });
-                        await logCtx.error(`Failed with error ${rawError['type']} ${JSON.stringify(rawError['payload'])}`);
-                    }
-                    await createActivityLogMessageAndEnd({
-                        level: 'error',
-                        environment_id,
-                        activity_log_id: activityLogId,
-                        timestamp: Date.now(),
-                        content: `The action workflow ${workflowId} did not complete successfully`
-                    });
-                    await logCtx.error(`The action workflow ${workflowId} did not complete successfully`);
-                }
-
-                return Err(error!);
-            }
-
-            const content = `The action workflow ${workflowId} was successfully run. A truncated response is: ${JSON.stringify(response, null, 2)?.slice(
-                0,
-                100
-            )}`;
-
-            if (writeLogs) {
-                await createActivityLogMessageAndEnd({
-                    level: 'info',
-                    environment_id,
-                    activity_log_id: activityLogId,
-                    timestamp: Date.now(),
-                    content
-                });
-                await updateSuccessActivityLog(activityLogId, true);
-                await logCtx.info(content);
-            }
-
-            await telemetry.log(
-                LogTypes.ACTION_SUCCESS,
-                content,
-                LogActionEnum.ACTION,
-                {
-                    workflowId,
-                    input: JSON.stringify(input, null, 2),
-                    connection: JSON.stringify(connection),
-                    actionName
-                },
-                `actionName:${actionName}`
-            );
-
-            return Ok(response);
-        } catch (err) {
-            const errorMessage = stringifyError(err, { pretty: true });
-            const error = new NangoError('action_failure', { errorMessage });
-
-            const content = `The action workflow ${workflowId} failed with error: ${err}`;
-
-            if (writeLogs) {
-                await createActivityLogMessageAndEnd({
-                    level: 'error',
-                    environment_id,
-                    activity_log_id: activityLogId,
-                    timestamp: Date.now(),
-                    content
-                });
-                await logCtx.error(content);
-            }
-
-            errorManager.report(err, {
-                source: ErrorSourceEnum.PLATFORM,
-                operation: LogActionEnum.SYNC_CLIENT,
-                environmentId: connection.environment_id,
-                metadata: {
-                    actionName,
-                    connectionDetails: JSON.stringify(connection),
-                    input
-                }
-            });
-
-            await telemetry.log(
-                LogTypes.ACTION_FAILURE,
-                content,
-                LogActionEnum.ACTION,
-                {
-                    workflowId,
-                    input: JSON.stringify(input, null, 2),
-                    connection: JSON.stringify(connection),
-                    actionName,
-                    level: 'error'
-                },
-                `actionName:${actionName}`
-            );
-
-            return Err(error);
-        } finally {
-            const endTime = Date.now();
-            const totalRunTime = (endTime - startTime) / 1000;
-            metrics.duration(metrics.Types.ACTION_TRACK_RUNTIME, totalRunTime);
-        }
-    }
-
-    async triggerWebhook<T = any>({
-        account,
-        environment,
-        integration,
-        nangoConnection,
-        webhookName,
-        syncConfig,
-        input,
-        logContextGetter
-    }: {
-        account: Account;
-        environment: Environment;
-        integration: Config;
-        nangoConnection: NangoConnection;
-        webhookName: string;
-        syncConfig: SyncConfig;
-        input: object;
-        logContextGetter: LogContextGetter;
-    }): Promise<ServiceResponse<T>> {
-        const log = {
-            level: 'info' as LogLevel,
-            success: null,
-            action: LogActionEnum.WEBHOOK,
-            start: Date.now(),
-            end: Date.now(),
-            timestamp: Date.now(),
-            connection_id: nangoConnection.connection_id,
-            provider_config_key: nangoConnection.provider_config_key,
-            provider: integration.provider,
-            environment_id: nangoConnection.environment_id,
-            operation_name: webhookName
-        };
-
-        const activityLogId = await createActivityLog(log);
-        const logCtx = await logContextGetter.create(
-            { id: String(activityLogId), operation: { type: 'webhook', action: 'incoming' }, message: 'Received a webhook' },
-            {
-                account,
-                environment,
-                integration: { id: integration.id!, name: integration.unique_key, provider: integration.provider },
-                connection: { id: nangoConnection.id!, name: nangoConnection.connection_id },
-                syncConfig: { id: syncConfig.id!, name: syncConfig.sync_name }
-            }
-        );
-
-        const workflowId = generateWebhookWorkflowId(syncConfig.sync_name, webhookName, nangoConnection.connection_id);
-
-        try {
-            await createActivityLogMessage({
-                level: 'info',
-                environment_id: integration.environment_id,
-                activity_log_id: activityLogId as number,
-                content: `Starting webhook workflow ${workflowId} in the task queue: ${WEBHOOK_TASK_QUEUE}`,
-                params: {
-                    input: JSON.stringify(input, null, 2)
-                },
-                timestamp: Date.now()
-            });
-            await logCtx.info('Starting webhook workflow', { workflowId, input });
-
-            const { credentials, credentials_iv, credentials_tag, deleted, deleted_at, ...nangoConnectionWithoutCredentials } =
-                nangoConnection as unknown as NangoFullConnection;
-
-            const args: WebhookArgs = {
-                name: webhookName,
-                parentSyncName: syncConfig.sync_name,
-                nangoConnection: nangoConnectionWithoutCredentials,
-                input,
-                activityLogId: activityLogId!
-            };
-            const webhookHandler = await this.client?.workflow.execute('webhook', {
-                taskQueue: WEBHOOK_TASK_QUEUE,
-                workflowId,
-                args: [args]
-            });
-
-            const { success, error, response } = webhookHandler;
-
-            if (success === false || error) {
-                await createActivityLogMessageAndEnd({
-                    level: 'error',
-                    environment_id: integration.environment_id,
-                    activity_log_id: activityLogId as number,
-                    timestamp: Date.now(),
-                    content: `The webhook workflow ${workflowId} did not complete successfully`
-                });
-                await logCtx.error('The webhook workflow did not complete successfully');
-                await logCtx.failed();
-
-                return { success, error, response };
-            }
-
-            await createActivityLogMessageAndEnd({
-                level: 'info',
-                environment_id: integration.environment_id,
-                activity_log_id: activityLogId as number,
-                timestamp: Date.now(),
-                content: `The webhook workflow ${workflowId} was successfully run.`
-            });
-            await logCtx.info('The webhook workflow was successfully run');
-            await logCtx.success();
-
-            await updateSuccessActivityLog(activityLogId as number, true);
-
-            return { success, error, response };
-        } catch (e) {
-            const errorMessage = stringifyError(e, { pretty: true });
-            const error = new NangoError('webhook_script_failure', { errorMessage });
-
-            await createActivityLogMessageAndEnd({
-                level: 'error',
-                environment_id: integration.environment_id,
-                activity_log_id: activityLogId as number,
-                timestamp: Date.now(),
-                content: `The webhook workflow ${workflowId} failed with error: ${errorMessage}`
-            });
-            await logCtx.error('The webhook workflow failed', { error: e });
-            await logCtx.failed();
-
-            errorManager.report(e, {
-                source: ErrorSourceEnum.PLATFORM,
-                operation: LogActionEnum.SYNC_CLIENT,
-                environmentId: nangoConnection.environment_id,
-                metadata: {
-                    parentSyncName: syncConfig.sync_name,
-                    webhookName,
-                    connectionDetails: JSON.stringify(nangoConnection),
-                    input
-                }
-            });
-
-            return { success: false, error, response: null };
-        }
-    }
-
-=======
->>>>>>> b39344df
     async updateSyncSchedule(
         schedule_id: string,
         interval: string,
