import type { ScheduleDescription } from '@temporalio/client';
import { Client, Connection, ScheduleOverlapPolicy } from '@temporalio/client';
import type { NangoConnection, Connection as NangoFullConnection } from '../models/Connection.js';
import type { StringValue } from 'ms';
import ms from 'ms';
import fs from 'fs-extra';
import type { Config as ProviderConfig } from '../models/Provider.js';
import type { NangoIntegrationData, NangoConfig, NangoIntegration } from '../models/NangoConfig.js';
import type { Sync, SyncWithSchedule } from '../models/Sync.js';
import { SyncStatus, SyncType, ScheduleStatus, SyncCommand } from '../models/Sync.js';
import type { ServiceResponse } from '../models/Generic.js';
import type { LogLevel } from '../models/Activity.js';
import { LogActionEnum } from '../models/Activity.js';
import { SYNC_TASK_QUEUE, WEBHOOK_TASK_QUEUE } from '../constants.js';
import {
    createActivityLog,
    createActivityLogMessage,
    createActivityLogMessageAndEnd,
    updateSuccess as updateSuccessActivityLog
} from '../services/activity/activity.service.js';
import { isSyncJobRunning, createSyncJob, updateRunId } from '../services/sync/job.service.js';
import { getInterval } from '../services/nango-config.service.js';
import { getSyncConfig } from '../services/sync/config/config.service.js';
import { updateOffset, createSchedule as createSyncSchedule, getScheduleById } from '../services/sync/schedule.service.js';
import connectionService from '../services/connection.service.js';
import configService from '../services/config.service.js';
import { deleteRecordsBySyncId } from '../services/sync/data/records.service.js';
import { createSync, clearLastSyncDate } from '../services/sync/sync.service.js';
import telemetry, { LogTypes, MetricTypes } from '../utils/telemetry.js';
import errorManager, { ErrorSourceEnum } from '../utils/error.manager.js';
import { NangoError } from '../utils/error.js';
import type { RunnerOutput } from '../models/Runner.js';
import { getOperationContext } from '@nangohq/logs';
import type { LogContext } from '@nangohq/logs';
import { isTest, isProd, getLogger } from '@nangohq/utils';
import { isErr, resultOk, type Result, resultErr } from '@nangohq/utils';

const logger = getLogger('Sync.Client');

const generateActionWorkflowId = (actionName: string, connectionId: string) => `${SYNC_TASK_QUEUE}.ACTION:${actionName}.${connectionId}.${Date.now()}`;
const generateWebhookWorkflowId = (parentSyncName: string, webhookName: string, connectionId: string) =>
    `${WEBHOOK_TASK_QUEUE}.WEBHOOK:${parentSyncName}:${webhookName}.${connectionId}.${Date.now()}`;
const generateWorkflowId = (sync: Pick<Sync, 'id'>, syncName: string, connectionId: string) => `${SYNC_TASK_QUEUE}.${syncName}.${connectionId}-${sync.id}`;
const generateScheduleId = (sync: Pick<Sync, 'id'>, syncName: string, connectionId: string) =>
    `${SYNC_TASK_QUEUE}.${syncName}.${connectionId}-schedule-${sync.id}`;

const OVERLAP_POLICY: ScheduleOverlapPolicy = ScheduleOverlapPolicy.BUFFER_ONE;

const namespace = process.env['TEMPORAL_NAMESPACE'] || 'default';

export interface RecordsServiceInterface {
    deleteRecordsBySyncId({ syncId }: { syncId: string }): Promise<{ totalDeletedRecords: number }>;
}

class SyncClient {
    private static instance: Promise<SyncClient | null>;
    private client: Client | null = null;
    private namespace = namespace;

    private constructor(client: Client) {
        this.client = client;
    }

    static getInstance(): Promise<SyncClient | null> {
        if (!this.instance) {
            this.instance = this.create();
        }
        return this.instance;
    }

    private static async create(): Promise<SyncClient | null> {
        if (isTest) {
            return new SyncClient(true as any);
        }

        try {
            const connection = await Connection.connect({
                address: process.env['TEMPORAL_ADDRESS'] || 'localhost:7233',
                tls: isProd
                    ? {
                          clientCertPair: {
                              crt: await fs.readFile(`/etc/secrets/${namespace}.crt`),
                              key: await fs.readFile(`/etc/secrets/${namespace}.key`)
                          }
                      }
                    : false
            });
            const client = new Client({
                connection,
                namespace
            });
            return new SyncClient(client);
        } catch (e) {
            errorManager.report(e, {
                source: ErrorSourceEnum.PLATFORM,
                operation: LogActionEnum.SYNC_CLIENT,
                metadata: {
                    namespace,
                    address: process.env['TEMPORAL_ADDRESS'] || 'localhost:7233'
                }
            });
            return null;
        }
    }

    async initiate(nangoConnectionId: number): Promise<void> {
        const nangoConnection = (await connectionService.getConnectionById(nangoConnectionId)) as NangoConnection;
        const nangoConfig = await getSyncConfig(nangoConnection);
        if (!nangoConfig) {
            logger.error(
                'Failed to load the Nango config - will not start any syncs! If you expect to see a sync make sure you used the nango cli deploy command'
            );
            return;
        }
        const { integrations }: NangoConfig = nangoConfig;
        const providerConfigKey = nangoConnection?.provider_config_key;

        if (!integrations[providerConfigKey]) {
            logger.info(`No syncs registered for provider ${providerConfigKey} - will not start any syncs!`);
            return;
        }

        if (!this.client) {
            logger.info('Failed to get a Temporal client - will not start any syncs!');
            return;
        }

        const syncConfig: ProviderConfig = (await configService.getProviderConfig(
            nangoConnection?.provider_config_key,
            nangoConnection?.environment_id
        )) as ProviderConfig;

        const syncObject = integrations[providerConfigKey] as unknown as Record<string, NangoIntegration>;
        const syncNames = Object.keys(syncObject);
        for (const syncName of syncNames) {
            const syncData = syncObject[syncName] as unknown as NangoIntegrationData;

            const sync = await createSync(nangoConnectionId, syncName);

            if (sync) {
                await this.startContinuous(nangoConnection, sync, syncConfig, syncName, syncData);
            }
        }
    }

    /**
     * Start Continuous
     * @desc get the connection information and the provider information
     * and kick off an initial sync and also a incremental sync. Also look
     * up any sync configs to call any integration snippet that was setup
     */
    async startContinuous(
        nangoConnection: NangoConnection,
        sync: Sync,
        syncConfig: ProviderConfig,
        syncName: string,
        syncData: NangoIntegrationData,
        debug = false
    ): Promise<void> {
        try {
            const activityLogId = await createActivityLog({
                level: 'info' as LogLevel,
                success: null,
                action: LogActionEnum.SYNC_INIT,
                start: Date.now(),
                end: Date.now(),
                timestamp: Date.now(),
                connection_id: nangoConnection.connection_id,
                provider_config_key: nangoConnection.provider_config_key,
                provider: syncConfig.provider,
                session_id: sync?.id?.toString(),
                environment_id: nangoConnection.environment_id,
                operation_name: syncName
            });
            if (!activityLogId) {
                return;
            }

            // TODO: do that outside try/catch
            const logCtx = await getOperationContext(
                { id: String(activityLogId), operation: { type: 'sync', action: 'init' }, message: 'Sync initialization' },
                { account: { id: nangoConnection.account_id! }, environment: { id: nangoConnection.environment_id } }
            );

            const { success, error, response } = getInterval(syncData.runs, new Date());

            if (!success || response === null) {
                const content = `The sync was not created or started due to an error with the sync interval "${syncData.runs}": ${error?.message}`;
                await createActivityLogMessageAndEnd({
                    level: 'error',
                    environment_id: nangoConnection.environment_id,
                    activity_log_id: activityLogId,
                    timestamp: Date.now(),
                    content
                });
                await logCtx.error('The sync was not created or started due to an error with the sync interval', { error, runs: syncData.runs });
                await logCtx.failed();

                errorManager.report(content, {
                    source: ErrorSourceEnum.CUSTOMER,
                    operation: LogActionEnum.SYNC_CLIENT,
                    environmentId: nangoConnection.environment_id,
                    metadata: {
                        connectionDetails: nangoConnection,
                        syncConfig,
                        syncName,
                        sync,
                        syncData
                    }
                });

                await updateSuccessActivityLog(activityLogId, false);

                return;
            }

            const jobId = generateWorkflowId(sync, syncName, nangoConnection.connection_id);

            if (syncData.auto_start !== false) {
                if (debug) {
                    await createActivityLogMessage({
                        level: 'debug',
                        environment_id: nangoConnection.environment_id,
                        activity_log_id: activityLogId,
                        timestamp: Date.now(),
                        content: `Creating sync job ${jobId} for sync ${sync.id}`
                    });
                    await logCtx.debug('Creating sync job', { jobId, syncId: sync.id });
                }

                const res = await this.triggerInitialSync({ jobId, nangoConnection, syncId: sync.id, syncName, debug });
                if (!res) {
                    throw new NangoError('failed_to_start_initial_sync');
                }
            } else {
                await createSyncJob(sync.id, SyncType.INITIAL, SyncStatus.PAUSED, jobId, nangoConnection);
            }

            const { interval, offset } = response;
            const scheduleId = generateScheduleId(sync, syncName, nangoConnection.connection_id);

            const scheduleHandle = await this.client?.schedule.create({
                scheduleId,
                policies: {
                    overlap: OVERLAP_POLICY
                },
                spec: {
                    /**
                     * @see https://nodejs.temporal.io/api/interfaces/client.IntervalSpec
                     */
                    intervals: [
                        {
                            every: interval,
                            offset
                        }
                    ]
                },
                action: {
                    type: 'startWorkflow',
                    workflowType: 'continuousSync',
                    taskQueue: SYNC_TASK_QUEUE,
                    args: [
                        {
                            syncId: sync.id,
                            nangoConnection,
                            syncName,
                            debug
                        }
                    ]
                }
            });

            if (syncData.auto_start === false && scheduleHandle) {
                await scheduleHandle.pause();
            }

            await createSyncSchedule(sync.id, interval, offset, syncData.auto_start === false ? ScheduleStatus.PAUSED : ScheduleStatus.RUNNING, scheduleId);

            if (scheduleHandle) {
                await createActivityLogMessageAndEnd({
                    level: 'info',
                    environment_id: nangoConnection.environment_id,
                    activity_log_id: activityLogId,
                    content: `Scheduled to run "${syncData.runs}"`,
                    timestamp: Date.now()
                });
                await logCtx.info('Scheduled successfully', { runs: syncData.runs });
            }

            await updateSuccessActivityLog(activityLogId, true);
            await logCtx.success();
        } catch (e) {
            errorManager.report(e, {
                source: ErrorSourceEnum.PLATFORM,
                operation: LogActionEnum.SYNC_CLIENT,
                environmentId: nangoConnection.environment_id,
                metadata: {
                    syncName,
                    connectionDetails: JSON.stringify(nangoConnection),
                    syncId: sync.id,
                    syncConfig,
                    syncData: JSON.stringify(syncData)
                }
            });
            // await logCtx.error('Failed to init sync', {error: err});
            // await logCtx.failed();
        }
    }

    async deleteSyncSchedule(id: string, environmentId: number): Promise<boolean> {
        if (!this.client) {
            return false;
        }

        const workflowService = this.client?.workflowService;
        try {
            await workflowService?.deleteSchedule({
                scheduleId: id,
                namespace: this.namespace
            });
            return true;
        } catch (e) {
            errorManager.report(e, {
                source: ErrorSourceEnum.PLATFORM,
                operation: LogActionEnum.SYNC,
                environmentId,
                metadata: {
                    id
                }
            });
            return false;
        }
    }

    async describeSchedule(schedule_id: string) {
        if (!this.client) {
            return;
        }

        const workflowService = this.client?.workflowService;

        try {
            const schedule = await workflowService?.describeSchedule({
                scheduleId: schedule_id,
                namespace: this.namespace
            });

            return schedule;
        } catch {
            return false;
        }
    }

    formatFutureRun(nextRun: number): Date | string {
        if (!nextRun) {
            return '-';
        }

        const milliseconds = Number(nextRun) * 1000;

        const date = new Date(milliseconds);

        return date;
    }

    async listSchedules() {
        if (!this.client) {
            return;
        }

        const workflowService = this.client?.workflowService;

        const schedules = await workflowService?.listSchedules({
            namespace: this.namespace
        });

        return schedules;
    }

    async runSyncCommand({
        scheduleId,
        syncId,
        command,
        activityLogId,
        environmentId,
        providerConfigKey,
        connectionId,
        syncName,
        nangoConnectionId,
<<<<<<< HEAD
        logCtx
=======
        recordsService
>>>>>>> 4c94a690
    }: {
        scheduleId: string;
        syncId: string;
        command: SyncCommand;
        activityLogId: number;
        environmentId: number;
        providerConfigKey: string;
        connectionId: string;
        syncName: string;
        nangoConnectionId?: number | undefined;
<<<<<<< HEAD
        logCtx: LogContext;
=======
        recordsService: RecordsServiceInterface;
>>>>>>> 4c94a690
    }): Promise<Result<boolean>> {
        const scheduleHandle = this.client?.schedule.getHandle(scheduleId);

        try {
            switch (command) {
                case SyncCommand.CANCEL:
                    {
                        const result = await this.cancelSync(syncId);

                        if (isErr(result)) {
                            return resultErr(result.err);
                        }
                    }
                    break;
                case SyncCommand.PAUSE:
                    {
                        await scheduleHandle?.pause();
                    }
                    break;
                case SyncCommand.UNPAUSE:
                    {
                        await scheduleHandle?.unpause();
                        await scheduleHandle?.trigger(OVERLAP_POLICY);
                        const schedule = await getScheduleById(scheduleId);
                        if (schedule) {
                            const { frequency } = schedule;
                            const { success, response } = getInterval(frequency, new Date());
                            if (success && response) {
                                const { offset } = response;
                                await this.updateSyncSchedule(scheduleId, frequency, offset, environmentId);
                                await updateOffset(scheduleId, offset);
                            }
                        }
                    }
                    break;
                case SyncCommand.RUN:
                    await scheduleHandle?.trigger(OVERLAP_POLICY);
                    break;
                case SyncCommand.RUN_FULL:
                    {
                        // we just want to try and cancel if the sync is running
                        // so we don't care about the result
                        await this.cancelSync(syncId);

                        await clearLastSyncDate(syncId);
                        await deleteRecordsBySyncId({ syncId });
                        await recordsService.deleteRecordsBySyncId({ syncId });
                        await createActivityLogMessage({
                            level: 'info',
                            environment_id: environmentId,
                            activity_log_id: activityLogId,
                            timestamp: Date.now(),
                            content: `Records for the sync were deleted successfully`
                        });
                        const nangoConnection: NangoConnection = {
                            id: nangoConnectionId as number,
                            provider_config_key: providerConfigKey,
                            connection_id: connectionId,
                            environment_id: environmentId
                        };

                        await this.triggerInitialSync({ syncId, nangoConnection, syncName });
                    }
                    break;
            }

            return resultOk(true);
        } catch (err) {
            const errorMessage = JSON.stringify(err, ['message', 'name', 'stack'], 2);

            await createActivityLogMessageAndEnd({
                level: 'error',
                environment_id: environmentId,
                activity_log_id: activityLogId,
                timestamp: Date.now(),
                content: `The sync command: ${command} failed with error: ${errorMessage}`
            });
            await logCtx.error('Sync command failed', { error: err, command });

            return resultErr(err as Error);
        }
    }

    async cancelSync(syncId: string): Promise<Result<boolean>> {
        const jobIsRunning = await isSyncJobRunning(syncId);
        if (jobIsRunning) {
            const { job_id, run_id } = jobIsRunning;
            if (!run_id) {
                const error = new NangoError('run_id_not_found');
                return resultErr(error);
            }

            const workflowHandle = this.client?.workflow.getHandle(job_id, run_id);
            if (!workflowHandle) {
                const error = new NangoError('run_id_not_found');
                return resultErr(error);
            }

            try {
                await workflowHandle.cancel();
                // We await the results otherwise it might not be cancelled yet
                await workflowHandle.result();
            } catch (err) {
                return resultErr(new NangoError('failed_to_cancel_sync', err as any));
            }
        } else {
            const error = new NangoError('sync_job_not_running');
            return resultErr(error);
        }

        return resultOk(true);
    }

    async triggerSyncs(syncs: SyncWithSchedule[], environmentId: number) {
        for (const sync of syncs) {
            try {
                const scheduleHandle = this.client?.schedule.getHandle(sync.schedule_id);
                await scheduleHandle?.trigger(OVERLAP_POLICY);
            } catch (e) {
                errorManager.report(e, {
                    source: ErrorSourceEnum.PLATFORM,
                    operation: LogActionEnum.SYNC_CLIENT,
                    environmentId,
                    metadata: {
                        syncs
                    }
                });
            }
        }
    }

    async triggerAction<T = any>({
        connection,
        actionName,
        input,
        activityLogId,
        environment_id,
        writeLogs = true,
        logCtx
    }: {
        connection: NangoConnection;
        actionName: string;
        input: object;
        activityLogId: number;
        environment_id: number;
        writeLogs?: boolean;
        logCtx: LogContext;
    }): Promise<Result<T, NangoError>> {
        const startTime = Date.now();
        const workflowId = generateActionWorkflowId(actionName, connection.connection_id);

        try {
            if (writeLogs) {
                await createActivityLogMessage({
                    level: 'info',
                    environment_id,
                    activity_log_id: activityLogId,
                    content: `Starting action workflow ${workflowId} in the task queue: ${SYNC_TASK_QUEUE}`,
                    params: {
                        input: JSON.stringify(input, null, 2)
                    },
                    timestamp: Date.now()
                });
                await logCtx.info(`Starting action workflow ${workflowId} in the task queue: ${SYNC_TASK_QUEUE}`, { input: JSON.stringify(input, null, 2) });
            }

            const actionHandler = await this.client?.workflow.execute('action', {
                taskQueue: SYNC_TASK_QUEUE,
                workflowId,
                args: [
                    {
                        actionName,
                        nangoConnection: {
                            id: connection.id,
                            connection_id: connection.connection_id,
                            provider_config_key: connection.provider_config_key,
                            environment_id: connection.environment_id
                        },
                        input,
                        activityLogId: writeLogs ? activityLogId : undefined
                    }
                ]
            });

            const { success, error: rawError, response }: RunnerOutput = actionHandler;

            // Errors received from temporal are raw objects not classes
            const error = rawError ? new NangoError(rawError['type'], rawError['payload'], rawError['status']) : rawError;

            if (success === false || error) {
                if (writeLogs) {
                    await createActivityLogMessageAndEnd({
                        level: 'error',
                        environment_id,
                        activity_log_id: activityLogId,
                        timestamp: Date.now(),
                        content: `The action workflow ${workflowId} did not complete successfully`
                    });
                    await logCtx.error(`The action workflow ${workflowId} did not complete successfully`);
                }

                return resultErr(error!);
            }

            const content = `The action workflow ${workflowId} was successfully run. A truncated response is: ${JSON.stringify(response, null, 2)?.slice(
                0,
                100
            )}`;

            if (writeLogs) {
                await createActivityLogMessageAndEnd({
                    level: 'info',
                    environment_id,
                    activity_log_id: activityLogId,
                    timestamp: Date.now(),
                    content
                });
                await updateSuccessActivityLog(activityLogId, true);
                await logCtx.info(content);
            }

            await telemetry.log(
                LogTypes.ACTION_SUCCESS,
                content,
                LogActionEnum.ACTION,
                {
                    workflowId,
                    input: JSON.stringify(input, null, 2),
                    connection: JSON.stringify(connection),
                    actionName
                },
                `actionName:${actionName}`
            );

            return resultOk(response);
        } catch (e) {
            const errorMessage = JSON.stringify(e, ['message', 'name'], 2);
            const error = new NangoError('action_failure', { errorMessage });

            const content = `The action workflow ${workflowId} failed with error: ${e}`;

            if (writeLogs) {
                await createActivityLogMessageAndEnd({
                    level: 'error',
                    environment_id,
                    activity_log_id: activityLogId,
                    timestamp: Date.now(),
                    content
                });
                await logCtx.error(content);
            }

            errorManager.report(e, {
                source: ErrorSourceEnum.PLATFORM,
                operation: LogActionEnum.SYNC_CLIENT,
                environmentId: connection.environment_id,
                metadata: {
                    actionName,
                    connectionDetails: JSON.stringify(connection),
                    input
                }
            });

            await telemetry.log(
                LogTypes.ACTION_FAILURE,
                content,
                LogActionEnum.ACTION,
                {
                    workflowId,
                    input: JSON.stringify(input, null, 2),
                    connection: JSON.stringify(connection),
                    actionName
                },
                `actionName:${actionName}`
            );

            return resultErr(error);
        } finally {
            const endTime = Date.now();
            const totalRunTime = (endTime - startTime) / 1000;
            telemetry.duration(MetricTypes.ACTION_TRACK_RUNTIME, totalRunTime);
        }
    }

    async triggerWebhook<T = any>(
        nangoConnection: NangoConnection,
        webhookName: string,
        provider: string,
        parentSyncName: string,
        input: object,
        environment_id: number
    ): Promise<ServiceResponse<T>> {
        const log = {
            level: 'info' as LogLevel,
            success: null,
            action: LogActionEnum.WEBHOOK,
            start: Date.now(),
            end: Date.now(),
            timestamp: Date.now(),
            connection_id: nangoConnection?.connection_id,
            provider_config_key: nangoConnection?.provider_config_key,
            provider,
            environment_id: nangoConnection?.environment_id,
            operation_name: webhookName
        };

        const activityLogId = await createActivityLog(log);
        const logCtx = await getOperationContext(
            { id: String(activityLogId), operation: { type: 'webhook', action: 'incoming' }, message: 'Received a webhook' },
            { account: { id: nangoConnection.account_id! }, environment: { id: environment_id } }
        );

        const workflowId = generateWebhookWorkflowId(parentSyncName, webhookName, nangoConnection.connection_id);

        try {
            await createActivityLogMessage({
                level: 'info',
                environment_id,
                activity_log_id: activityLogId as number,
                content: `Starting webhook workflow ${workflowId} in the task queue: ${WEBHOOK_TASK_QUEUE}`,
                params: {
                    input: JSON.stringify(input, null, 2)
                },
                timestamp: Date.now()
            });
            await logCtx.info('Starting webhook workflow', { workflowId, input });

            const { credentials, credentials_iv, credentials_tag, deleted, deleted_at, ...nangoConnectionWithoutCredentials } =
                nangoConnection as unknown as NangoFullConnection;

            const webhookHandler = await this.client?.workflow.execute('webhook', {
                taskQueue: WEBHOOK_TASK_QUEUE,
                workflowId,
                args: [
                    {
                        name: webhookName,
                        parentSyncName,
                        nangoConnection: nangoConnectionWithoutCredentials,
                        input,
                        activityLogId
                    }
                ]
            });

            const { success, error, response } = webhookHandler;

            if (success === false || error) {
                await createActivityLogMessageAndEnd({
                    level: 'error',
                    environment_id,
                    activity_log_id: activityLogId as number,
                    timestamp: Date.now(),
                    content: `The webhook workflow ${workflowId} did not complete successfully`
                });
                await logCtx.error('The webhook workflow did not complete successfully');
                await logCtx.failed();

                return { success, error, response };
            }

            await createActivityLogMessageAndEnd({
                level: 'info',
                environment_id,
                activity_log_id: activityLogId as number,
                timestamp: Date.now(),
                content: `The webhook workflow ${workflowId} was successfully run.`
            });
            await logCtx.info('The webhook workflow was successfully run');
            await logCtx.success();

            await updateSuccessActivityLog(activityLogId as number, true);

            return { success, error, response };
        } catch (e) {
            const errorMessage = JSON.stringify(e, ['message', 'name'], 2);
            const error = new NangoError('webhook_script_failure', { errorMessage });

            await createActivityLogMessageAndEnd({
                level: 'error',
                environment_id,
                activity_log_id: activityLogId as number,
                timestamp: Date.now(),
                content: `The webhook workflow ${workflowId} failed with error: ${errorMessage}`
            });
            await logCtx.error('The webhook workflow failed', { error: e });
            await logCtx.failed();

            errorManager.report(e, {
                source: ErrorSourceEnum.PLATFORM,
                operation: LogActionEnum.SYNC_CLIENT,
                environmentId: nangoConnection.environment_id,
                metadata: {
                    parentSyncName,
                    webhookName,
                    connectionDetails: JSON.stringify(nangoConnection),
                    input
                }
            });

            return { success: false, error, response: null };
        }
    }

    async updateSyncSchedule(
        schedule_id: string,
        interval: string,
        offset: number,
        environmentId: number,
        syncName?: string,
        activityLogId?: number,
        logCtx?: LogContext
    ) {
        function updateFunction(scheduleDescription: ScheduleDescription) {
            scheduleDescription.spec = {
                intervals: [
                    {
                        every: ms(interval as StringValue),
                        offset
                    }
                ]
            };
            return scheduleDescription;
        }

        try {
            const scheduleHandle = this.client?.schedule.getHandle(schedule_id);

            await scheduleHandle?.update(updateFunction);

            if (activityLogId && syncName) {
                await createActivityLogMessage({
                    level: 'info',
                    environment_id: environmentId,
                    activity_log_id: activityLogId,
                    content: `Updated sync "${syncName}" schedule "${schedule_id}" with interval ${interval} and offset ${offset}.`,
                    timestamp: Date.now()
                });
                await logCtx?.info(`Updated sync "${syncName}" schedule "${schedule_id}" with interval ${interval} and offset ${offset}`);
            }
        } catch (e) {
            errorManager.report(e, {
                source: ErrorSourceEnum.PLATFORM,
                operation: LogActionEnum.SYNC_CLIENT,
                environmentId,
                metadata: {
                    syncName,
                    schedule_id,
                    interval,
                    offset
                }
            });
        }
    }

    async triggerInitialSync({
        syncId,
        jobId,
        syncName,
        nangoConnection,
        debug
    }: {
        syncId: string;
        jobId?: string;
        syncName: string;
        nangoConnection: NangoConnection;
        debug?: boolean;
    }): Promise<boolean> {
        jobId = jobId || generateWorkflowId({ id: syncId }, syncName, nangoConnection.connection_id);
        const syncJobId = await createSyncJob(syncId, SyncType.INITIAL, SyncStatus.RUNNING, jobId, nangoConnection);

        if (!syncJobId) {
            return false;
        }

        const handle = await this.client?.workflow.start('initialSync', {
            taskQueue: SYNC_TASK_QUEUE,
            workflowId: jobId,
            args: [{ syncId: syncId, syncJobId: syncJobId.id, nangoConnection, syncName, debug }]
        });
        if (!handle) {
            return false;
        }

        await updateRunId(syncJobId.id, handle.firstExecutionRunId);

        return true;
    }
}

export default SyncClient;<|MERGE_RESOLUTION|>--- conflicted
+++ resolved
@@ -387,11 +387,8 @@
         connectionId,
         syncName,
         nangoConnectionId,
-<<<<<<< HEAD
-        logCtx
-=======
+        logCtx,
         recordsService
->>>>>>> 4c94a690
     }: {
         scheduleId: string;
         syncId: string;
@@ -402,11 +399,8 @@
         connectionId: string;
         syncName: string;
         nangoConnectionId?: number | undefined;
-<<<<<<< HEAD
         logCtx: LogContext;
-=======
         recordsService: RecordsServiceInterface;
->>>>>>> 4c94a690
     }): Promise<Result<boolean>> {
         const scheduleHandle = this.client?.schedule.getHandle(scheduleId);
 
