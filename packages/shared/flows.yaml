integrations:
    algolia:
        actions:
            create-contacts:
                description: |
                    Action to add a single record contact to an index
                output: AlgoliaContact
                input: AlgoliaCreateContactInput
                endpoint: POST /algolia/create-contacts
        models:
            AlgoliaContact:
                createdAt: date
                taskID: number
                objectID: string
            AlgoliaCreateContactInput:
                name: string
                company: string
                email: string
    asana:
        syncs:
            tasks:
                runs: every hour
                description: Retrieve all tasks that exist in the workspace
                output: Task
                endpoint: GET /ticketing/tasks
                sync_type: incremental
            users:
                runs: every hour
                description: Retrieve all users that exist in the workspace
                output: User
                endpoint: GET /ticketing/users
                sync_type: incremental
            workspaces:
                runs: every hour
                description: Retrieve all workspaces for a user
                output: AsanaWorkspace
                endpoint: GET /ticketing/workspaces
            projects:
                runs: every hour
                description: Retrieves all projects for a user
                output: AsanaProject
                endpoint: GET /ticketing/projects
        actions:
            fetch-workspaces:
                description: >-
                    Fetch the workspaces with a limit (default 10) of a user to allow them
                    to selection of projects to sync
                endpoint: GET /ticketing/workspaces/limit
                output: BaseAsanaModel[]
                input: Limit
            fetch-projects:
                description: >-
                    Fetch the projects with a limit (default 10) given a workspace of a
                    user to allow selection when choosing the tasks to sync.
                endpoint: GET /ticketing/projects/limit
                output: BaseAsanaModel[]
                input: AsanaProjectInput
            create-task:
                input: CreateAsanaTask
                endpoint: POST /ticketing/task
                output: Task
                description: >
                    Create a task using Asana specific fields and return a unified model
                    task. See https://developers.asana.com/reference/createtask for Asana
                    specific fields
            update-task:
                description: Update a task and be able to assign the task to a specific user
                input: AsanaUpdateTask
                endpoint: PATCH /ticketing/task
                output: AsanaTask
            delete-task:
                input: Id
                endpoint: DELETE /ticketing/task
                output: boolean
        models:
            Id:
                id: string
            Timestamps:
                created_at: string | null
                modified_at: string | null
            NangoActionError:
                type: validation_error | generic_error
                message: string
            BaseAsanaModel:
                gid: string
                resource_type: string
                name: string
            Limit:
                limit: number | undefined
            User:
                created_at: string | null
                modified_at: string | null
                id: string
                name: string
                email: string | null
                avatar_url: string | null
            Task:
                created_at: string | null
                modified_at: string | null
                id: string
                title: string
                url: string
                status: string
                description: string | null
                assignee: User | null
                due_date: string | null
            AsanaProjectInput:
                limit: number | undefined
                workspace: string
            CreateAsanaTask:
                name: string
                workspace: string | undefined
                parent: string | undefined
                projects: string[] | undefined
            AsanaTask:
                created_at: string | null
                modified_at: string | null
                gid: string
                resource_type: string
                name: string
                completed: boolean
                due_date: string | null
                tags: string[]
                start_on: string | null
                due_at: string | null
                due_on: string | null
                completed_at: string | null
                actual_time_minutes: number
                assignee: AsanaUser | null
                start_at: string | null
                num_hearts: number
                num_likes: number
                workspace: BaseAsanaModel
                hearted: boolean
                hearts: string[]
                liked: boolean
                likes: string[]
                notes: string
                assignee_status: string
                followers: BaseAsanaModel[]
                parent:
                    gid: string
                    resource_type: string
                    name: string
                    resource_subtype: string
                permalink_url: string
            AsanaPhoto:
                image_1024x1024: string
                image_128x128: string
                image_21x21: string
                image_27x27: string
                image_36x36: string
                image_60x60: string
            AsanaUser:
                gid: string
                resource_type: string
                name: string
                id: string
                email: string
                photo: AsanaPhoto | null
                workspace: string | undefined
            AsanaUpdateTask:
                id: string
                due_at: string | undefined
                due_on: string | undefined
                completed: boolean | undefined
                notes: string | undefined
                projects: string[] | undefined
                assignee: string | undefined
                parent: string | undefined
                tags: string[] | undefined
                workspace: string | undefined
            AsanaWorkspace:
                gid: string
                resource_type: string
                name: string
                id: string
                is_organization: boolean
            AsanaProject:
                gid: string
                resource_type: string
                name: string
                id: string
    ashby:
        syncs:
            candidates:
                runs: every hour
                output: AshbyCandidate
                description: |
                    Fetches a list of all candidates from your ashby account
                scopes: candidatelastsyncToken
                sync_type: incremental
                endpoint: GET /ashby/candidates
            jobs:
                runs: every hour
                output: AshbyJob
                description: |
                    Fetches a list of all jobs from your ashby account
                scopes: jobslastsyncToken
                sync_type: incremental
                endpoint: GET /ashby/jobs
        actions:
            create-application:
                output: AshbyCreateApplicationResponse
                input: AshbyCreateCandidateInput
                description: |
                    Action to consider a candidate for a job
                endpoint: POST /ashby/create-application
            create-note:
                output: AshbyCreateNoteResponse
                input: AshbyCreateNoteInput
                description: |
                    Action to create a note on a candidate.
                endpoint: POST /ashby/create-note
        models:
            AshbyCandidate:
                id: string
                createdAt: date
                name: string
                primaryEmailAddress:
                    value: string
                    type: string
                    isPrimary: boolean
                emailAddresses: []
                primaryPhoneNumber:
                    value: string
                    type: string
                    isPrimary: boolean
                phoneNumbers: []
                socialLinks: []
                tags: []
                position: string
                company: string
                school: string
                applicationIds: string[]
                resumeFileHandle:
                    id: string
                    name: string
                    handle: string
                fileHandles: []
                customFields: []
                profileUrl: string
                source:
                    id: string
                    title: string
                    isArchived: boolean
                    sourceType:
                        id: string
                        title: string
                        isArchived: boolean
                creditedToUser:
                    id: string
                    firstName: string
                    lastName: string
                    email: string
                    globalRole: string
                    isEnabled: boolean
                    updatedAt: date
            AshbyJob:
                id: string
                title: string
                confidential: boolean
                status: string
                employmentType: string
                locationId: string
                departmentId: string
                defaultInterviewPlanId: string
                interviewPlanIds: string[]
                customFields: []
                jobPostingIds: string[]
                customRequisitionId: string
                hiringTeam: []
                updatedAt: date
                location:
                    id: string
                    name: string
                    isArchived: boolean
                    address:
                        postalAddress:
                            addressCountry: string
                            addressRegion: string
                            addressLocality: string
                    isRemote: boolean
                openings: []
            AshbyCreateApplicationResponse:
                id: string
                createdAt: date
                updatedAt: date
                status: string
                customFields: []
                candidate:
                    id: string
                    name: string
                    primaryEmailAddress:
                        value: string
                        type: string
                        isPrimary: boolean
                    primaryPhoneNumber:
                        value: string
                        type: string
                        isPrimary: boolean
                currentInterviewStage:
                    id: string
                    title: string
                    type: string
                    orderInInterviewPlan: number
                    interviewPlanId: string
                source:
                    id: string
                    title: string
                    isArchived: boolean
                    sourceType:
                        id: string
                        title: string
                        isArchived: boolean
                archiveReason:
                    id: string
                    text: string
                    reasonType: string
                    isArchived: boolean
                job:
                    id: string
                    title: string
                    locationId: string
                    departmentId: string
                creditedToUser:
                    id: string
                    firstName: string
                    lastName: string
                    email: string
                    globalRole: string
                    isEnabled: boolean
                    updatedAt: date
                hiringTeam: []
                appliedViaJobPostingId: string
            AshbyCreateNoteResponse:
                id: string
                createdAt: date
                content: string
                author:
                    id: string
                    firstName: string
                    lastName: string
                    email: string
            AshbyCreateCandidateInput:
                candidateId: string
                jobId: string
                interviewPlanId: string | undefined
                interviewStageId: string | undefined
                sourceId: string | undefined
                creditedToUserId: string | undefined
            AshbyCreateNoteInput:
                candidateId: string
                note: string | NoteObject
                sendNotifications: boolean | undefined
            NoteObject:
                value: string
                type: string
    bamboohr-basic:
        syncs:
            employees:
                runs: every 6 hours
                description: |
                    Fetches a list of current employees from bamboohr
                output: BamboohrEmployee
                sync_type: incremental
                endpoint: GET /bamboohr/employees
        actions:
            create-employee:
                description: |
                    Action to create a new employee
                output: BamboohrCreateEmployeeResponse
                input: BamboohrEmployee
                endpoint: POST /bamboohr/create-employee
        models:
            BamboohrEmployee:
                id: string
                employeeNumber: string
                firstName: string
                lastName: string
                dateOfBirth: date
                address1: string
                bestEmail: string
                workEmail: string
                jobTitle: string
                hireDate: date
                supervisorId: string
                supervisor: string
                createdByUserId: string
                department: string
                division: string
                employmentHistoryStatus: string
                gender: string
                country: string
                city: string
                location: string
                state: string
                maritalStatus: string
                exempt: string
                payRate: string
                payType: string
                payPer: string
                ssn: string
                workPhone: string
                homePhone: string
            BamboohrCreateEmployeeResponse:
                status: string
    checkr-partner-staging:
        syncs:
            account:
                runs: every half hour
                output: CheckrPartnerStagingAccount
                description: |
                    Fetches account details for the authenticated account.
                endpoint: GET /checkr-partner-staging/account
                sync_type: full
        models:
            CheckrPartnerStagingAccount:
                id: string
                object: string
                account_deauthorization: object
                adverse_action_email: string
                api_authorized: boolean
                authorized: boolean
                available_screenings: array
                billing_email: string
                company: object
                compliance_contact_email: string
                created_at: date
                default_compliance_city: string | null
                default_compliance_state: string | null
                geos_required: boolean
                name: string
                purpose: string
                segmentation_enabled: boolean
                support_email: string | null
                support_phone: string | null
                technical_contact_email: string
                uri: string
                uri_name: string
    clari-copilot:
        syncs:
            calls:
                runs: every hour
                output: ClariCopilotCall
                description: >
                    Fetches a list of calls from your account. For the first sync, it will
                    go back to the past one year
                sync_type: incremental
                endpoint: GET /clari-copilot/call
        models:
            ClariCopilotCall:
                id: string
                source_id: string
                title: string
                users: []
                externalParticipants: []
                status: string
                bot_not_join_reason: []
                type: string
                time: string
                icaluid: string
                calendar_id: string
                recurring_event_id: string
                original_start_time: string
                last_modified_time: string
                audio_url: string
                video_url: string
                disposition: string
                deal_name: string
                deal_value: string
                deal_close_date: string
                deal_stage_before_call: string
                account_name: string
                contact_names: []
                crm_info:
                    source_crm: string
                    deal_id: string
                    account_id: string
                    contact_ids: []
                bookmark_timestamps: []
                metrics:
                    talk_listen_ratio: number
                    num_questions_asked: number
                    num_questions_asked_by_reps: number
                    call_duration: number
                    total_speak_duration: number
                    longest_monologue_duration: number
                    longest_monologue_start_time: number
                    engaging_questions: number
                    categories: []
                call_review_page_url: string
                deal_stage_live: string
                transcript: []
                summary:
                    full_summary: string
                    topics_discussed: []
                    key_action_items: []
                competitor_sentiments: []
    confluence:
        syncs:
            spaces:
                runs: every 4 hours
                output: ConfluenceSpace
                description: |
                    Fetches a list of spaces from confluence
                sync_type: full
                scopes: read:space:confluence
                endpoint: GET /confluence/spaces
            pages:
                runs: every 4 hours
                output: ConfluencePage
                description: |
                    Fetches a list of pages from confluence
                sync_type: full
                scopes: read:page:confluence
                endpoint: GET /confluence/pages
        models:
            ConfluenceSpace:
                id: string
                key: string
                name: string
                type: string
                status: string
                authorId: string
                createdAt: string
                homepageId: string
                description: string
            ConfluencePage:
                id: string
                title: string
                type: string
                status: string
                authorId: string
                createdAt: string
                spaceId: string
                parentId: string
                parentType: string
                position: number
                version:
                    createdAt: string
                    message: string
                    number: number
                    minorEdit: boolean
                    authorId: string
                body:
                    storage: object
                    atlas_doc_format: object
    evaluagent:
        syncs:
            users:
                runs: every day
                output: EvaluAgentUser
                description: |
                    Fetches a list of users from evaluagent
                sync_type: full
                endpoint: GET /evaluagent/users
            groups:
                runs: every day
                output: EvaluAgentGroup
                description: |
                    Fetches a list of groups from evaluagent
                sync_type: full
                endpoint: GET /evaluagent/groups
            roles:
                runs: every day
                output: EvaluAgentRole
                description: |
                    Fetches a list of roles from evaluagent
                sync_type: full
                endpoint: GET /evaluagent/roles
        models:
            EvaluAgentGroup:
                id: string
                name: string
                level: string
                active: boolean
                parent: string
                hasChildren: boolean
                isCustomReportingGroup: boolean
            EvaluAgentUser:
                id: string
                forename: string
                surname: string
                email: string
                username: string
                startDate: date
                active: boolean
                thirdPartyId: string | number
            EvaluAgentRole:
                id: string
                title: string
                name: string
    expensify:
        actions:
            list-policies:
                description: >
                    Action to fetch a list of policies with some relevant information
                    about them
                endpoint: POST /expensify/list-policy
                input: ExpensifyListPolicyInput
                output: ExpensifyListPolicyOutput
        models:
            ExpensifyListPolicyInput:
                requestJobDescription: RequestJobDescription
                inputSettings: InputSettings
            RequestJobDescription:
                type: string
            InputSettings:
                type: string
            ExpensifyListPolicyOutput:
                policyList: array
    fireflies:
        actions:
            add-to-live:
                output: FirefliesAddtoLiveResponse
                input: FirefliesAddtoLiveInput
                description: |
                    Action to add the Fireflies.ai bot to an ongoing meeting
                endpoint: POST /fireflies/add-to-live
        models:
            FirefliesAddtoLiveInput:
                query: string
                variables: object
            FirefliesAddtoLiveResponse:
                data: object
    github:
        syncs:
            issues:
                runs: every half hour
                output: GithubIssue
                sync_type: full
                scopes: public_repo
                description: |
                    Fetches Github issues from all a user's repositories
                endpoint: GET /github/issues
            issues-lite:
                runs: every day
                auto_start: false
                sync_type: full
                output: Issue
                scopes: public_repo
                description: |
                    Fetches Github issues but up to a maximum of 15
                endpoint: GET /github/issues-lite
            list-files:
                runs: every hour
                description: |
                    Lists all the files of a Github repo given a specific branch
                sync_type: incremental
                auto_start: false
                input: GithubIssueRepoInput
                output: GithubRepoFile
                endpoint: GET /github/list-files
                scopes: repo
            issues-demo:
                runs: every 5 minutes
                auto_start: false
                sync_type: full
                output: GithubIssueDemo
                scopes: public_repo
                description: |
                    Fetches GitHub issues from our showcase repository.
                endpoint: GET /github/demo-issues
        actions:
            write-file:
                scopes: repo
                input: GithubWriteFileInput
                output: GithubWriteFileActionResult
                endpoint: PUT /github/write-file
                description: |
                    Write content to a particular github file within a repo. If
                    the file doesn't exist it creates and then writes to it
            list-repos:
                scopes: read:org
                endpoint: GET /github/list-repos
                output: GithubRepo
                description: |
                    List github repos from an organization.
            create-demo-issue:
                endpoint: POST /github/create-demo-issue
                input: GithubCreateIssueInput
                output: GithubCreateIssueResult
                description: |
                    Create a GitHub issue in Nango's showcase repository.
        models:
            Issue:
                id: integer
                owner: string
                repo: string
                issue_number: number
                title: string
                author: string
                author_id: string
                state: string
                date_created: date
                date_last_modified: date
                body: string
            GithubIssueRepoInput:
                owner: string
                repo: string
                branch: string
            GithubIssue:
                id: integer
                owner: string
                repo: string
                issue_number: number
                title: string
                author: string
                author_id: string
                state: string
                date_created: date
                date_last_modified: date
                body: string
            GithubRepo:
                id: integer
                owner: string
                name: string
                full_name: string
                description: string
                url: string
                date_created: date
                date_last_modified: date
            GithubRepoFile:
                id: string
                name: string
                url: string
                last_modified_date: date
            GithubWriteFileInput:
                owner: string
                repo: string
                path: string
                message: string
                content: string
                sha: string | undefined
            GithubWriteFileActionResult:
                url: string
                status: string
                sha: string
            GithubIssueDemo:
                id: integer
                title: string
                url: string
            GithubCreateIssueInput:
                title: string
            GithubCreateIssueResult:
                url: string | undefined
                status: number
    google:
        syncs:
            workspace-org-units:
                runs: every 6 hours
                track_deletes: true
                output: OrganizationalUnit
                sync_type: full
                endpoint: GET /google/workspace-org-unit
                scopes:
                    - https://www.googleapis.com/auth/admin.directory.orgunit.readonly
                    - https://www.googleapis.com/auth/admin.directory.user.readonly
            workspace-users:
                runs: every hour
                output: User
                sync_type: full
                endpoint: GET /google/workspace-users
            workspace-user-access-tokens:
                runs: every hour
                output: GoogleWorkspaceUserToken
                sync_type: full
                endpoint: GET /google/workspace-user-access-tokens
                scopes:
                    - https://www.googleapis.com/auth/admin.directory.user.readonly
                    - https://www.googleapis.com/auth/admin.directory.user.security
        models:
            OrganizationalUnit:
                id: string
                name: string
                createdAt: string | null
                deletedAt: string | null
                description: string | null
                path: string | null
                parentPath: string | null
                parentId: string | null
            User:
                id: string
                email: string
                displayName: string | null
                givenName: string | null
                familyName: string | null
                picture: string | null | undefined
                type: string
                createdAt: string | null
                deletedAt: string | null
                phone:
                    value: string | null | undefined
                    type: string | null | undefined
                organizationId: string | null | undefined
                organizationPath: string | null | undefined
                isAdmin: boolean | null
                department: string | null
            GoogleWorkspaceUserToken:
                id: string
                user_id: string
                app_name: string
                anonymous_app: boolean
                scopes: string
    google-calendar:
        syncs:
            events:
                description: |
                    Sync calendar events on the primary calendar going back one month and
                    save the entire object as specified by the Google API
                runs: every 5 minutes
                output: GoogleCalendarEvent
                sync_type: incremental
                endpoint: GET /google-calendar/events
                scopes: https://www.googleapis.com/auth/calendar.readonly
            calendars:
                description: |
                    Sync the calendars list of the user
                track_deletes: true
                runs: every hour
                output: GoogleCalendar
                sync_type: full
                endpoint: GET /google-calendar/calendars
                scopes: https://www.googleapis.com/auth/calendar.readonly
        models:
            GoogleCalendar:
                kind: string
                etag: string
                id: string
                summary: string
                description: string
                location: string
                timeZone: string
                summaryOverride: string
                colorId: string
                backgroundColor: string
                foregroundColor: string
                hidden: boolean
                selected: boolean
                accessRole: string
                defaultReminders:
                    - method: string
                      minutes: integer
                notificationSettings:
                    notifications:
                        - type: string
                          method: string
                primary: boolean
                deleted: boolean
                conferenceProperties:
                    allowedConferenceSolutionTypes:
                        - string
            GoogleCalendarEvent:
                kind: string
                etag: string
                id: string
                status: string
                htmlLink: string
                created: string
                updated: string
                summary: string
                description: string
                location: string
                colorId: string
                creator:
                    id: string
                    email: string
                    displayName: string
                    self: boolean
                organizer:
                    id: string
                    email: string
                    displayName: string
                    self: boolean
                start:
                    date: date
                    dateTime: string
                    timeZone: string
                end:
                    date: date
                    string: string
                    timeZone: string
                endTimeUnspecified: boolean
                recurrence:
                    - string
                recurringEventId: string
                originalStartTime:
                    date: date
                    dateTime: string
                    timeZone: string
                transparency: string
                visibility: string
                iCalUID: string
                sequence: integer
                attendees:
                    - id: string
                      email: string
                      displayName: string
                      organizer: boolean
                      self: boolean
                      resource: boolean
                      optional: boolean
                      responseStatus: string
                      comment: string
                      additionalGuests: integer
                attendeesOmitted: boolean
                extendedProperties:
                    private:
                        key: string
                    shared:
                        key: string
                hangoutLink: string
                conferenceData:
                    createRequest:
                        requestId: string
                        conferenceSolutionKey:
                            type: string
                        status:
                            statusCode: string
                    entryPoints:
                        - entryPointType: string
                          uri: string
                          label: string
                          pin: string
                          accessCode: string
                          meetingCode: string
                          passcode: string
                          password: string
                    conferenceSolution:
                        key:
                            type: string
                        name: string
                        iconUri: string
                    conferenceId: string
                    signature: string
                    notes: string
                gadget:
                    type: string
                    title: string
                    link: string
                    iconLink: string
                    width: integer
                    height: integer
                    display: string
                    preferences:
                        key: string
                anyoneCanAddSelf: boolean
                guestsCanInviteOthers: boolean
                guestsCanModify: boolean
                guestsCanSeeOtherGuests: boolean
                privateCopy: boolean
                locked: boolean
                reminders:
                    useDefault: boolean
                    overrides:
                        - method: string
                          minutes: integer
                source:
                    url: string
                    title: string
                workingLocationProperties:
                    type: string
                    homeOffice: string
                    customLocation:
                        label: string
                    officeLocation:
                        buildingId: string
                        floorId: string
                        floorSectionId: string
                        deskId: string
                        label: string
                attachments:
                    - fileUrl: string
                      title: string
                      mimeType: string
                      iconLink: string
                      fileId: string
                eventType: string
    google-drive:
        syncs:
            documents:
                runs: every day
                track_deletes: true
                description: |
                    Sync all the content of google drive from a selected file or
                    folders. PDF files won't be parsed but rather should be fetched
                    via the proxy using the "google-drive-fetch-pdf" action.
                    Details: full sync, supports deletes, goes back all time. Metadata
                    required to filter on a particular folder, or file(s). Metadata
                    fields should be {"files": ["<some-id>"]} OR
                    {"folders": ["<some-id>"]}. The ID should be able to be provided
                    by using the Google Picker API
                    (https://developers.google.com/drive/picker/guides/overview)
                    and using the ID field provided by the response
                    (https://developers.google.com/drive/picker/reference/results)
                input: DocumentMetadata
                output: Document
                sync_type: full
                endpoint: GET /google-drive/documents
                scopes: https://www.googleapis.com/auth/drive.readonly
        actions:
            fetch-pdf:
                input: string
                description: |
                    Fetch PDF data given an ID using a responseStream, chunk the data
                    into a buffer and return a base64 encoded string that can later
                    be converted into a PDF using an external tool.
                output: string
                endpoint: POST /google-drive/fetch-pdf
                scopes: https://www.googleapis.com/auth/drive.readonly
        models:
            DocumentMetadata:
                files: string[] | undefined
                folders: string[] | undefined
            Document:
                id: string
                url: string
                content: string
                title: string
    google-mail:
        syncs:
            emails:
                runs: every hour
                description: |
                    Fetches a list of emails from gmail
                output: GmailEmail
                sync_type: incremental
<<<<<<< HEAD
                endpoint: /google-mail/emails
=======
                endpoint: GET /google-mail/emails
>>>>>>> 5bba87e3
        actions:
            send-email:
                scopes: send
                input: GmailEmailInput
                output: GmailEmailSentOutput
                endpoint: POST /google-mail/send
                description: |
                    Send an Email using Gmail.
        models:
            GmailEmail:
                id: string
                sender: string
                recipients: string
                date: date
                subject: string
                body: string
                threadId: string
            GmailEmailInput:
                from: string
                to: string
                subject: string
                body: string
            GmailEmailSentOutput:
                id: string
                threadId: string
    greenhouse-basic:
        syncs:
            applications:
                runs: every 6 hours
                description: |
                    Fetches a list of all organization's applications from greenhouse
                output: GreenhouseApplication
                sync_type: incremental
                endpoint: GET /greenhouse-basic/applications
            candidates:
                runs: every 6 hours
                description: |
                    Fetches a list of all organization's candidates from greenhouse
                output: GreenhouseCandidate
                sync_type: incremental
                endpoint: GET /greenhouse-basic/candidates
            jobs:
                runs: every 6 hours
                description: |
                    Fetches a list of all organization's jobs from greenhouse
                output: GreenhouseJob
                sync_type: incremental
                endpoint: GET /greenhouse-basic/jobs
        models:
            GreenhouseApplication:
                id: string
                candidate_id: string
                prospect: boolean
                applied_at: date
                rejected_at: date
                last_activity_at: date
                location:
                    address: string
                source:
                    id: string
                    public_name: string
                credited_to:
                    id: string
                    first_name: string
                    last_name: string
                    name: string
                    employee_id: string
                rejection_reason:
                    id: string
                    name: string
                    type:
                        id: string
                        name: string
                rejection_details:
                    custom_fields: object
                    keyed_custom_fields: object
                jobs: []
                job_post_id: string
                status: string
                current_stage:
                    id: string
                    name: string
                answers: []
                prospective_office:
                    primary_contact_user_id: string
                    parent_id: string
                    name: string
                    location:
                        name: string
                    id: string
                    external_id: string
                    child_ids: []
                prospective_department:
                    parent_id: string
                    name: string
                    id: string
                    external_id: string
                    child_ids: []
                prospect_detail:
                    prospect_pool:
                        id: string
                        name: string
                    prospect_stage:
                        id: string
                        name: string
                    prospect_owner:
                        id: string
                        name: string
                custom_fields: object
                keyed_custom_fields: object
                attachments: []
            GreenhouseCandidate:
                id: string
                first_name: string
                last_name: string
                company: string
                title: string
                created_at: date
                updated_at: date
                last_activity: date
                is_private: boolean
                photo_url: string
                attachments: []
                application_ids: []
                phone_numbers: []
                addresses: []
                email_addresses: []
                website_addresses: []
                social_media_addresses: []
                recruiter:
                    id: string
                    first_name: string
                    last_name: string
                    name: string
                    employee_id: string
                coordinator:
                    id: string
                    first_name: string
                    last_name: string
                    name: string
                    employee_id: string
                can_email: boolean
                tags: []
                applications: []
                educations: []
                employments: []
                linked_user_ids: string
                custom_fields: object
                keyed_custom_fields: object
            GreenhouseJob:
                id: string
                name: string
                requisition_id: string
                notes: string
                confidential: boolean
                status: string
                created_at: date
                opened_at: date
                closed_at: date
                updated_at: date
                is_template: boolean
                copied_from_id: string
                departments: []
                offices: []
                custom_fields: object
                keyed_custom_fields: object
                hiring_team:
                    hiring_managers: []
                    recruiters: []
                    coordinators: []
                    sourcers: []
                openings: []
    hackerrank-work:
        syncs:
            interviews:
                runs: every 6 hours
                description: |
                    Fetches a list of interviews from hackerrank work
                output: HackerRankWorkInterview
                sync_type: incremental
                endpoint: GET /hackerrank-work/interviews
            teams:
                runs: every 6 hours
                description: |
                    Fetches a list of teams from hackerrank work
                output: HackerRankWorkTeam
                sync_type: incremental
                endpoint: GET /hackerrank-work/teams
            tests:
                runs: every 6 hours
                description: |
                    Fetches a list of tests from hackerrank work
                output: HackerRankWorkTest
                sync_type: incremental
                endpoint: GET /hackerrank-work/tests
            users:
                runs: every 6 hours
                description: |
                    Fetches a list of users from hackerrank work
                output: HackerRankWorkUser
                sync_type: incremental
                endpoint: GET /hackerrank-work/users
        actions:
            create-test:
                description: |
                    Action to create a test on hackerrank work
                input: HackerRankWorkCreateTestInput
                output: HackerRankWorkTest
                endpoint: POST /hackerrank-work/create-test
            create-interview:
                description: |
                    Action to create an interview on hackerrank work
                input: HackerRankWorkCreateInterviewInput
                output: HackerRankWorkInterview
                endpoint: POST /hackerrank-work/create-interview
        models:
            HackerRankWorkCreateInterviewInput:
                id: string
                status: string
                created_at: date
                updated_at: date
                title: string
                feedback: string
                notes: string
                metadata: object
                quickpad: boolean
                ended_at: date
                timezone: string
                interview_template_id: string
                from: date
                to: date
                url: string
                user: string
                thumbs_up: boolean
                resume_url: string
                interviewers: string[]
                candidate: CandidateInformation
                result_url: string
                report_url: string
                send_email: boolean
                interview_metadata: object
            HackerRankWorkInterview:
                id: string
                status: string
                created_at: date
                updated_at: date
                title: string
                feedback: string
                notes: string
                metadata: object
                quickpad: boolean
                ended_at: date
                timezone: string
                interview_template_id: string
                from: date
                to: date
                url: string
                user: string
                thumbs_up: boolean
                resume_url: string
                interviewers: string[]
                candidate: CandidateInformation
                result_url: string
                report_url: string
            CandidateInformation:
                name: string
                email: string
            HackerRankWorkTeam:
                id: string
                name: string
                owner: string
                created_at: date
                recruiter_count: number
                developer_count: number
                interviewer_count: number
                recruiter_cap: number
                developer_cap: number
                interviewer_cap: number
                logo_id: string
                library_access: boolean
                invite_as: string
                locations: []
                departments: []
            HackerRankWorkTest:
                id: string
                unique_id: string
                name: string
                duration: number
                owner: string
                instructions: string
                created_at: date
                state: string
                locked: boolean
                test_type: string
                starred: boolean
                start_time: date
                end_time: date
                draft: boolean
                questions: []
                sections: object
                tags: []
                permission: number
            HackerRankWorkUser:
                id: string
                email: string
                firstname: string
                lastname: string
                country: string
                role: string
                status: string
                phone: string
                timezone: string
                questions_permission: number
                tests_permission: number
                interviews_permission: number
                candidates_permission: number
                shared_questions_permission: number
                shared_tests_permission: number
                shared_interviews_permission: number
                shared_candidates_permission: number
                created_at: date
                company_admin: boolean
                team_admin: boolean
                company_id: string
                teams: []
                activated: boolean
                last_activity_time: date
            HackerRankWorkCreateTestInput:
                name: string
                starttime: Date
                endtime: Date
                duration: number
                instructions: string
                locked: boolean
                draft: string
                languages: string[]
                candidate_details: string[]
                custom_acknowledge_text: string
                cutoff_score: number
                master_password: string
                hide_compile_test: boolean
                tags: string[]
                role_ids: string[]
                experience: string[]
                questions: string[]
                mcq_incorrect_score: number
                mcq_correct_score: number
                secure: boolean
                shuffle_questions: boolean
                test_admins: string[]
                hide_template: boolean
                enable_acknowledgement: boolean
                enable_proctoring: boolean
                candidate_tab_switch: boolean
                track_editor_paste: boolean
                show_copy_paste_prompt: boolean
                ide_config: string
    hibob-service-user:
        syncs:
            employees:
                runs: every hour
                description: |
                    Fetches a list of all active employees
                output: HibobEmployee
                sync_type: full
                endpoint: GET /hibob-service-user/hibob-employees
        models:
            HibobEmployee:
                id: string
                firstName: string
                surname: string
                email: string
                displayName: string
                personal:
                    honorific: string
                    shortBirthDate: string
                    gender: string
                about:
                    avatar: string
                    hobbies: string[]
                work:
                    reportsTo:
                        id: string
                        firstName: string
                        surname: string
                        email: string
                    title: string
                    department: string
                    site: string
                    startDate: date
    hubspot:
        syncs:
            service-tickets:
                runs: every half hour
                description: |
                    Fetches a list of service tickets from Hubspot
                output: HubspotServiceTicket
                sync_type: incremental
                endpoint: GET /hubspot/service-tickets
            contacts:
                runs: every day
                description: |
                    Fetches a list of contacts from Hubspot
                output: HubspotContact
                sync_type: full
                endpoint: GET /hubspot/contacts
            owners:
                runs: every day
                description: |
                    Fetches a list of owners from Hubspot
                output: HubspotOwner
                sync_type: full
                endpoint: GET /hubspot/owner
            users:
                runs: every day
                description: |
                    Fetches a list of users from Hubspot
                output: HubspotUser
                sync_type: full
                endpoint: GET /hubspot/user
            knowledge-base:
                runs: every day
                description: |
                    Fetches a list of knowledge base from Hubspot
                output: HubspotKnowledgeBase
                sync_type: full
                endpoint: GET /hubspot/knowledge-base
        models:
            HubspotServiceTicket:
                id: integer
                createdAt: date
                updatedAt: date
                isArchived: boolean
                subject: string
                content: string
                objectId: integer
                ownerId: integer
                pipeline: integer
                pipelineStage: integer
                ticketCategory: string | null
                ticketPriority: string
            HubspotOwner:
                id: integer
                email: string
                firstName: string
                lastName: string
                userId: integer
                createdAt: date
                updatedAt: date
                archived: boolean
            HubspotUser:
                id: integer
                email: string
                roleId: integer
                primaryTeamId: integer
                superAdmin: boolean
            HubspotKnowledgeBase:
                id: string
                title: string
                description: string
                category: string
                content: string
                publishDate: number
            HubspotContact:
                id: string
                created_at: string
                updated_at: string
                first_name: string
                last_name: string
                email: string
    instantly:
        actions:
            set-campaign-name:
                output: InstantlySetCampaignNameResponse
                input: InstantlySetCampaignNameInput
                description: |
                    Action to set a campaign name
                endpoint: POST /instantly/set-campaign-name
        models:
            InstantlySetCampaignNameResponse:
                status: string
            InstantlySetCampaignNameInput:
                campaign_id: string
                name: string
    intercom:
        syncs:
            conversations:
                runs: every 6 hours
                description: |
                    Fetches a list of conversations from Intercom
                output:
                    - IntercomConversation
                    - IntercomConversationMessage
                sync_type: incremental
                endpoint:
                    - GET /intercom/conversations
                    - GET /intercom/conversations-message
            contacts:
                runs: every 6 hours
                description: |
                    Fetches a list of contacts from Intercom
                output: IntercomContact
                sync_type: full
                endpoint: GET /intercom/contacts
        models:
            IntercomContact:
                id: string
                workspace_id: string
                external_id: string
                type: string
                email: string | null
                phone: string | null
                name: string | null
                created_at: date
                updated_at: date
                last_seen_at: date | null
                last_replied_at: date | null
            IntercomConversation:
                id: string
                created_at: date
                updated_at: date
                waiting_since: date | null
                snoozed_until: date | null
                title: string
                contacts:
                    - contact_id: string
                state: string
                open: boolean
                read: boolean
                priority: string
            IntercomConversationMessage:
                id: string
                conversation_id: string
                body: string
                type: string
                created_at: date
                updated_at: date | null
                author:
                    type: string
                    name: string
                    id: string
    jira:
        syncs:
            issues:
                runs: every 5mins
                description: |
                    Fetches a list of issues from Jira
                output: JiraIssue
                sync_type: incremental
                endpoint: GET /jira/issues
        models:
            JiraIssue:
                id: integer
                key: string
                summary: string
                issueType: string
                status: string
                assignee: string
                projectKey: string
                projectName: string
                createdAt: date
                updatedAt: date
    kustomer:
        syncs:
            conversations:
                runs: every 6 hours
                description: |
                    Retrieves a paginated list of conversations for the organization
                output: KustomerConversation
                sync_type: full
                endpoint: GET /kustomer/conversations
                scopes:
                    - org.user.conversation.read
                    - org.permission.conversation.read
        models:
            KustomerConversation:
                type: string
                id: string
                attributes: object
                relationships: object
                links: object
    lever-basic:
        actions:
            create-note:
                description: |
                    Action to create a note and add it to a candidate profile in Lever
                output: LeverOpportunityNote
                input: LeverCreateNoteInput
                endpoint: POST /lever/create-note
                scopes:
                    - notes:write:admin
            create-opportunity:
                description: |
                    Action to create candidates and opportunities in Lever
                output: LeverOpportunity
                input: LeverCreateOpportunityInput
                endpoint: POST /lever/create-opportunity
                scopes:
                    - opportunities:write:admin
        syncs:
            opportunities:
                runs: every 6 hours
                description: |
                    Fetches a list of all pipeline opportunities for contacts in Lever
                output: LeverOpportunity
                sync_type: incremental
                endpoint: GET /lever/opportunities
                scopes:
                    - opportunities:read:admin
            opportunities-applications:
                runs: every 6 hours
                description: |
                    Fetches a list of all applications for a candidate in Lever
                output: LeverOpportunityApplication
                sync_type: full
                endpoint: GET /lever/opportunities-applications
                scopes:
                    - applications:read:admin
            opportunities-feedbacks:
                runs: every 6 hours
                description: >
                    Fetches a list of all feedback forms for a candidate for a specific
                    Opportunity in lever
                output: LeverOpportunityFeedback
                sync_type: full
                endpoint: GET /lever/opportunities-feedbacks
                scopes:
                    - feedback:read:admin
            opportunities-interviews:
                runs: every 6 hours
                description: |
                    Fetches a list of all interviewers for a specific Opportunity in lever
                output: LeverOpportunityInterview
                sync_type: full
                endpoint: GET /lever/opportunities-interviews
                scopes:
                    - interviews:read:admin
            opportunities-notes:
                runs: every 6 hours
                description: |
                    Fetches a list of all notes for a specific candidate in lever
                output: LeverOpportunityNote
                sync_type: full
                endpoint: GET /lever/opportunities-notes
                scopes:
                    - notes:read:admin
            opportunities-offers:
                runs: every 6 hours
                description: |
                    Fetches a list of all offers for a specific candidate in lever.
                output: LeverOpportunityOffer
                sync_type: full
                endpoint: GET /lever/opportunities-offers
                scopes:
                    - offers:write:admin
            postings:
                runs: every 6 hours
                description: |
                    Fetches a list of all postings in Lever
                output: LeverPosting
                sync_type: full
                endpoint: GET /lever/postings
                scopes:
                    - postings:read:admin
            postings-apply:
                runs: every 6 hours
                description: >
                    Fetches a list of all questions included in a posting’s application
                    form in Lever
                output: LeverPostingApply
                sync_type: full
                endpoint: GET /lever/postings-apply
                scopes:
                    - postings:read:admin
            stage:
                runs: every 6 hours
                description: |
                    Fetches a list of all pipeline stages in Lever
                output: LeverStage
                sync_type: full
                endpoint: GET /lever/stage
                scopes:
                    - stages:read:admin
        models:
            LeverOpportunity:
                id: string
                name: string
                headline: string
                contact: string
                emails: []
                phones: []
                confidentiality: string
                location: string
                links: []
                archived:
                    reason: string
                    archivedAt: number
                createdAt: number
                updatedAt: number
                lastInteractionAt: number
                lastAdvancedAt: number
                snoozedUntil: number
                archivedAt: number
                archiveReason: string
                stage: string
                stageChanges: []
                owner: string
                tags: []
                sources: []
                origin: string
                sourcedBy: string
                applications: []
                resume: string
                followers: []
                urls:
                    list: string
                    show: string
                dataProtection: object
                isAnonymized: boolean
                opportunityLocation: string
            LeverOpportunityApplication:
                id: string
                opportunityId: string
                candidateId: string
                createdAt: number
                type: string
                posting: string
                postingHiringManager: string
                postingOwner: string
                user: string
                name: string
                email: string
                phone:
                    type: string
                    value: string
                requisitionForHire:
                    id: string
                    requisitionCode: string
                    hiringManagerOnHire: string
                ownerId: string
                hiringManager: string
                company: string
                links: []
                comments: string
                customQuestions: []
                archived:
                    reason: string
                    archivedAt: number
            LeverOpportunityFeedback:
                id: string
                type: string
                text: string
                instructions: string
                fields: []
                baseTemplateId: string
                interview: string
                panel: string
                user: string
                createdAt: number
                completedAt: number
                updatedAt: number
                deletedAt: number
            LeverOpportunityInterview:
                id: string
                panel: string
                subject: string
                note: string
                interviewers: []
                timezone: string
                createdAt: number
                date: number
                duration: number
                location: string
                feedbackTemplate: string
                feedbackForms: []
                feedbackReminder: string
                user: string
                stage: string
                canceledAt: number
                postings: []
                gcalEventUrl: string
            LeverOpportunityNote:
                id: string
                text: string
                fields: []
                user: string
                secret: boolean
                completedAt: number
                createdAt: number
                deletedAt: number
            LeverOpportunityOffer:
                id: string
                createdAt: number
                status: string
                creator: string
                fields: []
                sentDocument:
                    fileName: string
                    uploadedAt: number
                    downloadUrl: string
                signedDocument:
                    fileName: string
                    uploadedAt: number
                    downloadUrl: string
            LeverPosting:
                id: string
                text: string
                createdAt: number
                updatedAt: number
                user: string
                owner: string
                hiringManager: string
                confidentiality: string
                categories:
                    team: string
                    department: string
                    location: string
                    allLocations: []
                    commitment: string
                    level: string
                content:
                    description: string
                    descriptionHtml: string
                    lists: []
                    closing: string
                    closingHtml: string
                country: string
                followers: []
                tags: []
                state: string
                distributionChannels: []
                reqCode: string
                requisitionCodes: []
                salaryDescription: string
                salaryDescriptionHtml: string
                salaryRange:
                    max: number
                    min: number
                    currency: string
                    interval: string
                urls:
                    list: string
                    show: string
                    apply: string
                workplaceType: string
            LeverPostingApply:
                id: string
                text: string
                customQuestions: []
                eeoQuestions: []
                personalInformation: []
                urls: []
            LeverStage:
                id: string
                text: string
            LeverCreateNoteInput:
                opportunityId: string
                perform_as: string | undefined
                note_id: string | undefined
                value: string | undefined
                secret: boolean | undefined
                score: number | undefined
                notifyFollowers: boolean | undefined
                createdAt: number | undefined
            PhoneEntry:
                value: string | undefined
                type: string | undefined
            ArchievedEntry:
                archivedAt: number | undefined
                reason: string | undefined
            LeverCreateOpportunityInput:
                perform_as: string
                parse: boolean | undefined
                perform_as_posting_owner: boolean | undefined
                name: string | undefined
                headline: string | undefined
                stage: string | undefined
                location: string | undefined
                phones: PhoneEntry[] | undefined
                emails: string | undefined
                links: string[] | undefined
                tags: string[] | undefined
                sources: string[] | undefined
                origin: string | undefined
                owner: string | undefined
                followers: string[] | undefined
                postings: string[] | undefined
                createdAt: number | undefined
                archived: ArchievedEntry | undefined
                contact: string[] | undefined
    linear:
        syncs:
            issues:
                runs: every 5min
                description: |
                    Fetches a list of issues from Linear
                output: LinearIssue
                sync_type: incremental
                endpoint: GET /linear/issues
            projects:
                runs: every 5min
                description: |
                    Fetches a list of projects from Linear
                output: LinearProject
                sync_type: incremental
                endpoint: GET /linear/projects
            teams:
                runs: every 5min
                description: |
                    Fetches a list of teams from Linear
                output: LinearTeam
                sync_type: incremental
                endpoint: GET /linear/teams
            roadmaps:
                runs: every 5min
                description: |
                    Fetches a list of roadmaps from Linear
                output: LinearRoadmap
                sync_type: incremental
                endpoint: GET /linear/roadmaps
        models:
            LinearIssue:
                id: string
                assigneeId: string | null
                creatorId: string | null
                createdAt: date
                description: string | null
                dueDate: date | null
                projectId: string | null
                teamId: string
                title: string
                status: string
            LinearTeam:
                id: string
                name: string
                description: string | null
                createdAt: date
                updatedAt: date
            LinearProject:
                id: string
                url: string
                name: string
                description: string | null
                createdAt: date
                updatedAt: date
                teamId: string
            LinearRoadmap:
                id: string
                name: string
                description: string | null
                createdAt: date
                updatedAt: date
                teamId: string
                projectIds: string
    microsoft-teams:
        syncs:
            org-units:
                runs: every 6 hours
                description: |
                    Continuously fetches groups from either Microsoft 365 or Azure Active
                    Directory.
                    Details: full refresh, support deletes, goes back all time, metadata
                    is not required.
                output: OrganizationalUnit
                sync_type: full
                endpoint: GET /microsoft-teams/microsoft-org-unit
                scopes:
                    - GroupMember.Read.All
            users:
                runs: every hour
                description: |
                    Continuously fetches users from either Microsoft 365 or Azure Active
                    Directory given specified
                    groups to sync. Expects an `orgsToSync` metadata property with an
                    array of organization ids.
                    Details: full refresh, doesn't support deletes, goes back all time,
                    metadata is required.
                output: User
                sync_type: full
                endpoint: GET /microsoft-teams/microsoft-users
                scopes:
                    - User.Read.All
        models:
            OrganizationalUnit:
                id: string
                name: string
                createdAt: string | null
                deletedAt: string | null
                description: string | null
                path: string | null
                parentPath: string | null
                parentId: string | null
            User:
                id: string
                email: string
                displayName: string | null
                givenName: string | null
                familyName: string | null
                picture: string | null | undefined
                type: string
                createdAt: string | null
                deletedAt: string | null
                phone:
                    value: string | null | undefined
                    type: string | null | undefined
                organizationId: string | null | undefined
                organizationPath: string | null | undefined
                isAdmin: boolean | null
                department: string | null
    next-cloud-ocs:
        syncs:
            users:
                runs: every hour
                description: |
                    Fetches a list of all users' details from NextCloud account
                output: NextCloudUser
                sync_type: full
                endpoint: GET /next-cloud-ocs/next-cloud-users
        models:
            NextCloudUser:
                enabled: boolean
                id: string
                lastLogin: number
                backend: string
                subadmin: string[]
                quota:
                    free: number
                    used: number
                    total: number
                    relative: number
                    quota: number
                manager: string
                avatarScope: string
                email: string
                emailScope: string
                additional_mail: []
                additional_mailScope: []
                displayname: string
                display_name: string
                displaynameScope: string
                phone: string
                phoneScope: string
                address: string
                addressScope: string
                website: string
                websiteScope: string
                twitter: string
                twitterScope: string
                fediverse: string
                fediverseScope: string
                organisation: string
                organisationScope: string
                role: string
                roleScope: string
                headline: string
                headlineScope: string
                biography: string
                biographyScope: string
                profile_enabled: string
                profile_enabledScope: string
                groups: string[]
                language: string
                locale: string
                notify_email: boolean
                backendCapabilities:
                    setDisplayName: boolean
                    setPassword: boolean
    notion:
        syncs:
            pages:
                runs: every 6 hours
                description: |
                    Sync pages, subpages, database entries, entries of
                    sub-databases and retrieve only the text content and ignores
                    images, files and other blocks that do not have
                    a `rich_text` property.
                output: NotionPage
                sync_type: incremental
                endpoint: GET /notion/pages
            rich-pages:
                runs: every 6 hours
                track_deletes: true
                description: |
                    Sync pages, subpages, database entries, entries of
                    sub-databases and maps to full markdown. It transforms
                    images, tables, uploaded files, etc into their markdown counterparts.
                output: NotionRichPage
                sync_type: incremental
                endpoint: GET /notion/rich-pages
        models:
            NotionPage:
                id: string
                url: string
                content: string
                parent_page_id: string | undefined
            NotionRichPage:
                id: string
                path: string
                title: string
                content: string
                contentType: string
                meta: object
                last_modified: string
    pipedrive:
        syncs:
            activities:
                runs: every hour
                description: |
                    Fetches a list of activities from pipedrive
                output: PipeDriveActivity
                sync_type: incremental
                endpoint: GET /pipedrive/activities
                scopes:
                    - activities:read
            deals:
                runs: every hour
                description: |
                    Fetches a list of deals from pipedrive
                output: PipeDriveDeal
                sync_type: incremental
                endpoint: GET /pipedrive/deals
                scopes:
                    - deals:read
            organizations:
                runs: every hour
                description: |
                    Fetches a list of organizations from pipedrive
                output: PipeDriveOrganization
                sync_type: incremental
                endpoint: GET /pipedrive/organizations
                scopes:
                    - contacts:read
            persons:
                runs: every half hour
                description: |
                    Fetches persons from pipedrive
                output: PipeDrivePerson
                sync_type: incremental
                endpoint: GET /pipedrive/persons
                scopes:
                    - contacts:read
        models:
            PipeDriveActivity:
                id: integer
                done: boolean
                type: string
                duration: date
                subject: string
                company_id: integer
                user_id: integer
                conference_meeting_client: string
                conference_meeting_url: string
                conference_meeting_id: string
                due_date: date
                due_time: date
                busy_flag: boolean
                add_time: date
                marked_as_done_time: date
                public_description: string
                location: string
                org_id: integer
                person_id: integer
                deal_id: integer
                active_flag: boolean
                update_time: date
                update_user_id: integer
                source_timezone: string
                lead_id: string
                location_subpremise: string
                location_street_number: string
                location_route: string
                location_sublocality: string
                location_locality: string
                location_admin_area_level_1: string
                location_admin_area_level_2: string
                location_country: string
                location_postal_code: string
                location_formatted_address: string
                project_id: integer
            PipeDriveDeal:
                id: integer
                creator_user_id: integer
                user_id: integer
                person_id: integer
                org_id: integer
                stage_id: integer
                title: string
                value: integer
                currency: string
                add_time: date
                update_time: date
                status: string
                probability: string
                lost_reason: string
                visible_to: string
                close_time: date
                pipeline_id: integer
                won_time: date
                lost_time: date
                expected_close_date: date
                label: string
            PipeDriveOrganization:
                id: integer
                owner_id: integer
                name: string
                active_flag: boolean
                update_time: date
                delete_time: date
                add_time: date
                visible_to: string
                label: integer
                address: integer
                address_subpremise: string
                address_street_number: string
                address_route: string
                address_sublocality: string
                address_locality: string
                address_admin_area_level_1: string
                address_admin_area_level_2: string
                address_country: string
                address_postal_code: string
                address_formatted_address: string
                cc_email: string
            PipeDrivePerson:
                id: integer
                active_flag: boolean
                owner_id: integer
                org_id: integer
                name: string
                phone: []
                email: []
                update_time: date
                delete_time: date
                add_time: date
                visible_to: string
                picture_id: integer
                label: integer
                cc_email: string
    salesforce:
        syncs:
            accounts:
                runs: every hour
                description: |
                    Fetches a list of accounts from salesforce
                output: SalesforceAccount
                sync_type: incremental
                endpoint: GET /salesforce/accounts
            contacts:
                runs: every hour
                description: |
                    Fetches a list of contacts from salesforce
                output: SalesforceContact
                sync_type: incremental
                endpoint: GET /salesforce/contacts
            deals:
                runs: every hour
                description: |
                    Fetches a list of deals from salesforce
                output: SalesforceDeal
                sync_type: incremental
                endpoint: GET /salesforce/deals
            articles:
                runs: every day
                description: |
                    Fetches a list of articles from salesforce
                output: SalesforceArticle
                sync_type: incremental
                endpoint: GET /salesforce/articles
            tickets:
                runs: every day
                description: |
                    Fetches a list of tickets from salesforce
                output: SalesforceTicket
                sync_type: incremental
                endpoint: GET /salesforce/tickets
        models:
            SalesforceAccount:
                id: string
                name: string
                website: string
                description: string
                no_employees: number
                last_modified_date: string
            SalesforceContact:
                id: string
                first_name: string
                last_name: string
                email: string
                account_id: string
                last_modified_date: string
            SalesforceDeal:
                id: string
                name: string
                amount: number
                stage: string
                account_id: string
                last_modified_date: string
            SalesforceArticle:
                id: string
                title: string
                content: string
                last_modified_date: string
            SalesforceTicket:
                id: string
                case_number: string
                subject: string | null
                account_id: string
                account_name: string | null
                contact_id: string
                contact_name: string | null
                owner_id: string
                owner_name: string | null
                priority: string
                status: string
                description: string | null
                type: string
                created_date: string
                closed_date: string
                origin: string
                is_closed: boolean
                is_escalated: boolean
                conversation:
                    id: string
                    body: string
                    created_date: string
                    created_by: string
                last_modified_date: string
    slack:
        syncs:
            users:
                runs: every hour
                description: |
                    Syncs information about all Users on the Slack workspace
                output: SlackUser
                sync_type: full
                endpoint: GET /slack/users
                scopes:
                    - users:read
            channels:
                runs: every hour
                description: |
                    Syncs information about all Slack channels. Which channels get synced
                    (public, private, IMs, group DMs) depends on the scopes. If
                    joinPublicChannels is set to true, the bot will automatically join all
                    public channels as well. Scopes: At least one of channels:read,
                    groups:read, mpim:read, im:read. To also join public channels:
                    channels:join
                output: SlackChannel
                sync_type: full
                endpoint: GET /slack/channels
                scopes:
                    - channels:read
                    - channels:join
            messages:
                runs: every hour
                description: |
                    Syncs Slack messages, thread replies and reactions from messages &
                    thread replies for all channels, group dms and dms the bot is a part
                    of. For every channel it will do an initial full sync on first
                    detection of the channel. For subsequent runs it will sync messages,
                    threads & reactions from the last 10 days. Scopes required:
                    channels:read, and at least one of
                    channels:history, groups:history, mpim:history, im:history
                output:
                    - SlackMessage
                    - SlackMessageReply
                    - SlackMessageReaction
                sync_type: incremental
                endpoint:
                    - GET /slack/messages
                    - GET /slack/messages-reply
                    - GET /slack/messages-reaction
                scopes:
                    - channels:read
                    - channels:history
        models:
            SlackUser:
                id: string
                team_id: string
                name: string
                deleted: boolean
                tz: string
                tz_label: string
                tz_offset: number
                profile:
                    avatar_hash: string
                    real_name: string | null
                    display_name: string | null
                    real_name_normalized: string | null
                    display_name_normalized: string | null
                    email: string | null
                    image_original: string | null
                is_admin: boolean
                is_owner: boolean
                is_primary_owner: boolean
                is_restricted: boolean
                is_ultra_restricted: boolean
                is_bot: boolean
                updated: number
                is_app_user: boolean
                raw_json: string
            SlackChannel:
                id: string
                name: string
                is_channel: boolean
                is_group: boolean
                is_im: boolean
                created: number
                creator: string
                is_archived: boolean
                is_general: boolean
                name_normalized: string
                is_shared: boolean
                is_private: boolean
                is_mpim: boolean
                updated: number
                num_members: number
                raw_json: string
            SlackMessage:
                id: string
                ts: string
                channel_id: string
                thread_ts: string | null
                app_id: string | null
                bot_id: string | null
                display_as_bot: boolean | null
                is_locked: boolean | null
                metadata:
                    event_type: string
                parent_user_id: string | null
                subtype: string | null
                text: string | null
                topic: string | null
                user_id: string | null
                raw_json: string
            SlackMessageReply:
                id: string
                ts: string
                channel_id: string
                thread_ts: string | null
                app_id: string | null
                bot_id: string | null
                display_as_bot: boolean | null
                is_locked: boolean | null
                metadata:
                    event_type: string
                parent_user_id: string | null
                subtype: string | null
                text: string | null
                topic: string | null
                user_id: string | null
                root:
                    message_id: string | null
                    ts: string
                raw_json: string
            SlackMessageReaction:
                id: string
                message_ts: string
                thread_ts: string
                channel_id: string
                user_id: string
                reaction_name: string
    teamtailor:
        syncs:
            candidates:
                runs: every 6 hours
                description: |
                    Fetches a list of all candidates from your teamtailor account.
                output: TeamtailorCandidate
                sync_type: full
                endpoint: GET /teamtailor/candidates
                scopes:
                    - Admin
        models:
            TeamtailorCandidate:
                id: string
                type: string
                links:
                    self: string
                attributes:
                    connected: boolean
                    consent_future_jobs_at: date
                    created_at: date
                    updated_at: date
                    email: string
                    facebook_id: string
                    facebook_profile: string
                    first_name: string
                    internal: boolean
                    last_name: string
                    linkedin_profile: string
                    linkedin_uid: string
                    linkedin_url: string
                    original_resume: string
                    phone: string
                    picture: string
                    pitch: string
                    referring_site: string
                    referring_url: string
                    referred: boolean
                    resume: string
                    sourced: boolean
                    tags: array
                    unsubscribed: boolean
                relationships:
                    activities:
                        links:
                            self: string
                            related: string
                    department:
                        links:
                            self: string
                            related: string
                    role:
                        links:
                            self: string
                            related: string
                    regions:
                        links:
                            self: string
                            related: string
                    job_applications:
                        links:
                            self: string
                            related: string
                    questions:
                        links:
                            self: string
                            related: string
                    answers:
                        links:
                            self: string
                            related: string
                    locations:
                        links:
                            self: string
                            related: string
                    uploads:
                        links:
                            self: string
                            related: string
                    custom_field_values:
                        links:
                            self: string
                            related: string
                    partner_results:
                        links:
                            self: string
                            related: string
    wildix-pbx:
        syncs:
            colleagues:
                runs: every 1 hour
                description: |
                    Fetches a list of users from PBX
                output: WildixPbxColleague
                sync_type: full
                endpoint: GET /wildix-pbx/colleagues
        models:
            WildixPbxColleague:
                id: string
                name: string
                extension: string
                email: string
                mobilePhone: string
                licenseType: string
                language: string
    workable:
        syncs:
            candidates:
                runs: every 6 hours
                description: |
                    Fetches a list of candidates from workable
                output: WorkableCandidate
                sync_type: incremental
                endpoint: GET /workable/candidates
                scopes:
                    - r_candidates
            candidates-activities:
                runs: every 6 hours
                description: |
                    Fetches a list of activity streams of the given candidate
                output: WorkableCandidateActivity
                sync_type: full
                endpoint: GET /workable/candidates-activities
                scopes:
                    - r_candidates
            candidates-offer:
                runs: every 6 hours
                description: |
                    Fetches candidate's latest offer from workable
                output: WorkableCandidateOffer
                sync_type: full
                endpoint: GET /workable/candidates-offer
                scopes:
                    - r_candidates
            jobs:
                runs: every 6 hours
                description: |
                    Fetches a list of jobs from workable
                output: WorkableJob
                sync_type: incremental
                endpoint: GET /workable/jobs
                scopes:
                    - r_jobs
            jobs-candidates:
                runs: every 6 hours
                description: |
                    Fetches a list of candidates for the specified job from workable
                output: WorkableJobsCandidate
                sync_type: full
                endpoint: GET /workable/jobs-candidates
                scopes:
                    - r_jobs
            jobs-questions:
                runs: every 6 hours
                description: |
                    Fetches a list of questions for the specified job from workable
                output: WorkableJobQuestion
                sync_type: full
                endpoint: GET /workable/jobs-questions
                scopes:
                    - r_jobs
            members:
                runs: every 6 hours
                description: |
                    Fetches a list of account members from workable
                output: WorkableMember
                sync_type: full
                endpoint: GET /workable/members
                scopes:
                    - r_jobs
        actions:
            create-candidate:
                description: |
                    Action to create a candidate at the specified job
                scopes:
                    - w_candidates
                output: WorkableCreateCandidateResponse
                input: WorkableCreateCandidateInput
                endpoint: POST /workable/create-candidate
            create-comment:
                description: |
                    Action to create a comment on the applicant's timeline
                scopes:
                    - w_candidates or w_comments
                output: WorkableCreateCommentResponse
                endpoint: POST /workable/create-comment
        models:
            WorkableCandidate:
                id: string
                name: string
                firstname: string
                lastname: string
                headline: string
                account: &ref_0
                    subdomain: string
                    name: string
                job: &ref_1
                    shortcode: string
                    title: string
                stage: string
                disqualified: boolean
                disqualification_reason: string
                hired_at: date
                sourced: boolean
                profile_url: string
                address: string
                phone: string
                email: string
                domain: string
                created_at: date
                updated_at: date
            WorkableJobsCandidate:
                id: string
                name: string
                firstname: string
                lastname: string
                headline: string
                account: *ref_0
                job: *ref_1
                stage: string
                disqualified: boolean
                disqualification_reason: string
                hired_at: date
                sourced: boolean
                profile_url: string
                address: string
                phone: string
                email: string
                domain: string
                created_at: date
                updated_at: date
            WorkableCandidateActivity:
                id: string
                action: string
                stage_name: string
                created_at: date
                body: string
                member:
                    id: string
                    name: string
                rating: object
            WorkableCandidateOffer:
                id: string
                candidate:
                    id: string
                    name: string
                created_at: date
                document_variables: array
                documents: array
                state: string
            WorkableJob:
                id: string
                title: string
                full_title: string
                shortcode: string
                code: string
                state: string
                sample: boolean
                department: string
                department_hierarchy: []
                url: string
                application_url: string
                shortlink: string
                location:
                    location_str: string
                    country: string
                    country_code: string
                    region: string
                    region_code: string
                    city: string
                    zip_code: string
                    telecommuting: boolean
                    workplace_type: string
                locations: []
                salary:
                    salary_from: number
                    salary_to: number
                    salary_currency: string
                created_at: date
            WorkableJobQuestion:
                id: string
                body: string
                type: string
                required: boolean
                single_answer: boolean
                choices:
                    id: string
                    body: string
                supported_file_types: []
                max_file_size: number
            WorkableMember:
                id: string
                name: string
                headline: string
                email: string
                role: string
            WorkableCreateCandidateResponse:
                status: string
                candidate:
                    __extends: WorkableCandidate
                    image_url: string
                    outbound_mailbox: string
                    uploader_id: string
                    cover_letter: string
                    summary: string
                    education_entries: []
                    experience_entries: []
                    skills: []
                    answers: []
                    resume_url: string
                    tags: []
                    location:
                        location_str: string
                        country: string
                        country_code: string
                        region: string
                        region_code: string
                        city: string
                        zip_code: string
            WorkableCreateCommentResponse:
                id: string
            WorkableCreateCandidateInput:
                shortcode: string
                candidate:
                    name: string
                    firstname: string
                    lastname: string
                    email: string
                    headline: string | undefined
                    summary: string | undefined
                    address: string | undefined
                    phone: string | undefined
                    cover_letter: string | undefined
                    education_entries: EducationEntry[] | undefined
                    experience_entries: ExperienceEntry[] | undefined
                    answers: Answer[] | undefined
                    skills: string[] | undefined
                    tags: string[] | undefined
                    disqualified: boolean | undefined
                    disqualification_reason: string | undefined
                    disqualified_at: string | undefined
                    social_profiles: SocialProfile[] | undefined
                domain: string | undefined
                recruiter_key: string | undefined
            EducationEntry:
                school: string
                degree: string | undefined
                field_of_study: string | undefined
                start_date: string | undefined
                end_date: string | undefined
            ExperienceEntry:
                title: string
                summary: string | undefined
                start_date: string | undefined
                end_date: string | undefined
                current: boolean | undefined
                company: string | undefined
                industry: string | undefined
            Answer:
                question_key: string
                body: string | undefined
                choices: string[]
                checked: boolean | undefined
                date: string | undefined
                number: number | undefined
                file:
                    name: string
                    data: string
            SocialProfile:
                type: string
                name: string | undefined
                username: string | undefined
                url: string
            WorkableCreateCommentInput:
                id: string
                member_id: string
                comment:
                    body: string
                    policy: string[] | undefined
                    attachment: Attachment | undefined
            Attachment:
                name: string
                data: string
    zendesk:
        syncs:
            tickets:
                runs: every 1 hour
                description: |
                    Fetches a list of tickets from zendesk
                output: ZendeskTicket
                sync_type: full
                endpoint: GET /zendesk/tickets
            articles:
                runs: every 6 hours
                description: |
                    Fetches a list of articles in Help center from zendesk
                output: ZendeskArticle
                sync_type: full
                endpoint: GET /zendesk/articles
        models:
            ZendeskArticle:
                title: string
                locale: string
                user_segment_id: number
                permission_group_id: number
                author_id: number
                body: string
                comments_disabled: boolean
                content_tag_ids: []
                created_at: string
                draft: boolean
                edited_at: string
                html_url: string
                id: number
                label_names: []
                outdated: boolean
                outdated_locales: []
                position: number
                promoted: boolean
                section_id: number
                source_locale: string
                updated_at: string
                url: string
                vote_count: number
                vote_sum: number
            ZendeskTicket:
                requester_id: number
                allow_attachments: boolean
                allow_channelback: boolean
                assignee_email: string
                assignee_id: number
                attribute_value_ids: number[]
                brand_id: number
                collaborator_ids: number[]
                collaborators: any[]
                comment: object
                created_at: string
                custom_fields: any[]
                custom_status_id: number
                description: string
                due_at: string
                email_cc_ids: number[]
                email_ccs: object
                external_id: string
                follower_ids: number[]
                followers: object
                followup_ids: number[]
                forum_topic_id: number
                from_messaging_channel: boolean
                group_id: number
                has_incidents: boolean
                id: number
                is_public: boolean
                macro_id: number
                macro_ids: number[]
                metadata: object
                organization_id: number
                priority: string
                problem_id: number
                raw_subject: string
                recipient: string
                requester: object
                safe_update: boolean
                satisfaction_rating:
                    aliqua38: number
                sharing_agreement_ids: number[]
                status: string
                subject: string
                submitter_id: number
                tags: string[]
                ticket_form_id: number
                type: string
                updated_at: string
                updated_stamp: string
                url: string
                via:
                    channel: string
                    source:
                        eu__4: number
                        id__8f: string
                via_followup_source_id: number
                via_id: number
                voice_comment: object
    zoho-crm:
        syncs:
            accounts:
                runs: every half hour
                auto_start: false
                description: |
                    Fetches a list of accounts from zoho crm
                output: ZohoCRMAccount
                sync_type: incremental
                endpoint: GET /zoho-crm/accounts
                scopes:
                    - ZohoCRM.modules.accounts.READ
            contacts:
                runs: every half hour
                auto_start: false
                description: |
                    Fetches a list of contacts from zoho crm
                output: ZohoCRMContact
                sync_type: incremental
                endpoint: GET /zoho-crm/contacts
                scopes:
                    - ZohoCRM.modules.contacts.READ
            deals:
                runs: every half hour
                auto_start: false
                description: |
                    Fetches a list of deals/opportunities from zoho crm
                output: ZohoCRMDeal
                sync_type: incremental
                endpoint: GET /zoho-crm/deals
                scopes:
                    - ZohoCRM.modules.deals.READ
        models:
            ZohoCRMAccount:
                Owner:
                    name: string
                    id: string
                    email: string
                $currency_symbol: string
                $field_states: string
                Account_Type: string
                SIC_Code: string
                Last_Activity_Time: date
                Industry: string
                Account_Site: string
                $state: string
                $process_flow: boolean
                Billing_Country: string
                $locked_for_me: boolean
                id: string
                $approved: boolean
                $approval:
                    delegate: boolean
                    approve: boolean
                    reject: boolean
                    resubmit: boolean
                Billing_Street: string
                Created_Time: date
                $editable: boolean
                Billing_Code: string
                Shipping_City: string
                Shipping_Country: string
                Shipping_Code: string
                Billing_City: string
                Created_By:
                    name: string
                    id: string
                    email: string
                $zia_owner_assignment: string
                Annual_Revenue: integer
                Shipping_Street: string
                Ownership: string
                Description: string
                Rating: integer
                Shipping_State: string
                $review_process:
                    approve: boolean
                    reject: boolean
                    resubmit: boolean
                Website: string
                Employees: integer
                Record_Image: string
                Modified_By:
                    name: string
                    id: string
                    email: string
                $review: string
                Phone: string
                Account_Name: string
                Account_Number: string
                Ticker_Symbol: string
                Modified_Time: date
                $orchestration: boolean
                Parent_Account:
                    name: string
                    id: string
                $in_merge: boolean
                Locked__s: boolean
                Billing_State: string
                Tag: []
                Fax: string
                $approval_state: string
            ZohoCRMContact:
                Owner:
                    name: string
                    id: string
                    email: string
                Email: string
                $currency_symbol: string
                $field_states: string
                Other_Phone: string
                Mailing_State: string
                Other_State: string
                Other_Country: string
                Last_Activity_Time: date
                Department: string
                $state: string
                Unsubscribed_Mode: string
                $process_flow: boolean
                Assistant: string
                Mailing_Country: string
                $locked_for_me: string
                id: string
                $approved: boolean
                Reporting_To:
                    name: string
                    id: string
                $approval:
                    delegate: boolean
                    approve: boolean
                    reject: boolean
                    resubmit: boolean
                Other_City: string
                Created_Time: date
                $editable: boolean
                Home_Phone: string
                Created_By:
                    name: string
                    id: string
                    email: string
                $zia_owner_assignment: string
                Secondary_Email: string
                Description: string
                Vendor_Name:
                    name: string
                    id: string
                Mailing_Zip: string
                $review_process:
                    approve: boolean
                    reject: boolean
                    resubmit: boolean
                Twitter: string
                Other_Zip: string
                Mailing_Street: string
                Salutation: string
                First_Name: string
                Full_Name: string
                Asst_Phone: string
                Record_Image: string
                Modified_By:
                    name: string
                    id: string
                    email: string
                $review: boolean
                Skype_ID: string
                Phone: string
                Account_Name:
                    name: string
                    id: string
                Email_Opt_Out: boolean
                Modified_Time: date
                Date_of_Birth: date
                Mailing_City: string
                Unsubscribed_Time: date
                Title: string
                Other_Street: string
                Mobile: string
                $orchestration: boolean
                Last_Name: string
                $in_merge: boolean
                Locked__s: boolean
                Lead_Source: string
                Tag: []
                Fax: string
                $approval_state: string
            ZohoCRMDeal:
                Owner:
                    name: string
                    id: string
                    email: string
                Description: string
                $currency_symbol: string
                Campaign_Source:
                    name: string
                    id: string
                $field_states: string
                $review_process:
                    approve: boolean
                    reject: boolean
                    resubmit: boolean
                Closing_Date: date
                Reason_For_Loss__s: string
                Last_Activity_Time: date
                Modified_By:
                    name: string
                    id: string
                    email: string
                $review: string
                Lead_Conversion_Time: date
                $state: string
                $process_flow: boolean
                Deal_Name: string
                Expected_Revenue: integer
                Overall_Sales_Duration: integer
                Stage: string
                $locked_for_me: boolean
                Account_Name:
                    name: string
                    id: string
                id: string
                $approved: boolean
                $approval:
                    delegate: boolean
                    approve: boolean
                    reject: boolean
                    resubmit: boolean
                Modified_Time: date
                Created_Time: date
                Amount: integer
                Next_Step: string
                Probability: integer
                $editable: boolean
                $orchestration: boolean
                Contact_Name:
                    name: string
                    id: string
                Sales_Cycle_Duration: integer
                Type: string
                $in_merge: boolean
                Locked__s: boolean
                Lead_Source: string
                Created_By:
                    name: string
                    id: string
                    email: string
                Tag: []
                $zia_owner_assignment: string
                $approval_state: string
    zoho-mail:
        syncs:
            tasks:
                runs: every 6 hours
                description: |
                    Fetches a list of all your personal tasks in Zoho mail
                output: ZohoMailTask
                sync_type: full
                endpoint: GET /zoho-mail/tasks
                scopes:
                    - ZohoMail.tasks.READ
            emails:
                runs: every 6 hours
                description: |
                    Fetches a list of all your account's emails in Zoho mail
                output: ZohoMailEmail
                sync_type: full
                endpoint: GET /zoho-mail/emails
                scopes:
                    - ZohoMail.messages.READ
        actions:
            send-email:
                description: |
                    An action to send an email in zoho mail
                output: ZohoMailSendEmailOutput
                input: ZohoMailSendEmailInput
                endpoint: POST /zoho-mail/send-email
                scopes:
                    - ZohoMail.messages.CREATE
            add-user:
                description: |
                    An action to add a user to the organization in zoho mail
                output: ZohoMailAddUserOutput
                input: ZohoMailAddUserInput
                endpoint: POST /zoho-mail/add-user
                scopes:
                    - ZohoMail.organization.accounts.CREATE
        models:
            ZohoMailTask:
                id: string
                serviceType: number
                modifiedTime: date
                resourceId: string
                attachments: []
                statusStr: string
                statusValue: number
                description: string
                project:
                    name: string
                    id: string
                isTaskPublished: boolean
                title: string
                createdAt: date
                portalId: number
                serviceId: string
                owner:
                    name: string
                    id: number
                assigneeList: []
                dependency: []
                subtasks: []
                priority: string
                tags: []
                followers: []
                namespaceId: string
                dependents: []
                assignee:
                    name: string
                    id: number
                serviceUniqId: number
                depUniqId: string
                status: string
            ZohoMailEmail:
                id: string
                summary: string
                sentDateInGMT: string
                calendarType: number
                subject: string
                messageId: string
                flagid: string
                status2: string
                priority: string
                hasInline: string
                toAddress: string
                folderId: string
                ccAddress: string
                hasAttachment: string
                size: string
                sender: string
                receivedTime: string
                fromAddress: string
                status: string
            ZohoMailSendEmailInput:
                accountId: string
                fromAddress: string
                toAddress: string
                ccAddress: string
                bccAddress: string
                subject: string
                encoding: string
                mailFormat: string
                askReceipt: string
            ZohoMailSendEmailOutput:
                status: object
                data: object
            ZohoMailAddUserInput:
                zoid: number
                primaryEmailAddress: string
                password: string
                displayName: string
                role: string
                country: string
                language: string
                timeZone: string
                oneTimePassword: boolean
                groupMailList: string[]
            ZohoMailAddUserOutput:
                status: object
                data: object<|MERGE_RESOLUTION|>--- conflicted
+++ resolved
@@ -1026,11 +1026,7 @@
                     Fetches a list of emails from gmail
                 output: GmailEmail
                 sync_type: incremental
-<<<<<<< HEAD
-                endpoint: /google-mail/emails
-=======
                 endpoint: GET /google-mail/emails
->>>>>>> 5bba87e3
         actions:
             send-email:
                 scopes: send
@@ -1053,6 +1049,9 @@
                 to: string
                 subject: string
                 body: string
+             EmailHeader:
+                headerName: string
+                headerValue: string 
             GmailEmailSentOutput:
                 id: string
                 threadId: string
