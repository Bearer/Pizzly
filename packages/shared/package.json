--- conflicted
+++ resolved
@@ -22,14 +22,8 @@
         "@datadog/datadog-api-client": "1.26.0",
         "@hapi/boom": "^10.0.1",
         "@nangohq/database": "file:../database",
-<<<<<<< HEAD
         "@nangohq/nango-yaml": "file:../nango-yaml",
         "@nangohq/providers": "file:../providers",
-=======
-        "@nangohq/nango-yaml": "0.49.0",
-        "@nangohq/node": "^0.49.0",
-        "@nangohq/providers": "0.49.0",
->>>>>>> a5b0eb9c
         "@nangohq/utils": "file:../utils",
         "ajv": "^8.17.1",
         "ajv-formats": "^3.0.1",
@@ -60,11 +54,7 @@
     "devDependencies": {
         "@nangohq/logs": "file:../logs",
         "@nangohq/nango-orchestrator": "file:../orchestrator",
-<<<<<<< HEAD
         "@nangohq/types": "file:../types",
-=======
-        "@nangohq/types": "0.49.0",
->>>>>>> a5b0eb9c
         "@types/braintree": "^3.3.12",
         "@types/js-yaml": "^4.0.5",
         "@types/json-schema": "7.0.15",
