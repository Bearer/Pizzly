{
    "name": "@nangohq/shared",
    "version": "0.39.18",
    "description": "Nango's shared components.",
    "type": "module",
    "main": "dist/index.js",
    "typings": "dist/index.d.ts",
    "scripts": {
        "build": "rimraf dist && tsc",
        "prepublishOnly": "npm install && npm run build"
    },
    "bundleDependencies": [
        "@nangohq/utils"
    ],
    "keywords": [],
    "repository": {
        "type": "git",
        "url": "git+https://github.com/NangoHQ/nango.git",
        "directory": "packages/shared"
    },
    "license": "SEE LICENSE IN LICENSE FILE IN GIT REPOSITORY",
    "dependencies": {
        "@aws-sdk/client-s3": "3.348.0",
        "@datadog/datadog-api-client": "^1.16.0",
        "@hapi/boom": "^10.0.1",
<<<<<<< HEAD
        "@nangohq/node": "^0.39.15",
        "@nangohq/utils": "file:../utils",
        "@sentry/node": "^7.105.0",
=======
        "@nangohq/node": "^0.39.18",
        "@sentry/node": "^7.106.0",
>>>>>>> 0a081e1b
        "@temporalio/client": "^1.9.1",
        "amqplib": "^0.10.3",
        "archiver": "^6.0.1",
        "axios": "^1.3.4",
        "braintree": "^3.15.0",
        "chalk": "^5.3.0",
        "cors": "^2.8.5",
        "dayjs": "^1.11.7",
        "dayjs-plugin-utc": "^0.1.2",
        "dd-trace": "5.2.0",
        "ejs": "^3.1.5",
        "exponential-backoff": "^3.1.1",
        "form-data": "4.0.0",
        "fs-extra": "^11.1.1",
        "human-to-cron": "^0.3.1",
        "ip": "^2.0.1",
        "js-yaml": "^4.1.0",
        "jsonwebtoken": "^9.0.2",
        "knex": "3.1.0",
        "lodash-es": "^4.17.21",
        "md5": "^2.3.0",
        "ms": "3.0.0-canary.1",
        "openapi3-ts": "^4.1.2",
        "parse-link-header": "^2.0.0",
        "pg": "^8.8.0",
        "posthog-node": "^3.1.3",
        "qs": "^6.11.2",
        "redis": "4.6.13",
        "rimraf": "^5.0.1",
        "semver": "^7.5.4",
        "serialize-error": "11.0.3",
        "simple-oauth2": "^5.0.0",
        "uuid": "^9.0.0"
    },
    "engines": {
        "node": ">=16.7",
        "npm": ">=6.14.11"
    },
    "devDependencies": {
        "@octokit/types": "^9.2.1",
        "@types/amqplib": "^0.8.2",
        "@types/cors": "^2.8.12",
        "@types/debug": "^4.1.7",
        "@types/fs-extra": "^11.0.1",
        "@types/human-to-cron": "^0.3.0",
        "@types/js-yaml": "^4.0.5",
        "@types/lodash-es": "^4.17.10",
        "@types/node": "^18.7.6",
        "@types/parse-link-header": "^2.0.0",
        "@types/uuid": "^9.0.0",
        "typescript": "^5.3.3",
        "vitest": "1.4.0"
    },
    "files": [
        "dist/**/*",
        "flows.yaml",
        "providers.yaml"
    ]
}<|MERGE_RESOLUTION|>--- conflicted
+++ resolved
@@ -23,14 +23,9 @@
         "@aws-sdk/client-s3": "3.348.0",
         "@datadog/datadog-api-client": "^1.16.0",
         "@hapi/boom": "^10.0.1",
-<<<<<<< HEAD
-        "@nangohq/node": "^0.39.15",
+        "@nangohq/node": "^0.39.18",
         "@nangohq/utils": "file:../utils",
-        "@sentry/node": "^7.105.0",
-=======
-        "@nangohq/node": "^0.39.18",
         "@sentry/node": "^7.106.0",
->>>>>>> 0a081e1b
         "@temporalio/client": "^1.9.1",
         "amqplib": "^0.10.3",
         "archiver": "^6.0.1",
