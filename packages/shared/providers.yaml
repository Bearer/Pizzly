accelo:
    auth_mode: OAUTH2
    authorization_url: https://${connectionConfig.subdomain}.api.accelo.com/oauth2/v0/authorize
    token_url: https://${connectionConfig.subdomain}.api.accelo.com/oauth2/v0/token
    scope_separator: ','
    authorization_params:
        response_type: code
    token_params:
        grant_type: authorization_code
    refresh_params:
        grant_type: refresh_token
    proxy:
        base_url: https://${connectionConfig.subdomain}.api.accelo.com
adobe:
    auth_mode: OAUTH2
    authorization_url: https://ims-na1.adobelogin.com/ims/authorize/v2
    token_url: https://ims-na1.adobelogin.com/ims/token/v3
    default_scopes:
        - offline_access
    authorization_params:
        response_type: code
    token_params:
        grant_type: authorization_code
    refresh_params:
        grant_type: refresh_token
affinity:
    auth_mode: BASIC
    proxy:
        base_url: https://api.affinity.co
aircall:
    auth_mode: OAUTH2
    authorization_url: https://dashboard.aircall.io/oauth/authorize
    token_url: https://api.aircall.io/v1/oauth/token
    authorization_params:
        response_type: code
        scope: public_api
    token_params:
        grant_type: authorization_code
airtable:
    auth_mode: OAUTH2
    authorization_url: https://airtable.com/oauth2/v1/authorize
    token_url: https://airtable.com/oauth2/v1/token
    authorization_method: header
    auth:
        response_type: code
    proxy:
        base_url: https://api.airtable.com
    docs: https://airtable.com/developers/web/api/introduction
amazon:
    auth_mode: OAUTH2
    authorization_url: https://www.amazon.com/ap/oa
    token_url: https://api.amazon.${connectionConfig.extension}/auth/o2/token
    authorization_params:
        response_type: code
    token_params:
        grant_type: authorization_code
    refresh_params:
        grant_type: refresh_token
    proxy:
        base_url: https://api.amazon.com
amplitude:
    auth_mode: BASIC
    proxy:
        base_url: https://amplitude.com
<<<<<<< HEAD
apple-app-store:
    auth_mode: APP_STORE
    token_url: https://api.appstoreconnect.apple.com/v1/apps
    authorization_params:
        audience: appstoreconnect-v1
=======
apollo:
    auth_mode: API_KEY
    proxy:
        base_url: https://app.apollo.io/api
        query:
            api_key: ${apiKey}
>>>>>>> 6afb32b6
asana:
    auth_mode: OAUTH2
    authorization_url: https://app.asana.com/-/oauth_authorize
    token_url: https://app.asana.com/-/oauth_token
    token_params:
        grant_type: authorization_code
    auth:
        response_type: code
    refresh_params:
        grant_type: refresh_token
    proxy:
        base_url: https://app.asana.com
        paginate:
            type: cursor
            cursor_path_in_response: next_page.offset
            cursor_name_in_request: offset
            response_path: data
            limit_name_in_request: limit
    docs: https://developers.asana.com/reference
ashby:
    auth_mode: BASIC
    proxy:
        base_url: https://api.ashbyhq.com
atlassian:
    auth_mode: OAUTH2
    authorization_url: https://auth.atlassian.com/authorize
    token_url: https://auth.atlassian.com/oauth/token
    default_scopes:
        - offline_access
    authorization_params:
        response_type: code
        audience: api.atlassian.com
        prompt: consent
    token_params:
        grant_type: authorization_code
    refresh_params:
        grant_type: refresh_token
    proxy:
        base_url: https://api.atlassian.com
auth0:
    auth_mode: OAUTH2
    authorization_url: https://${connectionConfig.subdomain}.auth0.com/authorize
    token_url: https://${connectionConfig.subdomain}.auth0.com/oauth/token
    authorization_params:
        response_type: code
        response_mode: query
    token_params:
        grant_type: authorization_code
    refresh_params:
        grant_type: refresh_token
bamboohr:
    auth_mode: OAUTH2
    authorization_url: https://${connectionConfig.subdomain}.bamboohr.com/authorize.php
    token_url: https://${connectionConfig.subdomain}.bamboohr.com/token.php
    authorization_params:
        response_type: code
        request: authorize
    token_params:
        grant_type: authorization_code
        request: token
    proxy:
        base_url: https://api.bamboohr.com/api/gateway.php/${connectionConfig.subdomain}
bamboohr-basic:
    auth_mode: BASIC
    proxy:
        base_url: https://api.bamboohr.com/api/gateway.php/${connectionConfig.subdomain}
battlenet:
    auth_mode: OAUTH2
    authorization_url: https://oauth.battle.${connectionConfig.extension}/authorize
    token_url: https://oauth.battle.${connectionConfig.extension}/token
    authorization_params:
        response_type: code
    token_params:
        grant_type: authorization_code
bitbucket:
    auth_mode: OAUTH2
    authorization_url: https://bitbucket.org/site/oauth2/authorize
    token_url: https://bitbucket.org/site/oauth2/access_token
    proxy:
        base_url: https://api.bitbucket.org
blackbaud:
    auth_mode: OAUTH2
    authorization_url: https://app.blackbaud.com/oauth/authorize
    token_url: https://oauth2.sky.blackbaud.com/token
    authorization_params:
        response_type: code
    token_params:
        grant_type: authorization_code
    refresh_params:
        grant_type: refresh_token
    proxy:
        base_url: https://api.sky.blackbaud.com
boldsign:
    auth_mode: OAUTH2
    authorization_url: https://account.boldsign.com/connect/authorize
    token_url: https://account.boldsign.com/connect/token
    authorization_params:
        response_type: code
    token_params:
        grant_type: authorization_code
    refresh_params:
        grant_type: refresh_token
    proxy:
        base_url: https://api.boldsign.com
box:
    auth_mode: OAUTH2
    authorization_url: https://account.box.com/api/oauth2/authorize
    token_url: https://api.box.com/oauth2/token
    proxy:
        base_url: https://api.box.com
braintree:
    auth_mode: OAUTH2
    authorization_url: https://api.braintreegateway.com/oauth/connect
    token_url: https://api.braintreegateway.com/oauth/access_tokens
    scope_separator: ','
    authorization_method: header
    body_format: json
    token_params:
        grant_type: authorization_code
    redirect_uri_metadata:
        - merchantId
braintree-sandbox:
    auth_mode: OAUTH2
    authorization_url: https://api.sandbox.braintreegateway.com/oauth/connect
    token_url: https://api.sandbox.braintreegateway.com/oauth/access_tokens
    scope_separator: ','
    authorization_method: header
    body_format: json
    token_params:
        grant_type: authorization_code
    redirect_uri_metadata:
        - merchantId
brex:
    auth_mode: OAUTH2
    authorization_url: https://accounts-api.brex.com/oauth2/default/v1/authorize
    token_url: https://accounts-api.brex.com/oauth2/default/v1/token
    default_scopes:
        - openid
        - offline_access
    proxy:
        base_url: https://platform.brexapis.com
brex-staging:
    auth_mode: OAUTH2
    authorization_url: https://accounts-api.staging.brexapps.com/oauth2/default/v1/authorize
    token_url: https://accounts-api.staging.brexapps.com/oauth2/default/v1/token
    proxy:
        base_url: https://platform.staging.brexapis.com
calendly:
    auth_mode: OAUTH2
    authorization_url: https://auth.calendly.com/oauth/authorize
    token_url: https://auth.calendly.com/oauth/token
    authorization_params:
        response_type: code
    proxy:
        base_url: https://api.calendly.com
clickup:
    auth_mode: OAUTH2
    authorization_url: https://app.clickup.com/api
    token_url: https://api.clickup.com/api/v2/oauth/token
    proxy:
        base_url: https://api.clickup.com
close:
    auth_mode: OAUTH2
    authorization_url: https://app.close.com/oauth2/authorize
    token_url: https://api.close.com/oauth2/token/
    authorization_params:
        response_type: code
    default_scopes:
        - offline_access
    proxy:
        base_url: https://api.close.com/api
        docs: https://developer.close.com/
coda:
    auth_mode: API_KEY
    proxy:
        base_url: https://coda.io/apis/v1
        headers:
            Authorization: Bearer ${apiKey}
confluence:
    alias: jira
contentstack:
    auth_mode: OAUTH2
    authorization_url: https://${connectionConfig.subdomain}.contentstack.com/apps/${connectionConfig.appId}/authorize
    token_url: https://${connectionConfig.subdomain}.contentstack.com/apps-api/apps/token
deel:
    auth_mode: OAUTH2
    authorization_url: https://auth.letsdeel.com/oauth2/authorize
    token_url: https://auth.letsdeel.com/oauth2/tokens
    token_request_auth_method: basic
    authorization_params:
        response_type: code
    token_params:
        grant_type: authorization_code
    refresh_params:
        grant_type: refresh_token
    proxy:
        base_url: https://api.letsdeel.com
deel-sandbox:
    auth_mode: OAUTH2
    authorization_url: https://auth-demo.letsdeel.com/oauth2/authorize
    token_url: https://auth-demo.letsdeel.com/oauth2/tokens
    token_request_auth_method: basic
    authorization_params:
        response_type: code
    token_params:
        grant_type: authorization_code
    refresh_params:
        grant_type: refresh_token
    proxy:
        base_url: https://api-staging.letsdeel.com
digitalocean:
    auth_mode: OAUTH2
    authorization_url: https://cloud.digitalocean.com/v1/oauth/authorize
    token_url: https://cloud.digitalocean.com/v1/oauth/token
    authorization_params:
        response_type: code
    token_params:
        grant_type: authorization_code
    refresh_params:
        grant_type: refresh_token
    proxy:
        base_url: https://api.digitalocean.com
discord:
    auth_mode: OAUTH2
    authorization_url: https://discord.com/api/oauth2/authorize
    token_url: https://discord.com/api/oauth2/token
    authorization_params:
        response_type: code
    proxy:
        base_url: https://discord.com
        retry:
            after: 'Retry-After'
docusign:
    auth_mode: OAUTH2
    authorization_url: https://account.docusign.com/oauth/auth
    token_url: https://account.docusign.com/oauth/token
    token_request_auth_method: basic
    authorization_params:
        response_type: code
    token_params:
        grant_type: authorization_code
    refresh_params:
        grant_type: refresh_token
    proxy:
        base_url: https://www.docusign.net
docusign-sandbox:
    auth_mode: OAUTH2
    authorization_url: https://account-d.docusign.com/oauth/auth
    token_url: https://account-d.docusign.com/oauth/token
    token_request_auth_method: basic
    authorization_params:
        response_type: code
    token_params:
        grant_type: authorization_code
    refresh_params:
        grant_type: refresh_token
    proxy:
        base_url: https://demo.docusign.net
dropbox:
    auth_mode: OAUTH2
    authorization_url: https://www.dropbox.com/oauth2/authorize
    token_url: https://api.dropboxapi.com/oauth2/token
    authorization_params:
        token_access_type: offline
    proxy:
        base_url: https://api.dropboxapi.com
epic-games:
    auth_mode: OAUTH2
    authorization_url: https://www.epicgames.com/id/authorize
    token_url: https://api.epicgames.dev/epic/oauth/v1/token
    authorization_method: header
    proxy:
        base_url: https://api.epicgames.dev
evaluagent:
    auth_mode: BASIC
    proxy:
        base_url: https://${connectionConfig.region}.evaluagent.com
eventbrite:
    auth_mode: OAUTH2
    authorization_url: https://www.eventbrite.com/oauth/authorize
    token_url: https://www.eventbrite.com/oauth/token
    authorization_params:
        response_type: code
    token_params:
        grant_type: authorization_code
    proxy:
        base_url: https://www.eventbriteapi.com
exact-online:
    auth_mode: OAUTH2
    authorization_url: https://start.exactonline.${connectionConfig.extension}/api/oauth2/auth
    token_url: https://start.exactonline.${connectionConfig.extension}/api/oauth2/token
    authorization_method: header
    authorization_params:
        response_type: code
    token_params:
        grant_type: authorization_code
    refresh_params:
        grant_type: refresh_token
    token_expiration_buffer: 30
factorial:
    auth_mode: OAUTH2
    authorization_url: https://api.factorialhr.com/oauth/authorize
    token_url: https://api.factorialhr.com/oauth/token
    disable_pkce: true
facebook:
    auth_mode: OAUTH2
    authorization_url: https://www.facebook.com/v15.0/dialog/oauth
    token_url: https://graph.facebook.com/v15.0/oauth/access_token
    proxy:
        base_url: https://graph.facebook.com
figjam:
    alias: figma
figma:
    auth_mode: OAUTH2
    authorization_url: https://www.figma.com/oauth
    token_url: https://www.figma.com/api/oauth/token
    refresh_url: https://www.figma.com/api/oauth/refresh
    disable_pkce: true
    proxy:
        base_url: https://api.figma.com
fitbit:
    auth_mode: OAUTH2
    authorization_url: https://www.fitbit.com/oauth2/authorize
    token_url: https://api.fitbit.com/oauth2/token
    authorization_method: header
    proxy:
        base_url: https://api.fitbit.com
freshbooks:
    auth_mode: OAUTH2
    authorization_url: https://auth.freshbooks.com/oauth/authorize
    token_url: https://api.freshbooks.com/auth/oauth/token
    authorization_params:
        response_type: code
    proxy:
        base_url: https://api.freshbooks.com
freshdesk:
    auth_mode: BASIC
    proxy:
        base_url: https://${connectionConfig.subdomain}.freshdesk.com
freshservice:
    auth_mode: BASIC
    proxy:
        base_url: https://${connectionConfig.subdomain}.freshservice.com
front:
    auth_mode: OAUTH2
    authorization_url: https://app.frontapp.com/oauth/authorize
    token_url: https://app.frontapp.com/oauth/token
    proxy:
        base_url: https://api2.frontapp.com
        paginate:
            type: link
            response_path: _results
            link_path_in_response_body: _pagination.next
github:
    auth_mode: OAUTH2
    authorization_url: https://github.com/login/oauth/authorize
    token_url: https://github.com/login/oauth/access_token
    proxy:
        base_url: https://api.github.com
        retry:
            at: 'x-ratelimit-reset'
        paginate:
            type: link
            limit_name_in_request: per_page
            link_rel_in_response_header: next
    docs: https://docs.github.com/en/rest
github-app:
    alias: github
    auth_mode: APP
    authorization_url: ${connectionConfig.appPublicLink}/installations/new
    token_url: https://api.github.com/app/installations/${connectionConfig.installation_id}/access_tokens
    docs: https://docs.github.com/en/apps
gitlab:
    auth_mode: OAUTH2
    authorization_url: https://gitlab.com/oauth/authorize
    token_url: https://gitlab.com/oauth/token
    authorization_params:
        response_type: code
gong:
    auth_mode: BASIC
    proxy:
        base_url: https://api.gong.io
gong-oauth:
    auth_mode: OAUTH2
    authorization_url: https://app.gong.io/oauth2/authorize
    token_url: https://app.gong.io/oauth2/generate-customer-token
    authorization_params:
        response_type: code
        access_type: offline
    token_params:
        grant_type: authorization_code
    refresh_params:
        grant_type: refresh_token
    disable_pkce: true
    token_request_auth_method: basic
    proxy:
        base_url: https://api.gong.io
google:
    auth_mode: OAUTH2
    authorization_url: https://accounts.google.com/o/oauth2/v2/auth
    token_url: https://oauth2.googleapis.com/token
    authorization_params:
        response_type: code
        access_type: offline
        prompt: consent
    proxy:
        base_url: https://www.googleapis.com
        paginate:
            type: cursor
            cursor_path_in_response: nextPageToken
            limit_name_in_request: maxSize
            cursor_name_in_request: pageToken
            response_path: items
google-calendar:
    alias: google
    proxy:
        base_url: https://www.googleapis.com
        paginate:
            type: cursor
            cursor_path_in_response: nextPageToken
            limit_name_in_request: maxSize
            cursor_name_in_request: pageToken
            response_path: items
    docs: https://developers.google.com/calendar/api/v3/reference
google-mail:
    alias: google
    proxy:
        base_url: https://gmail.googleapis.com
    docs: https://developers.google.com/gmail/api/reference/rest
google-sheet:
    alias: google
    proxy:
        base_url: https://sheets.googleapis.com
    docs: https://developers.google.com/sheets/api/reference/rest
google-drive:
    alias: google
    docs: https://developers.google.com/drive/api/reference/rest/v3
gorgias:
    auth_mode: OAUTH2
    authorization_url: https://${connectionConfig.subdomain}.gorgias.com/oauth/authorize
    token_url: https://${connectionConfig.subdomain}.gorgias.com/oauth/token
    token_request_auth_method: basic
    default_scopes:
        - offline
    authorization_params:
        response_type: code
    token_params:
        grant_type: authorization_code
    refresh_params:
        grant_type: refresh_token
    proxy:
        base_url: https://${connectionConfig.subdomain}.gorgias.com
greenhouse:
    auth_mode: OAUTH2
    authorization_url: https://api.greenhouse.io/oauth/authorize
    token_url: https://api.greenhouse.io/oauth/token
    proxy:
        base_url: https://${connectionConfig.resource}.greenhouse.io
gumroad:
    auth_mode: OAUTH2
    authorization_url: https://gumroad.com/oauth/authorize
    token_url: https://api.gumroad.com/oauth/token
    authorization_params:
        response_type: code
    token_params:
        grant_type: authorization_code
    refresh_params:
        grant_type: refresh_token
    proxy:
        base_url: https://api.gumroad.com
gusto:
    auth_mode: OAUTH2
    authorization_url: https://api.gusto.com/oauth/authorize
    token_url: https://api.gusto.com/oauth/token
    authorization_params:
        response_type: code
    token_params:
        grant_type: authorization_code
    refresh_params:
        grant_type: refresh_token
    proxy:
        base_url: https://api.gusto.com
health-gorilla:
    auth_mode: OAUTH2
    authorization_url: https://api.healthgorilla.com/oauth/authorize
    token_url: https://api.healthgorilla.com/oauth/token
    authorization_params:
        response_type: code
    token_params:
        grant_type: authorization_code
    refresh_params:
        grant_type: refresh_token
    proxy:
        base_url: https://healthgorilla.com
hibob-service-user:
    auth_mode: BASIC
    proxy:
        base_url: https://api.hibob.com
highlevel:
    auth_mode: OAUTH2
    authorization_url: https://marketplace.gohighlevel.com/oauth/chooselocation
    token_url: https://services.leadconnectorhq.com/oauth/token
    proxy:
        base_url: https://services.leadconnectorhq.com
    docs: https://highlevel.stoplight.io/docs/integrations/0443d7d1a4bd0-overview
    disable_pkce: true
    token_params:
        grant_type: authorization_code
    refresh_params:
        grant_type: refresh_token
hubspot:
    auth_mode: OAUTH2
    authorization_url: https://app.hubspot.com/oauth/authorize
    token_url: https://api.hubapi.com/oauth/v1/token
    connection_configuration:
        - portalId
    post_connection_script: hubspot-post-connection
    webhook_routing_script: hubspot-webhook-routing
    proxy:
        base_url: https://api.hubapi.com
        decompress: true
        paginate:
            type: cursor
            cursor_path_in_response: paging.next.after
            limit_name_in_request: limit
            cursor_name_in_request: after
            response_path: results
    docs: https://developers.hubspot.com/docs/api/overview
instagram:
    auth_mode: OAUTH2
    authorization_url: https://api.instagram.com/oauth/authorize
    token_url: https://api.instagram.com/oauth/access_token
    proxy:
        base_url: https://graph.instagram.com
intercom:
    auth_mode: OAUTH2
    authorization_url: https://app.intercom.io/oauth
    token_url: https://api.intercom.io/auth/eagle/token
    proxy:
        base_url: https://api.intercom.io
intuit:
    auth_mode: OAUTH2
    authorization_url: https://appcenter.intuit.com/connect/oauth2
    token_url: https://oauth.platform.intuit.com/oauth2/v1/tokens/bearer
    proxy:
        base_url: https://quickbooks.api.intuit.com
jira:
    auth_mode: OAUTH2
    authorization_url: https://auth.atlassian.com/authorize
    token_url: https://auth.atlassian.com/oauth/token
    authorization_params:
        audience: api.atlassian.com
        prompt: consent
    connection_configuration:
        - cloudID
        - accountId
    proxy:
        base_url: https://api.atlassian.com
        paginate:
            type: link
            link_rel_in_response_header: next
            limit_name_in_request: limit
            response_path: results
            link_path_in_response_body: _links.next
    post_connection_script: jira-post-connection
    webhook_routing_script: jira-webhook-routing
keap:
    auth_mode: OAUTH2
    authorization_url: https://accounts.infusionsoft.com/app/oauth/authorize
    token_url: https://api.infusionsoft.com/token
    authorization_params:
        response_type: code
    token_params:
        grant_type: authorization_code
    refresh_params:
        grant_type: refresh_token
    proxy:
        base_url: https://api.infusionsoft.com
klaviyo:
    auth_mode: API_KEY
    proxy:
        base_url: https://a.klaviyo.com
        headers:
            Authorization: Klaviyo-API-Key ${apiKey}
lever:
    auth_mode: OAUTH2
    authorization_url: https://auth.lever.co/authorize
    token_url: https://auth.lever.co/oauth/token
    authorization_params:
        response_type: code
        prompt: consent
        audience: https://api.lever.co/v1
    proxy:
        base_url: https://api.lever.co
lever-sandbox:
    auth_mode: OAUTH2
    authorization_url: https://sandbox-lever.auth0.com/authorize
    token_url: https://sandbox-lever.auth0.com/oauth/token
    authorization_params:
        response_type: code
        prompt: consent
        audience: https://api.sandbox.lever.co/v1/
    proxy:
        base_url: https://api.sandbox.lever.co
linear:
    auth_mode: OAUTH2
    authorization_url: https://linear.app/oauth/authorize
    token_url: https://api.linear.app/oauth/token
    scope_separator: ','
    authorization_params:
        prompt: consent
    proxy:
        base_url: https://api.linear.app
    disable_pkce: true
linkedin:
    auth_mode: OAUTH2
    authorization_url: https://www.linkedin.com/oauth/v2/authorization
    token_url: https://www.linkedin.com/oauth/v2/accessToken
    disable_pkce: true
    proxy:
        base_url: https://api.linkedin.com
linkhut:
    auth_mode: OAUTH2
    authorization_url: https://ln.ht/_/oauth/authorize
    token_url: https://api.ln.ht/v1/oauth/token
    proxy:
        base_url: https://api.ln.ht
mailchimp:
    auth_mode: OAUTH2
    authorization_url: https://login.mailchimp.com/oauth2/authorize
    token_url: https://login.mailchimp.com/oauth2/token
    authorization_params:
        response_type: code
microsoft-teams:
    auth_mode: OAUTH2
    authorization_url: https://login.microsoftonline.com/common/oauth2/v2.0/authorize
    token_url: https://login.microsoftonline.com/common/oauth2/v2.0/token
    disable_pkce: true
    default_scopes:
        - offline_access
    authorization_params:
        response_type: code
        response_mode: query
        prompt: consent
    proxy:
        base_url: https://graph.microsoft.com
        decompress: true
    token_params:
        grant_type: authorization_code
    refresh_params:
        grant_type: refresh_token
microsoft-tenant-specific:
    auth_mode: OAUTH2
    authorization_url: https://login.microsoftonline.com/${connectionConfig.tenant}/oauth2/v2.0/authorize
    token_url: https://login.microsoftonline.com/${connectionConfig.tenant}/oauth2/v2.0/token
    disable_pkce: true
    default_scopes:
        - offline_access
    authorization_params:
        response_type: code
        response_mode: query
        prompt: consent
    token_params:
        grant_type: authorization_code
    refresh_params:
        grant_type: refresh_token
mixpanel:
    auth_mode: BASIC
    proxy:
        base_url: https://mixpanel.com
miro:
    auth_mode: OAUTH2
    authorization_url: https://miro.com/oauth/authorize
    token_url: https://api.miro.com/v1/oauth/token
    authorization_params:
        response_type: code
    token_params:
        grant_type: authorization_code
    refresh_params:
        grant_type: refresh_token
    proxy:
        base_url: https://api.miro.com
monday:
    auth_mode: OAUTH2
    authorization_url: https://auth.monday.com/oauth2/authorize
    token_url: https://auth.monday.com/oauth2/token
mural:
    auth_mode: OAUTH2
    authorization_url: https://app.mural.co/api/public/v1/authorization/oauth2
    token_url: https://app.mural.co/api/public/v1/authorization/oauth2/token
    authorization_params:
        response_type: code
    token_params:
        grant_type: authorization_code
    refresh_params:
        grant_type: refresh_token
    proxy:
        base_url: https://app.mural.co
nationbuilder:
    auth_mode: OAUTH2
    authorization_url: https://${connectionConfig.accountId}.nationbuilder.com/oauth/authorize
    token_url: https://${connectionConfig.accountId}.nationbuilder.com/oauth/token
    authorization_params:
        response_type: code
    token_params:
        grant_type: authorization_code
    refresh_params:
        grant_type: refresh_token
    default_scopes:
        - default
netsuite:
    auth_mode: OAUTH2
    authorization_url: https://${connectionConfig.accountId}.app.netsuite.com/app/login/oauth2/authorize.nl
    token_url: https://${connectionConfig.accountId}.suitetalk.api.netsuite.com/services/rest/auth/oauth2/v1/token
    default_scopes:
        - restlets
notion:
    auth_mode: OAUTH2
    authorization_url: https://api.notion.com/v1/oauth/authorize
    token_url: https://api.notion.com/v1/oauth/token
    authorization_params:
        response_type: code
        owner: user
    authorization_method: header
    body_format: json
    proxy:
        retry:
            after: 'Retry-After'
        base_url: https://api.notion.com
        headers:
            'Notion-Version': '2022-06-28'
        paginate:
            type: cursor
            cursor_path_in_response: start_cursor
            cursor_name_in_request: start_cursor
            limit_name_in_request: page_size
            response_path: results
    docs: https://developers.notion.com/reference
okta:
    auth_mode: OAUTH2
    authorization_url: https://${connectionConfig.subdomain}.okta.com/oauth2/v1/authorize
    token_url: https://${connectionConfig.subdomain}.okta.com/oauth2/v1/token
    authorization_params:
        response_type: code
        response_mode: query
    token_params:
        grant_type: authorization_code
    refresh_params:
        grant_type: refresh_token
one-drive:
    alias: microsoft-teams
osu:
    auth_mode: OAUTH2
    authorization_url: https://osu.ppy.sh/oauth/authorize
    token_url: https://osu.ppy.sh/oauth/token
    default_scopes:
        - identify
    authorization_params:
        response_type: code
    token_params:
        grant_type: authorization_code
    refresh_params:
        grant_type: refresh_token
    proxy:
        base_url: https://osu.ppy.sh
outreach:
    auth_mode: OAUTH2
    authorization_url: https://api.outreach.io/oauth/authorize
    token_url: https://api.outreach.io/oauth/token
    authorization_params:
        response_type: code
    token_params:
        grant_type: authorization_code
    refresh_params:
        grant_type: refresh_token
    proxy:
        base_url: https://api.outreach.io
pagerduty:
    auth_mode: OAUTH2
    authorization_url: https://app.pagerduty.com/oauth/authorize
    token_url: https://app.pagerduty.com/oauth/token
    proxy:
        base_url: https://api.pagerduty.com
pandadoc:
    auth_mode: OAUTH2
    authorization_url: https://app.pandadoc.com/oauth2/authorize
    token_url: https://api.pandadoc.com/oauth2/access_token
    authorization_params:
        response_type: code
    token_params:
        grant_type: authorization_code
    refresh_params:
        grant_type: refresh_token
    proxy:
        base_url: https://api.pandadoc.com
payfit:
    auth_mode: OAUTH2
    authorization_url: https://oauth.payfit.com/authorize
    token_url: https://app.pagerduty.com/oauth/token
    authorization_params:
        response_type: code
    token_params:
        grant_type: authorization_code
paypal:
    auth_mode: OAUTH2
    authorization_url: https://www.paypal.com/signin/authorize
    token_url: https://api.paypal.com/v1/oauth2/token
    token_request_auth_method: basic
    authorization_params:
        response_type: code
    token_params:
        grant_type: authorization_code
    refresh_params:
        grant_type: refresh_token
paypal-sandbox:
    auth_mode: OAUTH2
    authorization_url: https://www.sandbox.paypal.com/signin/authorize
    token_url: https://api-m.sandbox.paypal.com/v1/oauth2/token
    token_request_auth_method: basic
    authorization_params:
        response_type: code
    token_params:
        grant_type: authorization_code
    refresh_params:
        grant_type: refresh_token
pennylane:
    auth_mode: OAUTH2
    authorization_url: https://app.pennylane.com/oauth/authorize
    token_url: https://app.pennylane.com/oauth/token
    proxy:
        base_url: https://app.pennylane.com
    scope_separator: '+'
    authorization_params:
        response_type: code
    token_params:
        grant_type: authorization_code
    refresh_params:
        grant_type: refresh_token
pipedrive:
    auth_mode: OAUTH2
    authorization_url: https://oauth.pipedrive.com/oauth/authorize
    token_url: https://oauth.pipedrive.com/oauth/token
    token_response_metadata:
        - api_domain
    proxy:
        base_url: ${connectionConfig.api_domain}/api
        decompress: true
        paginate:
            type: offset
            offset_name_in_request: start
            response_path: data
            limit_name_in_request: limit
    docs: https://developers.pipedrive.com/docs/api/v1
qualtrics:
    auth_mode: OAUTH2
    authorization_url: https://${connectionConfig.subdomain}.qualtrics.com/oauth2/auth
    token_url: https://${connectionConfig.subdomain}.qualtrics.com/oauth2/token
    proxy:
        base_url: https://${connectionConfig.subdomain}.qualtrics.com
quickbooks:
    auth_mode: OAUTH2
    authorization_url: https://appcenter.intuit.com/connect/oauth2
    token_url: https://oauth.platform.intuit.com/oauth2/v1/tokens/bearer
    redirect_uri_metadata:
        - realmId
    proxy:
        base_url: https://quickbooks.api.intuit.com
ramp:
    auth_mode: OAUTH2
    authorization_url: https://app.ramp.com/v1/authorize
    token_url: https://api.ramp.com/developer/v1/token
    authorization_method: header
    proxy:
        base_url: https://api.ramp.com
ramp-sandbox:
    auth_mode: OAUTH2
    authorization_url: https://demo.ramp.com/v1/authorize
    token_url: https://demo-api.ramp.com/developer/v1/token
    authorization_method: header
    proxy:
        base_url: https://demo-api.ramp.com
reddit:
    auth_mode: OAUTH2
    authorization_url: https://www.reddit.com/api/v1/authorize
    token_url: https://www.reddit.com/api/v1/access_token
    authorization_method: header
    authorization_params:
        duration: permanent
    proxy:
        base_url: https://oauth.reddit.com
ring-central:
    auth_mode: OAUTH2
    authorization_url: https://platform.ringcentral.com/restapi/oauth/authorize
    token_url: https://platform.ringcentral.com/restapi/oauth/token
    authorization_method: header
    authorization_params:
        response_type: code
    token_params:
        grant_type: authorization_code
    refresh_params:
        grant_type: refresh_token
    proxy:
        base_url: https://platform.ringcentral.com
    docs: https://developers.ringcentral.com/api-reference/
ring-central-sandbox:
    auth_mode: OAUTH2
    authorization_url: https://platform.devtest.ringcentral.com/restapi/oauth/authorize
    token_url: https://platform.devtest.ringcentral.com/restapi/oauth/token
    authorization_method: header
    authorization_params:
        response_type: code
    token_params:
        grant_type: authorization_code
    refresh_params:
        grant_type: refresh_token
    proxy:
        base_url: https://platform.devtest.ringcentral.com
    docs: https://developers.ringcentral.com/api-reference/
segment:
    auth_mode: OAUTH2
    authorization_url: https://id.segmentapis.com/oauth2/auth
    token_url: https://id.segmentapis.com/oauth2/token
    token_request_auth_method: basic
    proxy:
        base_url: https://api.segment.io
sage:
    auth_mode: OAUTH2
    authorization_url: https://www.sageone.com/oauth2/auth/central
    token_url: https://oauth.accounting.sage.com/token
    authorization_params:
        filter: apiv3.1
    proxy:
        base_url: https://api.accounting.sage.com
salesforce:
    auth_mode: OAUTH2
    authorization_url: https://login.salesforce.com/services/oauth2/authorize
    token_url: https://login.salesforce.com/services/oauth2/token
    authorization_params:
        prompt: consent
    default_scopes:
        - offline_access
    token_response_metadata:
        - instance_url
    proxy:
        base_url: ${connectionConfig.instance_url}
    docs: https://developer.salesforce.com/docs/api
salesforce-sandbox:
    auth_mode: OAUTH2
    authorization_url: https://test.salesforce.com/services/oauth2/authorize
    token_url: https://test.salesforce.com/services/oauth2/token
    default_scopes:
        - offline_access
    token_response_metadata:
        - instance_url
    proxy:
        base_url: ${connectionConfig.instance_url}
    docs: https://developer.salesforce.com/docs/api
salesloft:
    auth_mode: OAUTH2
    authorization_url: https://accounts.salesloft.com/oauth/authorize
    token_url: https://accounts.salesloft.com/oauth/token
    proxy:
        base_url: https://api.salesloft.com
sendgrid:
    auth_mode: API_KEY
    proxy:
        headers:
            Authorization: Bearer ${apiKey}
        base_url: https://api.sendgrid.com
servicem8:
    auth_mode: OAUTH2
    authorization_url: https://go.servicem8.com/oauth/authorize
    token_url: https://go.servicem8.com/oauth/access_token
    proxy:
        base_url: https://api.servicem8.com
    docs: https://developer.servicem8.com/docs
    scope_seprator: ' '
    authorization_params:
        response_type: code
    token_params:
        grant_type: authorization_code
    refresh_params:
        grant_type: refresh_token
servicenow:
    auth_mode: OAUTH2
    authorization_url: https://${connectionConfig.subdomain}.service-now.com/oauth_auth.do
    token_url: https://${connectionConfig.subdomain}.service-now.com/oauth_token.do
    authorization_params:
        response_type: code
    token_params:
        grant_type: authorization_code
    refresh_params:
        grant_type: refresh_token
shopify:
    auth_mode: OAUTH2
    authorization_url: https://${connectionConfig.subdomain}.myshopify.com/admin/oauth/authorize
    token_url: https://${connectionConfig.subdomain}.myshopify.com/admin/oauth/access_token
    proxy:
        base_url: https://${connectionConfig.subdomain}.myshopify.com
        headers:
            X-Shopify-Access-Token: ${accessToken}
shortcut:
    auth_mode: API_KEY
    proxy:
        base_url: https://api.app.shortcut.com
        headers:
            Shortcut-Token: ${apiKey}
slack:
    auth_mode: OAUTH2
    authorization_url: https://slack.com/oauth/v2/authorize
    token_url: https://slack.com/api/oauth.v2.access
    token_response_metadata:
        - incoming_webhook.url
        - incoming_webhook.channel
        - incoming_webhook.channel_id
        - bot_user_id
        - team.id
    proxy:
        base_url: https://slack.com/api
        paginate:
            type: cursor
            cursor_path_in_response: response_metadata.next_cursor
            cursor_name_in_request: cursor
            limit_name_in_request: limit
    docs: https://api.slack.com/apis
    webhook_routing_script: slack-webhook-routing
smugmug:
    auth_mode: OAUTH1
    request_url: https://api.smugmug.com/services/oauth/1.0a/getRequestToken
    authorization_url: https://api.smugmug.com/services/oauth/1.0a/authorize
    token_url: https://api.smugmug.com/services/oauth/1.0a/getAccessToken
    scope_separator: ','
    signature_method: 'PLAINTEXT'
    proxy:
        base_url: https://www.smugmug.com
        docs: https://api.smugmug.com/api/v2/doc
splitwise:
    auth_mode: OAUTH2
    authorization_url: https://secure.splitwise.com/oauth/authorize
    token_url: https://secure.splitwise.com/oauth/token
    proxy:
        base_url: https://secure.splitwise.com
spotify:
    auth_mode: OAUTH2
    authorization_url: https://accounts.spotify.com/authorize
    token_url: https://accounts.spotify.com/api/token
    authorization_params:
        response_type: code
    token_params:
        grant_type: authorization_code
    refresh_params:
        grant_type: refresh_token
    proxy:
        base_url: https://api.spotify.com
    docs: https://developer.spotify.com/documentation/web-api
squareup:
    auth_mode: OAUTH2
    authorization_url: https://connect.squareup.com/oauth2/authorize
    token_url: https://connect.squareup.com/oauth2/token
    disable_pkce: true
    scope_separator: '+'
    decode_url: true
    authorization_params:
        response_type: code
        session: false
    token_params:
        grant_type: authorization_code
    refresh_params:
        grant_type: refresh_token
    proxy:
        base_url: https://connect.squareup.com
squareup-sandbox:
    auth_mode: OAUTH2
    authorization_url: https://connect.squareupsandbox.com/oauth2/authorize
    token_url: https://connect.squareupsandbox.com/oauth2/token
    scope_separator: '+'
    disable_pkce: true
    authorization_params:
        response_type: code
        session: false
    token_params:
        grant_type: authorization_code
    refresh_params:
        grant_type: refresh_token
    proxy:
        base_url: https://connect.squareupsandbox.com
stackexchange:
    auth_mode: OAUTH2
    authorization_url: https://stackoverflow.com/oauth
    token_url: https://stackoverflow.com/oauth/access_token/json
    default_scopes:
        - no_expiry
    proxy:
        base_url: https://api.stackexchange.com
strava:
    auth_mode: OAUTH2
    authorization_url: https://www.strava.com/oauth/mobile/authorize
    token_url: https://www.strava.com/api/v3/oauth/token
    scope_separator: ','
    authorization_params:
        response_type: code
        approval_prompt: auto
    token_params:
        grant_type: authorization_code
    refresh_params:
        grant_type: refresh_token
    proxy:
        base_url: https://www.strava.com
stripe:
    auth_mode: OAUTH2
    authorization_url: https://connect.stripe.com/oauth/authorize
    token_url: https://connect.stripe.com/oauth/token
stripe-express:
    auth_mode: OAUTH2
    authorization_url: https://connect.stripe.com/express/oauth/authorize
    token_url: https://connect.stripe.com/oauth/token
    token_response_metadata:
        - stripe_user_id
    proxy:
        base_url: https://api.stripe.com
survey-monkey:
    auth_mode: OAUTH2
    authorization_url: https://api.surveymonkey.com/oauth/authorize
    token_url: https://api.surveymonkey.com/oauth/token
    disable_pkce: true
    authorization_params:
        response_type: code
    token_params:
        grant_type: authorization_code
    proxy:
        base_url: https://api.surveymonkey.com
teamwork:
    auth_mode: OAUTH2
    authorization_url: https://www.teamwork.com/launchpad/login
    token_url: https://www.teamwork.com/launchpad/v1/token.json
    proxy:
        base_url: https://api.surveymonkey.com
timely:
    auth_mode: OAUTH2
    authorization_url: https://api.timelyapp.com/1.1/oauth/authorize
    token_url: https://api.timelyapp.com/1.1/oauth/token
    disable_pkce: true
    authorization_params:
        response_type: code
    token_params:
        grant_type: authorization_code
    proxy:
        base_url: https://api.timelyapp.com
    docs: https://dev.timelyapp.com
trello:
    auth_mode: OAUTH1
    request_url: https://trello.com/1/OAuthGetRequestToken
    authorization_url: https://trello.com/1/OAuthAuthorizeToken
    token_url: https://trello.com/1/OAuthGetAccessToken
    signature_method: 'HMAC-SHA1'
    scope_separator: ','
    authorization_params:
        expiration: never
    proxy:
        base_url: https://api.trello.com
todoist:
    auth_mode: OAUTH2
    authorization_url: https://todoist.com/oauth/authorize
    token_url: https://todoist.com/oauth/access_token
    scope_separator: ','
    proxy:
        base_url: https://api.todoist.com
twitch:
    auth_mode: OAUTH2
    authorization_url: https://id.twitch.tv/oauth2/authorize
    token_url: https://id.twitch.tv/oauth2/token
    authorization_params:
        force_verify: false
        response_type: code
    token_params:
        grant_type: authorization_code
    refresh_params:
        grant_type: refresh_token
    proxy:
        base_url: https://api.twitch.tv
twitter:
    auth_mode: OAUTH1
    request_url: https://api.twitter.com/oauth/request_token
    authorization_url: https://api.twitter.com/oauth/authorize
    token_url: https://api.twitter.com/oauth/access_token
    signature_method: 'HMAC-SHA1'
    request_params:
        x_auth_access_type: write
    proxy:
        base_url: https://api.twitter.com
twitter-v2:
    auth_mode: OAUTH2
    authorization_url: https://twitter.com/i/oauth2/authorize
    token_url: https://api.twitter.com/2/oauth2/token
    token_request_auth_method: basic
    authorization_params:
        response_type: code
        response_mode: query
    token_params:
        grant_type: authorization_code
    refresh_params:
        grant_type: refresh_token
    default_scopes:
        - offline.access
    proxy:
        base_url: https://api.twitter.com
twinfield:
    auth_mode: OAUTH2
    authorization_url: https://login.twinfield.com/auth/authentication/connect/authorize
    token_url: https://login.twinfield.com/auth/authentication/connect/token
    authorization_params:
        response_type: code
        nonce: AnotherRandomStringTwinfield
    refresh_params:
        grant_type: refresh_token
    scope_seprator: ' '
    default_scopes:
        - openid
        - twf.user
        - twf.organisation
        - twf.organisationUser
        - offline_access
    disable_pkce: true
typeform:
    auth_mode: OAUTH2
    authorization_url: https://api.typeform.com/oauth/authorize
    token_url: https://api.typeform.com/oauth/token
    disable_pkce: true
    default_scopes:
        - offline
    authorization_params:
        response_type: code
    token_params:
        grant_type: authorization_code
    refresh_params:
        grant_type: refresh_token
    proxy:
        base_url: https://api.typeform.com
uber:
    auth_mode: OAUTH2
    authorization_url: https://login.uber.com/oauth/v2/authorize
    token_url: https://login.uber.com/oauth/v2/token
    authorization_params:
        response_type: code
    token_params:
        grant_type: authorization_code
    refresh_params:
        grant_type: refresh_token
    proxy:
        base_url: https://api.uber.com
unauthenticated:
    auth_mode: NONE
wakatime:
    auth_mode: OAUTH2
    authorization_url: https://wakatime.com/oauth/authorize
    token_url: https://wakatime.com/oauth/token
    docs: https://wakatime.com/developers
    proxy:
        base_url: https://wakatime.com
wave-accounting:
    auth_mode: OAUTH2
    authorization_url: https://api.waveapps.com/oauth2/authorize
    token_url: https://api.waveapps.com/oauth2/token
    proxy:
        base_url: https://gql.waveapps.com
wildix-pbx:
    auth_mode: OAUTH2
    authorization_url: https://${connectionConfig.subdomain}.wildixin.com/authorization/oauth2
    token_url: https://${connectionConfig.subdomain}.wildixin.com/authorization/oauth2Token
    authorization_params:
        response_type: code
    redirect_uri_metadata:
        - subdomain
    docs: https://docs.wildix.com/wms/index.html
    proxy:
        base_url: https://${connectionConfig.subdomain}.wildixin.com
workable:
    auth_mode: API_KEY
    proxy:
        headers:
            Authorization: Bearer ${apiKey}
        base_url: https://${connectionConfig.subdomain}.workable.com
xero:
    auth_mode: OAUTH2
    authorization_url: https://login.xero.com/identity/connect/authorize
    token_url: https://identity.xero.com/connect/token
    authorization_params:
        response_type: code
    default_scopes:
        - offline_access
    proxy:
        base_url: https://api.xero.com
yahoo:
    auth_mode: OAUTH2
    authorization_url: https://api.login.yahoo.com/oauth2/request_auth
    token_url: https://api.login.yahoo.com/oauth2/get_token
yandex:
    auth_mode: OAUTH2
    authorization_url: https://oauth.yandex.com/authorize
    token_url: https://oauth.yandex.com/token
    authorization_params:
        response_type: code
    token_params:
        grant_type: authorization_code
    refresh_params:
        grant_type: refresh_token
    proxy:
        base_url: https://translate.yandex.net
youtube:
    alias: google
zapier-nla:
    auth_mode: OAUTH2
    authorization_url: https://nla.zapier.com/oauth/authorize/
    token_url: https://nla.zapier.com/oauth/token/
    proxy:
        base_url: https://nla.zapier.com
zendesk:
    auth_mode: OAUTH2
    authorization_url: https://${connectionConfig.subdomain}.zendesk.com/oauth/authorizations/new
    token_url: https://${connectionConfig.subdomain}.zendesk.com/oauth/tokens
    proxy:
        base_url: https://${connectionConfig.subdomain}.zendesk.com
        paginate:
            type: link
            limit_name_in_request: per_page
            link_path_in_response_body: next_page
zenefits:
    auth_mode: OAUTH2
    authorization_url: https://secure.zenefits.com/oauth2/platform-authorize
    token_url: https://secure.zenefits.com/oauth2/token
    authorization_params:
        response_type: code
    token_params:
        grant_type: authorization_code
    refresh_params:
        grant_type: refresh_token
    proxy:
        base_url: https://api.zenefits.com
zoho:
    auth_mode: OAUTH2
    authorization_url: https://accounts.zoho.${connectionConfig.extension}/oauth/v2/auth
    token_url: https://accounts.zoho.${connectionConfig.extension}/oauth/v2/token
    authorization_params:
        prompt: consent
        access_type: offline
    proxy:
        base_url: https://www.zohoapis.${connectionConfig.extension}
        paginate:
            type: offset
            response_path: data
            offset_name_in_request: page
            limit_name_in_request: per_page
zoho-books:
    alias: zoho
zoho-crm:
    alias: zoho
zoho-desk:
    alias: zoho
zoho-inventory:
    alias: zoho
zoho-invoice:
    alias: zoho
zoom:
    auth_mode: OAUTH2
    authorization_url: https://zoom.us/oauth/authorize
    token_url: https://zoom.us/oauth/token
    authorization_params:
        response_type: code
    refresh_params:
        grant_type: refresh_token
    proxy:
        base_url: https://developer.zoom.us<|MERGE_RESOLUTION|>--- conflicted
+++ resolved
@@ -62,20 +62,17 @@
     auth_mode: BASIC
     proxy:
         base_url: https://amplitude.com
-<<<<<<< HEAD
+apollo:
+    auth_mode: API_KEY
+    proxy:
+        base_url: https://app.apollo.io/api
+        query:
+            api_key: ${apiKey}
 apple-app-store:
     auth_mode: APP_STORE
     token_url: https://api.appstoreconnect.apple.com/v1/apps
     authorization_params:
         audience: appstoreconnect-v1
-=======
-apollo:
-    auth_mode: API_KEY
-    proxy:
-        base_url: https://app.apollo.io/api
-        query:
-            api_key: ${apiKey}
->>>>>>> 6afb32b6
 asana:
     auth_mode: OAUTH2
     authorization_url: https://app.asana.com/-/oauth_authorize
