--- conflicted
+++ resolved
@@ -29,10 +29,7 @@
     auth:
         response_type: code
     base_api_url: https://api.airtable.com
-<<<<<<< HEAD
-=======
     docs: https://airtable.com/developers/web/api/introduction
->>>>>>> 52b50075
 amazon:
     auth_mode: OAUTH2
     authorization_url: https://www.amazon.com/ap/oa
