# yaml-language-server: $schema=./../../scripts/validation/providers/schema.json
accelo:
    display_name: Accelo
    categories:
        - invoicing
        - ticketing
    auth_mode: OAUTH2
    authorization_url: https://${connectionConfig.subdomain}.api.accelo.com/oauth2/v0/authorize
    token_url: https://${connectionConfig.subdomain}.api.accelo.com/oauth2/v0/token
    scope_separator: ','
    authorization_params:
        response_type: code
    token_params:
        grant_type: authorization_code
    refresh_params:
        grant_type: refresh_token
    proxy:
        base_url: https://${connectionConfig.subdomain}.api.accelo.com
    docs: https://docs.nango.dev/integrations/all/accelo
    connection_config:
        subdomain:
            type: string
            title: Accelo Domain
            description: The subdomain of your Accelo account
            pattern: '^[a-z0-9_-]+$'
            example: domain
            suffix: .api.accelo.com

adobe:
    display_name: Adobe
    categories:
        - design
    auth_mode: OAUTH2
    authorization_url: https://ims-na1.adobelogin.com/ims/authorize/v2
    token_url: https://ims-na1.adobelogin.com/ims/token/v3
    default_scopes:
        - offline_access
    authorization_params:
        response_type: code
    token_params:
        grant_type: authorization_code
    refresh_params:
        grant_type: refresh_token
    docs: https://docs.nango.dev/integrations/all/adobe

affinity:
    display_name: Affinity
    categories:
        - crm
    auth_mode: BASIC
    proxy:
        base_url: https://api.affinity.co
    docs: https://docs.nango.dev/integrations/all/affinity

aircall:
    display_name: Aircall
    categories:
        - support
    auth_mode: OAUTH2
    authorization_url: https://dashboard.aircall.io/oauth/authorize
    token_url: https://api.aircall.io/v1/oauth/token
    authorization_params:
        response_type: code
        scope: public_api
    token_params:
        grant_type: authorization_code
    docs: https://docs.nango.dev/integrations/all/aircall

airtable:
    display_name: Airtable
    categories:
        - productivity
    auth_mode: OAUTH2
    authorization_url: https://airtable.com/oauth2/v1/authorize
    token_url: https://airtable.com/oauth2/v1/token
    authorization_method: header
    auth:
        response_type: code
    proxy:
        base_url: https://api.airtable.com
    docs: https://docs.nango.dev/integrations/all/airtable

autodesk:
    display_name: Autodesk
    categories:
        - design
    auth_mode: OAUTH2
    authorization_url: https://developer.api.autodesk.com/authentication/v2/authorize
    token_url: https://developer.api.autodesk.com/authentication/v2/token
    scope_separator: ' '
    disable_pkce: true
    authorization_params:
        response_type: code
    token_params:
        grant_type: authorization_code
    refresh_params:
        grant_type: refresh_token
    proxy:
        base_url: https://developer.api.autodesk.com
        retry:
            after: 'Retry-After'
    docs: https://docs.nango.dev/integrations/all/autodesk

algolia:
    display_name: Algolia
    categories:
        - search
    auth_mode: API_KEY
    proxy:
        base_url: https://${connectionConfig.APP_ID}.algolia.net
        headers:
            X-Algolia-Application-Id: ${connectionConfig.APP_ID}
            X-Algolia-API-Key: ${apiKey}
        verification:
            endpoint: /1/keys/${credentials.apiKey}
    docs: https://docs.nango.dev/integrations/all/algolia
    docs_connect: https://docs.nango.dev/integrations/all/algolia/connect
    connection_config:
        APP_ID:
            type: string
            title: Application ID
            description: The application ID for your Algolia account
            example: ERBSOWZO32
            pattern: '^[A-Z0-9]{10}$'
            order: 1
            doc_section: '#step-1-finding-your-application-id'
    credentials:
        apiKey:
            type: string
            title: API Key
            description: The API key for your Algolia account
            example: c5c28261f9ade4e34891ccf761491b94
            pattern: '^[a-zA-Z0-9]+$'
            doc_section: '#step-2-finding-your-admin-api-key'

amazon:
    display_name: Amazon
    categories:
        - dev-tools
        - e-commerce
    auth_mode: OAUTH2
    authorization_url: https://www.amazon.com/ap/oa
    token_url: https://api.amazon.${connectionConfig.extension}/auth/o2/token
    authorization_params:
        response_type: code
    token_params:
        grant_type: authorization_code
    refresh_params:
        grant_type: refresh_token
    proxy:
        base_url: https://api.amazon.com
    docs: https://docs.nango.dev/integrations/all/amazon
    connection_config:
        extension:
            type: string
            title: Domain Extension
            description: The domain extension for your Amazon account
            example: com
            pattern: '^[a-z.]+$'

anrok:
    display_name: Anrok
    categories:
        - legal
    auth_mode: API_KEY
    proxy:
        base_url: https://api.anrok.com
        headers:
            Authorization: Bearer ${apiKey}
        retry:
            after: 'Retry-After'
    docs: https://docs.nango.dev/integrations/all/anrok
    credentials:
        apiKey:
            type: string
            title: API Key
            description: The API key for your Anrok account

amplitude:
    display_name: Amplitude
    categories:
        - analytics
    auth_mode: BASIC
    proxy:
        base_url: https://amplitude.com
    docs: https://docs.nango.dev/integrations/all/amplitude

anthropic:
    display_name: Anthropic
    categories:
        - productivity
        - dev-tools
    auth_mode: API_KEY
    proxy:
        base_url: https://api.anthropic.com
        headers:
            x-api-key: ${apiKey}
            anthropic-version: ${connectionConfig.version}
            content-type: application/json
        retry:
            after: 'retry-after'
    docs: https://docs.nango.dev/integrations/all/anthropic
    connection_config:
        version:
            type: string
            title: API Version
            description: The version of the Anthropic API to use
            pattern: '^[0-9]{4}-[0-9]{2}-[0-9]{2}$'
            example: '2023-06-01'
    credentials:
        apiKey:
            type: string
            title: API Key
            description: The API key for your Anthropic account

apollo:
    display_name: Apollo
    categories:
        - marketing
    auth_mode: API_KEY
    proxy:
        base_url: https://app.apollo.io/api
        query:
            api_key: ${apiKey}
    docs: https://docs.nango.dev/integrations/all/apollo
    credentials:
        apiKey:
            type: string
            title: API Key
            description: The API key for your Apollo account

apple-app-store:
    display_name: Apple App Store
    auth_mode: APP_STORE
    token_url: https://api.appstoreconnect.apple.com/v1/apps
    authorization_params:
        audience: appstoreconnect-v1
    docs: https://docs.nango.dev/integrations/all/apple-app-store

asana:
    display_name: Asana
    categories:
        - productivity
        - ticketing
    auth_mode: OAUTH2
    authorization_url: https://app.asana.com/-/oauth_authorize
    token_url: https://app.asana.com/-/oauth_token
    token_params:
        grant_type: authorization_code
    auth:
        response_type: code
    refresh_params:
        grant_type: refresh_token
    proxy:
        base_url: https://app.asana.com
        retry:
            after: 'Retry-After'
        paginate:
            type: cursor
            cursor_path_in_response: next_page.offset
            cursor_name_in_request: offset
            response_path: data
            limit_name_in_request: limit
    docs: https://docs.nango.dev/integrations/all/asana

ashby:
    display_name: Ashby
    categories:
        - ats
    auth_mode: BASIC
    proxy:
        base_url: https://api.ashbyhq.com
        verification:
            method: POST
            endpoint: apiKey.info
    docs: https://docs.nango.dev/integrations/all/ashby

atlassian:
    display_name: Atlassian
    categories:
        - dev-tools
    auth_mode: OAUTH2
    authorization_url: https://auth.atlassian.com/authorize
    token_url: https://auth.atlassian.com/oauth/token
    default_scopes:
        - offline_access
    authorization_params:
        response_type: code
        audience: api.atlassian.com
        prompt: consent
    token_params:
        grant_type: authorization_code
    refresh_params:
        grant_type: refresh_token
    proxy:
        base_url: https://api.atlassian.com
    docs: https://docs.nango.dev/integrations/all/atlassian

attio:
    display_name: Attio
    categories:
        - crm
    auth_mode: OAUTH2
    authorization_url: https://app.attio.com/authorize
    token_url: https://app.attio.com/oauth/token
    token_params:
        grant_type: authorization_code
    auth:
        response_type: code
    refresh_params:
        grant_type: refresh_token
    proxy:
        base_url: https://app.attio.com
    docs: https://docs.nango.dev/integrations/all/attio

auth0:
    display_name: Auth0
    auth_mode: OAUTH2
    authorization_url: https://${connectionConfig.subdomain}.auth0.com/authorize
    token_url: https://${connectionConfig.subdomain}.auth0.com/oauth/token
    authorization_params:
        response_type: code
        response_mode: query
    token_params:
        grant_type: authorization_code
    refresh_params:
        grant_type: refresh_token
    docs: https://docs.nango.dev/integrations/all/auth0
    connection_config:
        subdomain:
            type: string
            title: Auth0 Domain
            description: The subdomain of your Auth0 account
            pattern: '^[a-z0-9_-]+$'
            example: domain
            suffix: .auth0.com

avalara:
    display_name: Avalara
    categories:
        - legal
    auth_mode: BASIC
    proxy:
        headers:
            X-Avalara-Client: ${connectionConfig.avalaraClient}
            Content-Type: application/json
        base_url: https://rest.avatax.com/api/v2
        verification:
            method: GET
            endpoint: /utilities/subscriptions
    docs: https://docs.nango.dev/integrations/all/avalara
    connection_config:
        avalaraClient:
            type: string
            title: Avalara Client
            description: The Avalara client for your Avalara account
            pattern: '^[a-zA-Z0-9_-]+$'

avalara-sandbox:
    display_name: Avalara (sandbox)
    categories:
        - legal
    auth_mode: BASIC
    proxy:
        headers:
            X-Avalara-Client: ${connectionConfig.avalaraClient}
            Content-Type: application/json
        base_url: https://sandbox-rest.avatax.com/api/v2
        verification:
            method: GET
            endpoint: /utilities/subscriptions
    docs: https://docs.nango.dev/integrations/all/avalara
    connection_config:
        avalaraClient:
            type: string
            title: Avalara Client
            description: The Avalara client for your Avalara account
            pattern: '^[a-zA-Z0-9_-]+$'

aws:
    display_name: AWS
    categories:
        - dev-tools
        - e-commerce
    auth_mode: OAUTH2
    authorization_url: https://${connectionConfig.subdomain}.auth.${connectionConfig.extension}.amazoncognito.com/oauth2/authorize
    token_url: https://${connectionConfig.subdomain}.auth.${connectionConfig.extension}.amazoncognito.com/oauth2/token
    token_params:
        grant_type: authorization_code
    auth:
        response_type: code
    refresh_params:
        grant_type: refresh_token
    default_scopes:
        - openid
    docs: https://docs.nango.dev/integrations/all/aws
    connection_config:
        subdomain:
            type: string
            title: AWS Domain
            description: The subdomain of your AWS account
            pattern: '^[a-z0-9_-]+$'
            example: domain
            suffix: .amazoncognito.com
        extension:
            type: string
            title: Domain Extension
            description: The domain extension of your AWS account
            example: com
            pattern: '^[a-z.]+$'

bamboohr:
    display_name: BambooHR
    categories:
        - hr
    auth_mode: OAUTH2
    authorization_url: https://${connectionConfig.subdomain}.bamboohr.com/authorize.php
    token_url: https://${connectionConfig.subdomain}.bamboohr.com/token.php
    authorization_params:
        response_type: code
        request: authorize
    token_params:
        grant_type: authorization_code
        request: token
    proxy:
        base_url: https://api.bamboohr.com/api/gateway.php/${connectionConfig.subdomain}
    docs: https://docs.nango.dev/integrations/all/bamboohr
    connection_config:
        subdomain:
            type: string
            title: BambooHR Domain
            description: The subdomain of your BambooHR account
            pattern: '^[a-z0-9_-]+$'
            example: domain
            suffix: .bamboohr.com

bamboohr-basic:
    display_name: BambooHR (basic auth)
    categories:
        - hr
    auth_mode: BASIC
    proxy:
        base_url: https://api.bamboohr.com/api/gateway.php/${connectionConfig.subdomain}
        verification:
            method: GET
            endpoint: /v1/meta/fields
    docs: https://docs.nango.dev/integrations/all/bamboohr
    connection_config:
        subdomain:
            type: string
            title: BambooHR Domain
            description: The subdomain of your BambooHR account
            pattern: '^[a-z0-9_-]+$'
            example: domain
            suffix: .bamboohr.com

battlenet:
    display_name: Battle.net
    categories:
        - gaming
    auth_mode: OAUTH2
    authorization_url: https://oauth.battle.${connectionConfig.extension}/authorize
    token_url: https://oauth.battle.${connectionConfig.extension}/token
    authorization_params:
        response_type: code
    token_params:
        grant_type: authorization_code
    docs: https://docs.nango.dev/integrations/all/battlenet
    connection_config:
        extension:
            type: string
            title: Domain Extension
            description: The domain extension of your Battle.net account
            example: com
            pattern: '^[a-z.]+$'

bigcommerce:
    display_name: BigCommerce
    categories:
        - e-commerce
    auth_mode: OAUTH2
    authorization_url: https://login.bigcommerce.com/oauth2/authorize
    token_url: https://login.bigcommerce.com/oauth2/token
    scope_separator: ' '
    authorization_params:
        response_type: code
        context: stores/${connectionConfig.storeHash}
        account_uuid: ${connectionConfig.accountUuid}
    token_params:
        context: stores/${connectionConfig.storeHash}
        grant_type: authorization_code
    proxy:
        base_url: https://api.bigcommerce.com/stores/${connectionConfig.storeHash}
    docs: https://docs.nango.dev/integrations/all/bigcommerce
    connection_config:
        storeHash:
            type: string
            title: Store Hash
            description: The store hash of your BigCommerce account
            pattern: '^[a-zA-Z0-9]+$'
        accountUuid:
            type: string
            title: Account UUID
            description: The account UUID of your BigCommerce account
            format: uuid
            example: 123e4567-e89b-12d3-a456-426614174000

bitbucket:
    display_name: Bitbucket
    categories:
        - dev-tools
    auth_mode: OAUTH2
    authorization_url: https://bitbucket.org/site/oauth2/authorize
    token_url: https://bitbucket.org/site/oauth2/access_token
    proxy:
        base_url: https://api.bitbucket.org
    docs: https://docs.nango.dev/integrations/all/bitbucket

bitdefender:
    display_name: Bitdefender
    categories:
        - other
    auth_mode: BASIC
    proxy:
        base_url: ${connectionConfig.ACCESS_URL}
        retry:
            after: 'Retry-After'
    docs: https://docs.nango.dev/integrations/all/bitdefender
    connection_config:
        ACCESS_URL:
            type: string
            title: Access URL
            description: The access URL of your Bitdefender account
            example: https://api.bitdefender.com
            format: uri
            pattern: '^https://.*'

bitly:
    display_name: Bitly
    categories:
        - marketing
        - social
    auth_mode: OAUTH2
    authorization_url: https://bitly.com/oauth/authorize
    token_url: https://api-ssl.bitly.com/oauth/access_token
    authorization_params:
        response_type: code
    token_params:
        grant_type: authorization_code
    proxy:
        base_url: https://api-ssl.bitly.com
    docs: https://docs.nango.dev/integrations/all/bitly

blackbaud:
    display_name: Blackbaud
    categories:
        - crm
    auth_mode: OAUTH2
    authorization_url: https://app.blackbaud.com/oauth/authorize
    token_url: https://oauth2.sky.blackbaud.com/token
    authorization_params:
        response_type: code
    token_params:
        grant_type: authorization_code
    refresh_params:
        grant_type: refresh_token
    proxy:
        base_url: https://api.sky.blackbaud.com
    docs: https://docs.nango.dev/integrations/all/blackbaud

blandai:
    display_name: BlandAI
    categories:
        - support
    auth_mode: API_KEY
    proxy:
        base_url: https://api.bland.ai
        headers:
            Authorization: ${apiKey}
    docs: https://docs.nango.dev/integrations/all/blandai
    credentials:
        apiKey:
            type: string
            title: API Key
            description: The API key for your BlandAI account

boldsign:
    display_name: BoldSign
    categories:
        - legal
    auth_mode: OAUTH2
    authorization_url: https://account.boldsign.com/connect/authorize
    token_url: https://account.boldsign.com/connect/token
    authorization_params:
        response_type: code
    token_params:
        grant_type: authorization_code
    refresh_params:
        grant_type: refresh_token
    proxy:
        base_url: https://api.boldsign.com
    docs: https://docs.nango.dev/integrations/all/boldsign

box:
    display_name: Box
    categories:
        - knowledge-base
        - storage
    auth_mode: OAUTH2
    authorization_url: https://account.box.com/api/oauth2/authorize
    token_url: https://api.box.com/oauth2/token
    proxy:
        base_url: https://api.box.com
    docs: https://docs.nango.dev/integrations/all/box

braintree:
    display_name: Braintree
    categories:
        - payment
    auth_mode: OAUTH2
    authorization_url: https://api.braintreegateway.com/oauth/connect
    token_url: https://api.braintreegateway.com/oauth/access_tokens
    scope_separator: ','
    authorization_method: header
    body_format: json
    token_params:
        grant_type: authorization_code
    redirect_uri_metadata:
        - merchantId
    docs: https://docs.nango.dev/integrations/all/braintree

braintree-sandbox:
    display_name: Braintree (sandbox)
    auth_mode: OAUTH2
    authorization_url: https://api.sandbox.braintreegateway.com/oauth/connect
    token_url: https://api.sandbox.braintreegateway.com/oauth/access_tokens
    scope_separator: ','
    authorization_method: header
    body_format: json
    token_params:
        grant_type: authorization_code
    redirect_uri_metadata:
        - merchantId
    docs: https://docs.nango.dev/integrations/all/braintree

brex:
    display_name: Brex
    categories:
        - banking
    auth_mode: OAUTH2
    authorization_url: https://accounts-api.brex.com/oauth2/default/v1/authorize
    token_url: https://accounts-api.brex.com/oauth2/default/v1/token
    default_scopes:
        - openid
        - offline_access
    proxy:
        base_url: https://platform.brexapis.com
    docs: https://docs.nango.dev/integrations/all/brex

brex-api-key:
    display_name: Brex (api key)
    auth_mode: API_KEY
    proxy:
        headers:
            Authorization: Bearer ${apiKey}
        base_url: https://platform.brexapis.com
    docs: https://docs.nango.dev/integrations/all/brex
    credentials:
        apiKey:
            type: string
            title: API Key
            description: The API key for your Brex account

brex-staging:
    display_name: Brex (staging)
    auth_mode: OAUTH2
    authorization_url: https://accounts-api.staging.brexapps.com/oauth2/default/v1/authorize
    token_url: https://accounts-api.staging.brexapps.com/oauth2/default/v1/token
    proxy:
        base_url: https://platform.staging.brexapis.com
    docs: https://docs.nango.dev/integrations/all/brex

builder-io-private:
    display_name: Builder.io (private)
    categories:
        - dev-tools
        - design
        - cms
    auth_mode: API_KEY
    proxy:
        base_url: https://${connectionConfig.domain}
        headers:
            Authorization: Bearer ${apiKey}
    docs: https://docs.nango.dev/integrations/all/builder-io
    connection_config:
        domain:
            type: string
            title: Domain
            description: The domain of your Builder.io account
            example: app.builder.io
            format: hostname
    credentials:
        apiKey:
            type: string
            title: API Key
            description: The API key for your Builder.io account
            pattern: '^[a-zA-Z0-9]+$'
            example: bb209fb71eh2412dbe0114bdae18fd15

builder-io-public:
    display_name: Builder.io (public)
    categories:
        - dev-tools
        - design
        - cms
    auth_mode: API_KEY
    proxy:
        base_url: https://${connectionConfig.domain}
        query:
            apiKey: ${apiKey}
    docs: https://docs.nango.dev/integrations/all/builder-io
    connection_config:
        domain:
            type: string
            title: Domain
            description: The domain of your Builder.io account
            example: app.builder.io
            format: hostname
    credentials:
        apiKey:
            type: string
            title: API Key
            description: The API key for your Builder.io account
            pattern: '^[a-zA-Z0-9]+$'
            example: bb209fb71eh2412dbe0114bdae18fd15
cal-com-v1:
    display_name: Cal.com (v1)
    categories:
        - productivity
    auth_mode: API_KEY
    proxy:
        base_url: https://api.cal.com/v1
        query:
            apiKey: ${apiKey}
        retry:
            at: 'X-RateLimit-Reset'
        verification:
            method: GET
            endpoint: /me
    docs: https://docs.nango.dev/integrations/all/cal-com
    credentials:
        apiKey:
            type: string
            title: API Key
            description: The API key for your Cal.com account
            pattern: '^cal_[a-zA-Z0-9_]+$'
            example: cal_xxxxxx
cal-com-v2:
    display_name: Cal.com (v2)
    categories:
        - productivity
    auth_mode: API_KEY
    proxy:
        base_url: https://api.cal.com/v2
        headers:
            Authorization: Bearer ${apiKey}
        paginate:
            type: cursor
            cursor_name_in_request: cursor
            cursor_path_in_response: data.data.nextCursor
            limit_name_in_request: limit
        retry:
            at: 'X-RateLimit-Reset'
        verification:
            method: GET
            endpoint: /me
    docs: https://docs.nango.dev/integrations/all/cal-com
    credentials:
        apiKey:
            type: string
            title: API Key
            description: The API key for your Cal.com account
            pattern: '^cal_[a-zA-Z0-9_]+$'
            example: cal_xxxxxx

calendly:
    display_name: Calendly
    categories:
        - productivity
    auth_mode: OAUTH2
    authorization_url: https://auth.calendly.com/oauth/authorize
    token_url: https://auth.calendly.com/oauth/token
    authorization_params:
        response_type: code
    proxy:
        base_url: https://api.calendly.com
        paginate:
            type: link
            link_path_in_response_body: pagination.next_page
        retry:
            at: 'X-Ratelimit-Reset'
    token_response_metadata:
        - owner
    docs: https://docs.nango.dev/integrations/all/calendly

canny:
    display_name: Canny
    categories:
        - support
    auth_mode: API_KEY
    proxy:
        base_url: https://canny.io/api/v1
        query:
            apiKey: ${apiKey}
        verification:
            method: POST
            endpoint: /boards/list
    docs: https://docs.nango.dev/integrations/all/canny
    credentials:
        apiKey:
            type: string
            title: API Key
            description: The API key for your Canny account

certn:
    display_name: Certn
    categories:
        - legal
    auth_mode: API_KEY
    proxy:
        base_url: https://api.certn.co
        headers:
            Authorization: Bearer ${apiKey}
        paginate:
            type: link
            link_path_in_response_body: next
            response_path: results
        verification:
            method: GET
            endpoint: /api/v2/teams
    docs: https://docs.nango.dev/integrations/all/certn
    credentials:
        apiKey:
            type: string
            title: API Key
            description: The API key for your Certn account

certn-partner:
    display_name: Certn Partner
    categories:
        - legal
    auth_mode: OAUTH2_CC
    proxy:
        headers:
            Authorization: Bearer ${apiKey}
        base_url: https://api.certn.co
        paginate:
            type: offset
            offset_name_in_request: page
            response_path: data
            limit_name_in_request: limit
        verification:
            method: GET
            endpoint: /api/v2/teams
    docs: https://docs.nango.dev/integrations/all/certn

chargebee:
    display_name: Chargebee
    categories:
        - payment
    auth_mode: BASIC
    proxy:
        base_url: https://${connectionConfig.subdomain}.chargebee.com
        verification:
            method: GET
            endpoint: /api/v2/business_entities
        retry:
            after: 'Retry-After'
    docs: https://docs.nango.dev/integrations/all/chargebee
    connection_config:
        subdomain:
            type: string
            title: Chargebee Domain
            description: The subdomain of your Chargebee account
            pattern: '^[a-z0-9_-]+$'
            example: domain
            suffix: .chargebee.com

checkr-partner:
    display_name: Checkr Partner
    categories:
        - legal
    auth_mode: OAUTH2
    authorization_url: https://partners.checkr.com/authorize/${connectionConfig.client_id}
    token_url: https://api.checkr.com/oauth/tokens
    disable_pkce: true
    token_params:
        grant_type: authorization_code
    proxy:
        retry:
            at: 'X-Ratelimit-Reset'
        base_url: https://api.checkr.com
    token_response_metadata:
        - checkr_account_id
    webhook_routing_script: checkrWebhookRouting
    post_connection_script: checkrPostConnection
    docs: https://docs.nango.dev/integrations/all/checkr-partner
    connection_config:
        client_id:
            type: string
            title: Client ID
            description: The client ID of your Checkr Partner account

checkr-partner-staging:
    display_name: Checkr Partner (staging)
    categories:
        - legal
    auth_mode: OAUTH2
    authorization_url: https://partners.checkrhq-staging.net/authorize/${connectionConfig.client_id}
    token_url: https://api.checkr-staging.com/oauth/tokens
    disable_pkce: true
    token_params:
        grant_type: authorization_code
    proxy:
        retry:
            at: 'X-Ratelimit-Reset'
        base_url: https://api.checkr-staging.com
    token_response_metadata:
        - checkr_account_id
    webhook_routing_script: checkrWebhookRouting
    post_connection_script: checkrPostConnection
    docs: https://docs.nango.dev/integrations/all/checkr-partner
    connection_config:
        client_id:
            type: string
            title: Client ID
            description: The client ID of your Checkr Partner account

checkout-com:
    display_name: Checkout.com
    categories:
        - payment
    auth_mode: OAUTH2_CC
    token_url: https://access.checkout.com/connect/token
    token_request_auth_method: basic
    token_params:
        grant_type: client_credentials
    proxy:
        headers:
            Content-Type: application/json
            Accept: application/json
        base_url: https://api.checkout.com
    docs: https://docs.nango.dev/integrations/all/checkout-com

checkout-com-sandbox:
    display_name: Checkout.com (sandbox)
    categories:
        - payment
    auth_mode: OAUTH2_CC
    token_url: https://access.sandbox.checkout.com/connect/token
    token_request_auth_method: basic
    token_params:
        grant_type: client_credentials
    proxy:
        headers:
            Content-Type: application/json
            Accept: application/json
        base_url: https://api.sandbox.checkout.com
    docs: https://docs.nango.dev/integrations/all/checkout-com

chorus:
    display_name: Chorus
    auth_mode: BASIC
    proxy:
        base_url: https://chorus.ai
    docs: https://docs.nango.dev/integrations/all/chorus

circle-so:
    display_name: Circle.so
    categories:
        - communication
    auth_mode: API_KEY
    proxy:
        base_url: https://app.circle.so
        headers:
            Authorization: Token ${apiKey}
    docs: https://docs.nango.dev/integrations/all/circle-so
    credentials:
        apiKey:
            type: string
            title: API Key
            description: The API key for your Circle.so account

clari-copilot:
    display_name: Clari Copilot
    categories:
        - marketing
    auth_mode: API_KEY
    proxy:
        headers:
            X-Api-Key: ${apiKey}
            X-Api-Password: ${connectionConfig.API_PASSWORD}
        base_url: https://rest-api.copilot.clari.com
    docs: https://docs.nango.dev/integrations/all/clari-copilot
    connection_config:
        API_PASSWORD:
            type: string
            title: API Password
            description: The API password of your Clari Copilot account
    credentials:
        apiKey:
            type: string
            title: API Key
            description: The API key for your Clari Copilot account

clickup:
    display_name: ClickUp
    categories:
        - productivity
        - ticketing
    auth_mode: OAUTH2
    authorization_url: https://app.clickup.com/api
    token_url: https://api.clickup.com/api/v2/oauth/token
    proxy:
        base_url: https://api.clickup.com
    docs: https://docs.nango.dev/integrations/all/clickup

cloudentity:
    display_name: Cloudentity
    auth_mode: OAUTH2_CC
    categories:
        - other
    token_url: https://${connectionConfig.tenantID}.${connectionConfig.regionID}.authz.cloudentity.io/${connectionConfig.tenantID}/${connectionConfig.workspaceID}/oauth2/token
    scope_separator: ' '
    token_params:
        grant_type: client_credentials
    proxy:
        base_url: https://${connectionConfig.tenantID}.${connectionConfig.regionID}.authz.cloudentity.io/${connectionConfig.tenantID}/${connectionConfig.workspaceID}
    docs: https://docs.nango.dev/integrations/all/cloudentity
    connection_config:
        tenantID:
            type: string
            title: Tenant ID
            description: The tenant ID of your Cloudentity account
        regionID:
            type: string
            title: Region ID
            description: The region ID of your Cloudentity account
        workspaceID:
            type: string
            title: Workspace ID
            description: The workspace ID of your Cloudentity account

close:
    display_name: Close
    categories:
        - crm
    auth_mode: OAUTH2
    authorization_url: https://app.close.com/oauth2/authorize
    token_url: https://api.close.com/oauth2/token/
    authorization_params:
        response_type: code
    default_scopes:
        - offline_access
    proxy:
        base_url: https://api.close.com/api
    docs: https://docs.nango.dev/integrations/all/close

coda:
    display_name: Coda
    categories:
        - knowledge-base
        - productivity
    auth_mode: API_KEY
    proxy:
        base_url: https://coda.io/apis/v1
        headers:
            Authorization: Bearer ${apiKey}
    docs: https://docs.nango.dev/integrations/all/coda
    credentials:
        apiKey:
            type: string
            title: API Key
            description: The API key for your Coda account

codeclimate:
    display_name: Code Climate
    categories:
        - dev-tools
        - productivity
    auth_mode: API_KEY
    proxy:
        base_url: https://${connectionConfig.domain}
        headers:
            Accept: application/vnd.api+json
            Authorization: Token token=${apiKey}
        verification:
            method: GET
            endpoint: /v1/user
    docs: https://docs.nango.dev/integrations/all/codeclimate
    connection_config:
        domain:
            type: string
            title: Domain
            description: The domain of your Code Climate account
            format: hostname
    credentials:
        apiKey:
            type: string
            title: API Key
            description: The API key for your Code Climate account

confluence:
    display_name: Confluence
    categories:
        - knowledge-base
    alias: jira
    docs: https://docs.nango.dev/integrations/all/confluence

contentful:
    display_name: Contentful
    categories:
        - dev-tools
        - design
        - cms
    auth_mode: OAUTH2
    authorization_url: https://be.contentful.com/oauth/authorize
    token_url: https://be.contentful.com/oauth/token
    authorization_params:
        response_type: code
    token_params:
        grant_type: authorization_code
    refresh_params:
        grant_type: refresh_token
    proxy:
        base_url: https://${connectionConfig.subdomain}.contentful.com
        retry:
            after: X-Contentful-RateLimit-Reset
    docs: https://docs.nango.dev/integrations/all/contentful
    connection_config:
        subdomain:
            type: string
            title: Contentful Domain
            description: The subdomain of your Contentful account
            pattern: '^[a-z0-9_-]+$'
            example: domain
            suffix: .contentful.com

contentstack:
    display_name: Contentstack
    categories:
        - cms
    auth_mode: OAUTH2
    authorization_url: https://${connectionConfig.subdomain}.contentstack.com/apps/${connectionConfig.appId}/authorize
    token_url: https://${connectionConfig.subdomain}.contentstack.com/apps-api/apps/token
    docs: https://docs.nango.dev/integrations/all/contentstack
    connection_config:
        subdomain:
            type: string
            title: Contentstack Domain
            description: The subdomain of your Contentstack account
            pattern: '^[a-z0-9_-]+$'
            example: domain
            suffix: .contentstack.com
        appId:
            type: string
            title: App ID
            description: The app ID of your Contentstack account
            order: 1

coros:
    display_name: Coros
    categories:
        - sports
    auth_mode: OAUTH2
    authorization_url: https://open.coros.com/oauth2/authorize
    token_url: https://open.coros.com/oauth2/accesstoken
    refresh_url: https://open.coros.com/oauth2/refresh-token
    authorization_params:
        response_type: code
    token_response_metadata:
        - openId
    token_params:
        grant_type: authorization_code
    refresh_params:
        grant_type: refresh_token
    proxy:
        base_url: https://open.coros.com
    docs: https://docs.nango.dev/integrations/all/coros

coros-sandbox:
    display_name: Coros (sandbox)
    auth_mode: OAUTH2
    authorization_url: https://opentest.coros.com/oauth2/authorize
    token_url: https://opentest.coros.com/oauth2/accesstoken
    refresh_url: https://opentest.coros.com/oauth2/refresh-token
    authorization_params:
        response_type: code
    token_response_metadata:
        - openId
    token_params:
        grant_type: authorization_code
    refresh_params:
        grant_type: refresh_token
    proxy:
        base_url: https://opentest.coros.com
    docs: https://docs.nango.dev/integrations/all/coros

coupa-compass:
    display_name: Coupa Compass
    categories:
        - payment
        - invoicing
    auth_mode: OAUTH2_CC
    scope_separator: ' '
    token_url: https://${connectionConfig.instanceDomain}/oauth2/token
    token_params:
        grant_type: client_credentials
    proxy:
        base_url: https://${connectionConfig.instanceDomain}
    docs: https://docs.nango.dev/integrations/all/coupa-compass
    connection_config:
        instanceDomain:
            type: string
            title: Instance Domain
            description: The domain of your Coupa Compass account
            format: hostname

#Untested configuration. Please reach out if you have a test account that we can use to test it.
datev:
    display_name: Datev
    categories:
        - legal
        - payroll
        - hr
    auth_mode: OAUTH2
    authorization_url: https://login.datev.de/openid/authorize
    token_url: https://api.datev.de/token
    token_request_auth_method: basic
    scope_separator: ' '
    default_scopes:
        - openid
    authorization_params:
        response_type: code id_token
        response_mode: query
        nonce: AnotherRandomStringDatev
    token_params:
        grant_type: authorization_code
    refresh_params:
        grant_type: refresh_token
    proxy:
        base_url: https://api.datev.de
    docs: https://docs.nango.dev/integrations/all/datev

deel:
    display_name: Deel
    categories:
        - hr
    auth_mode: OAUTH2
    authorization_url: https://auth.letsdeel.com/oauth2/authorize
    token_url: https://auth.letsdeel.com/oauth2/tokens
    token_request_auth_method: basic
    authorization_params:
        response_type: code
    token_params:
        grant_type: authorization_code
    refresh_params:
        grant_type: refresh_token
    proxy:
        base_url: https://api.letsdeel.com
    docs: https://docs.nango.dev/integrations/all/deel

deel-sandbox:
    display_name: Deel (sandbox)
    auth_mode: OAUTH2
    authorization_url: https://auth-demo.letsdeel.com/oauth2/authorize
    token_url: https://auth-demo.letsdeel.com/oauth2/tokens
    token_request_auth_method: basic
    authorization_params:
        response_type: code
    token_params:
        grant_type: authorization_code
    refresh_params:
        grant_type: refresh_token
    proxy:
        base_url: https://api-staging.letsdeel.com
    docs: https://docs.nango.dev/integrations/all/deel

dialpad:
    display_name: Dialpad
    categories:
        - communication
    auth_mode: OAUTH2
    authorization_url: https://dialpad.com/oauth2/authorize
    token_url: https://dialpad.com/oauth2/token
    authorization_params:
        response_type: code
    token_params:
        grant_type: authorization_code
    refresh_params:
        grant_type: refresh_token
    proxy:
        base_url: https://dialpad.com
    docs: https://docs.nango.dev/integrations/all/dialpad

digitalocean:
    display_name: DigitalOcean
    categories:
        - dev-tools
    auth_mode: OAUTH2
    authorization_url: https://cloud.digitalocean.com/v1/oauth/authorize
    token_url: https://cloud.digitalocean.com/v1/oauth/token
    authorization_params:
        response_type: code
    token_params:
        grant_type: authorization_code
    refresh_params:
        grant_type: refresh_token
    proxy:
        base_url: https://api.digitalocean.com
    docs: https://docs.nango.dev/integrations/all/digitalocean

discord:
    display_name: Discord
    categories:
        - gaming
        - social
    auth_mode: OAUTH2
    authorization_url: https://discord.com/api/oauth2/authorize
    token_url: https://discord.com/api/oauth2/token
    authorization_params:
        response_type: code
    proxy:
        base_url: https://discord.com
        retry:
            after: 'Retry-After'
    docs: https://docs.nango.dev/integrations/all/discord

discourse:
    display_name: Discourse
    categories:
        - communication
    auth_mode: API_KEY
    proxy:
        base_url: https://${connectionConfig.defaultHost}
        headers:
            Api-Username: ${connectionConfig.apiUsername}
            Api-Key: ${apiKey}
            Accept: application/json
    docs: https://docs.nango.dev/integrations/all/discourse
    connection_config:
        defaultHost:
            type: string
            title: Domain
            description: The domain of your Discourse account
            format: hostname
        apiUsername:
            type: string
            title: API Username
            description: The API username of your Discourse account
    credentials:
        apiKey:
            type: string
            title: API Key
            description: The API key for your Discourse account

docusign:
    display_name: DocuSign
    categories:
        - legal
    auth_mode: OAUTH2
    authorization_url: https://account.docusign.com/oauth/auth
    token_url: https://account.docusign.com/oauth/token
    token_request_auth_method: basic
    authorization_params:
        response_type: code
    token_params:
        grant_type: authorization_code
    refresh_params:
        grant_type: refresh_token
    proxy:
        base_url: https://www.docusign.net
    docs: https://docs.nango.dev/integrations/all/docusign

docusign-sandbox:
    display_name: DocuSign (sandbox)
    auth_mode: OAUTH2
    authorization_url: https://account-d.docusign.com/oauth/auth
    token_url: https://account-d.docusign.com/oauth/token
    token_request_auth_method: basic
    authorization_params:
        response_type: code
    token_params:
        grant_type: authorization_code
    refresh_params:
        grant_type: refresh_token
    proxy:
        base_url: https://demo.docusign.net
    docs: https://docs.nango.dev/integrations/all/docusign

dropbox:
    display_name: Dropbox
    categories:
        - knowledge-base
        - storage
    auth_mode: OAUTH2
    authorization_url: https://www.dropbox.com/oauth2/authorize
    token_url: https://api.dropboxapi.com/oauth2/token
    authorization_params:
        token_access_type: offline
    proxy:
        base_url: https://api.dropboxapi.com
    docs: https://docs.nango.dev/integrations/all/dropbox

e-conomic:
    display_name: e-conomic
    categories:
        - accounting
    auth_mode: BASIC
    proxy:
        base_url: https://restapi.e-conomic.com
        headers:
            Content-Type: application/json
    docs: https://docs.nango.dev/integrations/all/e-conomic

egnyte:
    display_name: Egnyte
    categories:
        - storage
    auth_mode: OAUTH2
    authorization_url: https://${connectionConfig.subdomain}.egnyte.com/puboauth/token
    token_url: https://${connectionConfig.subdomain}.egnyte.com/puboauth/token
    scope_separator: ' '
    authorization_params:
        response_type: code
    token_params:
        grant_type: authorization_code
    refresh_params:
        grant_type: refresh_token
    proxy:
        base_url: https://${connectionConfig.subdomain}.egnyte.com/pubapi
    docs: https://docs.nango.dev/integrations/all/egnyte
    connection_config:
        subdomain:
            type: string
            title: Egnyte Domain
            description: The subdomain of your Egnyte account
            pattern: '^[a-z0-9_-]+$'
            example: domain
            suffix: .egnyte.com

entrata:
    display_name: Entrata
    categories:
        - other
    auth_mode: BASIC
    proxy:
        base_url: https://${connectionConfig.subdomain}.entrata.com
    docs: https://docs.nango.dev/integrations/all/entrata
    connection_config:
        subdomain:
            type: string
            title: Entrata Domain
            description: The subdomain of your Entrata account
            pattern: '^[a-z0-9_-]+$'
            example: domain
            suffix: .entrata.com

envoy:
    display_name: Envoy
    categories:
        - productivity
    auth_mode: OAUTH2
    authorization_url: https://app.envoy.com/a/auth/v0/authorize
    token_url: https://app.envoy.com/a/auth/v0/token
    scope_separator: ' '
    authorization_params:
        response_type: code
    token_params:
        grant_type: authorization_code
    refresh_params:
        grant_type: refresh_token
    proxy:
        base_url: https://api.envoy.com
    docs: https://docs.nango.dev/integrations/all/envoy

epic-games:
    display_name: Epic Games
    categories:
        - gaming
    auth_mode: OAUTH2
    authorization_url: https://www.epicgames.com/id/authorize
    token_url: https://api.epicgames.dev/epic/oauth/v1/token
    authorization_method: header
    proxy:
        base_url: https://api.epicgames.dev
    docs: https://docs.nango.dev/integrations/all/epic-games

evaluagent:
    display_name: EvaluAgent
    auth_mode: BASIC
    proxy:
        base_url: https://${connectionConfig.region}.evaluagent.com
    docs: https://docs.nango.dev/integrations/all/evaluagent
    connection_config:
        region:
            type: string
            title: Region
            description: The region of your EvaluAgent account
            example: eu
            pattern: '^[a-z]+$'

eventbrite:
    display_name: Eventbrite
    categories:
        - marketing
    auth_mode: OAUTH2
    authorization_url: https://www.eventbrite.com/oauth/authorize
    token_url: https://www.eventbrite.com/oauth/token
    authorization_params:
        response_type: code
    token_params:
        grant_type: authorization_code
    proxy:
        base_url: https://www.eventbriteapi.com
    docs: https://docs.nango.dev/integrations/all/eventbrite

exa:
    display_name: Exa
    categories:
        - analytics
    auth_mode: API_KEY
    proxy:
        base_url: https://api.exa.ai
        headers:
            x-api-key: ${apiKey}
    docs: https://docs.nango.dev/integrations/all/exa
    credentials:
        apiKey:
            type: string
            title: API Key
            description: The API key for your Exa account

exact-online:
    display_name: Exact Online
    categories:
        - accounting
        - hr
        - productivity
    auth_mode: OAUTH2
    authorization_url: https://start.exactonline.${connectionConfig.extension}/api/oauth2/auth
    token_url: https://start.exactonline.${connectionConfig.extension}/api/oauth2/token
    authorization_method: header
    authorization_params:
        response_type: code
    token_params:
        grant_type: authorization_code
    refresh_params:
        grant_type: refresh_token
    token_expiration_buffer: 30
    proxy:
        base_url: https://start.exactonline.${connectionConfig.extension}/
        headers:
            Accept: application/json
        paginate:
            type: link
            link_path_in_response_body: d.__next
    docs: https://docs.nango.dev/integrations/all/exact-online
    connection_config:
        extension:
            type: string
            title: Domain Extension
            description: The domain extension of your Exact Online account
            example: nl
            pattern: '^[a-z.]+$'

exist:
    display_name: Exist
    categories:
        - other
    auth_mode: OAUTH2
    authorization_url: https://exist.io/oauth2/authorize
    token_url: https://exist.io/oauth2/access_token
    authorization_params:
        response_type: code
    token_params:
        grant_type: authorization_code
    refresh_params:
        grant_type: refresh_token
    proxy:
        base_url: https://exist.io/
        paginate:
            type: link
            link_path_in_response_body: next
    docs: https://docs.nango.dev/integrations/all/exist

expensify:
    display_name: Expensify
    categories:
        - productivity
    auth_mode: BASIC
    docs: https://docs.nango.dev/integrations/all/expensify

factorial:
    display_name: Factorial
    categories:
        - hr
    auth_mode: OAUTH2
    authorization_url: https://api.factorialhr.com/oauth/authorize
    token_url: https://api.factorialhr.com/oauth/token
    disable_pkce: true
    docs: https://docs.nango.dev/integrations/all/factorial

facebook:
    display_name: Facebook
    categories:
        - marketing
        - social
    auth_mode: OAUTH2
    authorization_url: https://www.facebook.com/v15.0/dialog/oauth
    token_url: https://graph.facebook.com/v15.0/oauth/access_token
    proxy:
        base_url: https://graph.facebook.com
    docs: https://docs.nango.dev/integrations/all/facebook

figjam:
    display_name: FigJam
    categories:
        - design
        - productivity
    alias: figma
    docs: https://docs.nango.dev/integrations/all/figjam

figma:
    display_name: Figma
    categories:
        - design
        - productivity
    auth_mode: OAUTH2
    authorization_url: https://www.figma.com/oauth
    token_url: https://www.figma.com/api/oauth/token
    refresh_url: https://www.figma.com/api/oauth/refresh
    disable_pkce: true
    proxy:
        base_url: https://api.figma.com
    docs: https://docs.nango.dev/integrations/all/figma

fireflies:
    display_name: Fireflies
    categories:
        - analytics
        - communication
        - productivity
    auth_mode: API_KEY
    proxy:
        base_url: https://api.fireflies.ai
        headers:
            Authorization: Bearer ${apiKey}
    docs: https://docs.nango.dev/integrations/all/fireflies
    credentials:
        apiKey:
            type: string
            title: API Key
            description: The API key for your Fireflies account

fiserv:
    display_name: Fiserv
    categories:
        - banking
        - payment
    auth_mode: OAUTH2_CC
    token_url: https://cert.api.fiservapps.com/fts-apim/oauth2/v2
    token_request_auth_method: basic
    expires_in_unit: milliseconds
    token_params:
        grant_type: client_credentials
    proxy:
        base_url: https://${connectionConfig.hostUrl}
    docs: https://docs.nango.dev/integrations/all/fiserv
    connection_config:
        hostUrl:
            type: string
            title: Domain
            description: The domain of your Fiserv account
            format: hostname

fiserv-api-key:
    display_name: Fiserv (api key)
    categories:
        - banking
        - payment
    auth_mode: API_KEY
    proxy:
        base_url: https://prod.emea.api.fiservapps.com
        headers:
            API-Key: ${apiKey}
        verification:
            method: GET
            endpoint: /sandbox/exp/v1/authorisations
    docs: https://docs.nango.dev/integrations/all/fiserv
    credentials:
        apiKey:
            type: string
            title: API Key
            description: The API key for your Fiserv account

fitbit:
    display_name: Fitbit
    categories:
        - sports
    auth_mode: OAUTH2
    authorization_url: https://www.fitbit.com/oauth2/authorize
    token_url: https://api.fitbit.com/oauth2/token
    authorization_method: header
    proxy:
        base_url: https://api.fitbit.com
    docs: https://docs.nango.dev/integrations/all/fitbit

freshbooks:
    display_name: FreshBooks
    categories:
        - accounting
    auth_mode: OAUTH2
    authorization_url: https://auth.freshbooks.com/oauth/authorize
    token_url: https://api.freshbooks.com/auth/oauth/token
    authorization_params:
        response_type: code
    proxy:
        base_url: https://api.freshbooks.com
    docs: https://docs.nango.dev/integrations/all/freshbooks

freshdesk:
    display_name: FreshDesk
    categories:
        - support
    auth_mode: BASIC
    proxy:
        base_url: https://${connectionConfig.subdomain}.freshdesk.com
        verification:
            endpoint: /api/v2/settings/helpdesk
    docs: https://docs.nango.dev/integrations/all/freshdesk
    credentials:
        username:
            type: string
            title: FreshDesk API Key
            description: The API Key of your FreshDesk account
        password:
            type: string
            title: ''
            description: ''
            default_value: X
            hidden: true
    connection_config:
        subdomain:
            type: string
            title: FreshDesk Domain
            description: The subdomain of your FreshDesk account
            pattern: '^[a-z0-9_-]+$'
            example: domain
            suffix: .freshdesk.com

freshsales:
    display_name: FreshSales
    categories:
        - crm
    auth_mode: API_KEY
    proxy:
        base_url: https://${connectionConfig.subdomain}.freshsales.io
        headers:
            Authorization: Token token=${apiKey}
        retry:
            after: 'Retry-After'
    docs: https://docs.nango.dev/integrations/all/freshsales
    connection_config:
        subdomain:
            type: string
            title: FreshSales Domain
            description: The subdomain of your FreshSales account
            pattern: '^[a-z0-9_-]+$'
            example: domain
            suffix: .freshsales.io
    credentials:
        apiKey:
            type: string
            title: API Key
            description: The API key for your FreshSales account

freshservice:
    display_name: FreshService
    categories:
        - support
    auth_mode: BASIC
    proxy:
        base_url: https://${connectionConfig.subdomain}.freshservice.com
    docs: https://docs.nango.dev/integrations/all/freshservice
    connection_config:
        subdomain:
            type: string
            title: FreshService Domain
            description: The subdomain of your FreshService account
            pattern: '^[a-z0-9_-]+$'
            example: domain
            suffix: .freshservice.com

front:
    display_name: Front
    categories:
        - support
        - ticketing
    auth_mode: OAUTH2
    authorization_url: https://app.frontapp.com/oauth/authorize
    token_url: https://app.frontapp.com/oauth/token
    proxy:
        base_url: https://api2.frontapp.com
        paginate:
            type: link
            response_path: _results
            link_path_in_response_body: _pagination.next
    docs: https://docs.nango.dev/integrations/all/front

gainsight-cc:
    display_name: Gainsight
    categories:
        - support
        - crm
    auth_mode: OAUTH2_CC
    token_url: https://api2-${connectionConfig.region}.insided.com/oauth2/token
    scope_separator: ' '
    token_params:
        grant_type: client_credentials
    proxy:
        base_url: https://api2-${connectionConfig.region}.insided.com
    docs: https://docs.nango.dev/integrations/all/gainsight-cc
    connection_config:
        region:
            type: string
            title: Region
            description: The region of your Gainsight account
            example: eu
            pattern: '^[a-z]+$'

garmin:
    display_name: Garmin
    categories:
        - sports
    auth_mode: OAUTH1
    request_url: https://connectapi.garmin.com/oauth-service/oauth/request_token
    authorization_url: https://connect.garmin.com/oauthConfirm
    token_url: https://connectapi.garmin.com/oauth-service/oauth/access_token
    signature_method: 'HMAC-SHA1'
    proxy:
        base_url: https://apis.garmin.com
    docs: https://docs.nango.dev/integrations/all/garmin

guru:
    display_name: Guru
    categories:
        - knowledge-base
    auth_mode: BASIC
    proxy:
        base_url: https://api.getguru.com/api/v1
    docs: https://docs.nango.dev/integrations/all/guru

github:
    display_name: GitHub
    categories:
        - dev-tools
        - support
        - ticketing
    auth_mode: OAUTH2
    authorization_url: https://github.com/login/oauth/authorize
    token_url: https://github.com/login/oauth/access_token
    proxy:
        base_url: https://api.github.com
        retry:
            at: 'x-ratelimit-reset'
        paginate:
            type: link
            limit_name_in_request: per_page
            link_rel_in_response_header: next
    docs: https://docs.nango.dev/integrations/all/github

github-app:
    display_name: GitHub App
    categories:
        - dev-tools
        - ticketing
    alias: github
    auth_mode: APP
    authorization_url: ${connectionConfig.appPublicLink}/installations/new
    token_url: https://api.github.com/app/installations/${connectionConfig.installation_id}/access_tokens
    webhook_routing_script: githubAppWebhookRouting
    docs: https://docs.nango.dev/integrations/all/github
    connection_config:
        appPublicLink:
            type: string
            title: App Public Link
            description: The public link of your GitHub App
            format: uri
            pattern: '^https?://.*$'
        installation_id:
            type: string
            title: Installation ID
            description: The installation ID of your GitHub App
            example: '38631545'

github-app-oauth:
    display_name: GitHub App (oauth)
    categories:
        - dev-tools
        - ticketing
    alias: github
    auth_mode: CUSTOM
    authorization_url: ${connectionConfig.appPublicLink}/installations/new
    authorization_url_encode: false
    token_url:
        OAUTH2: https://github.com/login/oauth/access_token
        APP: https://api.github.com/app/installations/${connectionConfig.installation_id}/access_tokens
    webhook_routing_script: githubAppOauthWebhookRouting
    post_connection_script: githubAppOauthPostConnection
    docs: https://docs.nango.dev/integrations/all/github
    connection_config:
        appPublicLink:
            type: string
            title: App Public Link
            description: The public link of your GitHub App
            format: uri
            pattern: '^https?://.*$'
        installation_id:
            type: string
            title: Installation ID
            description: The installation ID of your GitHub App
            example: '38631545'

gitlab:
    display_name: GitLab
    categories:
        - dev-tools
        - ticketing
    auth_mode: OAUTH2
    authorization_url: https://gitlab.com/oauth/authorize
    token_url: https://gitlab.com/oauth/token
    authorization_params:
        response_type: code
    proxy:
        base_url: https://gitlab.com
    docs: https://docs.nango.dev/integrations/all/gitlab

gong:
    display_name: Gong
    categories:
        - productivity
    auth_mode: BASIC
    proxy:
        base_url: https://api.gong.io
    docs: https://docs.nango.dev/integrations/all/gong

gong-oauth:
    display_name: Gong (oauth)
    auth_mode: OAUTH2
    authorization_url: https://app.gong.io/oauth2/authorize
    token_url: https://app.gong.io/oauth2/generate-customer-token
    token_response_metadata:
        - api_base_url_for_customer
    authorization_params:
        response_type: code
        access_type: offline
    token_params:
        grant_type: authorization_code
    refresh_params:
        grant_type: refresh_token
    disable_pkce: true
    token_request_auth_method: basic
    proxy:
        base_url: ${connectionConfig.api_base_url_for_customer} || https://api.gong.io
    docs: https://docs.nango.dev/integrations/all/gong
    connection_config:
        api_base_url_for_customer:
            type: string
            title: API Base URL
            description: The base URL of your Gong account
            format: uri
            pattern: '^https?://.*$'

google:
    display_name: Google
    auth_mode: OAUTH2
    authorization_url: https://accounts.google.com/o/oauth2/v2/auth
    token_url: https://oauth2.googleapis.com/token
    authorization_params:
        response_type: code
        access_type: offline
        prompt: consent
    proxy:
        base_url: https://www.googleapis.com
        paginate:
            type: cursor
            cursor_path_in_response: nextPageToken
            limit_name_in_request: maxSize
            cursor_name_in_request: pageToken
            response_path: items
    docs: https://docs.nango.dev/integrations/all/google

google-calendar:
    display_name: Google Calendar
    categories:
        - productivity
    alias: google
    proxy:
        base_url: https://www.googleapis.com
        paginate:
            type: cursor
            cursor_path_in_response: nextPageToken
            limit_name_in_request: maxSize
            cursor_name_in_request: pageToken
            response_path: items
    docs: https://docs.nango.dev/integrations/all/google-calendar

google-docs:
    display_name: Google Docs
    categories:
        - productivity
    alias: google
    proxy:
        base_url: https://docs.googleapis.com
    docs: https://docs.nango.dev/integrations/all/google-docs

google-mail:
    display_name: Google Mail
    categories:
        - productivity
    alias: google
    proxy:
        base_url: https://gmail.googleapis.com
    docs: https://docs.nango.dev/integrations/all/google-mail

google-sheet:
    display_name: Google Sheet
    categories:
        - productivity
    alias: google
    proxy:
        base_url: https://sheets.googleapis.com
    docs: https://docs.nango.dev/integrations/all/google-sheet

google-drive:
    display_name: Google Drive
    categories:
        - knowledge-base
        - storage
    alias: google
    docs: https://docs.nango.dev/integrations/all/google-drive

google-ads:
    display_name: Google Ads
    categories:
        - marketing
    alias: google
    token_url: https://www.googleapis.com/oauth2/v3/token
    proxy:
        base_url: https://googleads.googleapis.com
        paginate:
            type: cursor
            cursor_path_in_response: nextPageToken
            limit_name_in_request: pageSize
            cursor_name_in_request: pageToken
            response_path: results
    docs: https://docs.nango.dev/integrations/all/google-ads

google-play:
    display_name: Google Play
    categories:
        - dev-tools
    auth_mode: OAUTH2
    authorization_url: https://accounts.google.com/o/oauth2/auth
    token_url: https://accounts.google.com/o/oauth2/token
    authorization_params:
        response_type: code
        access_type: offline
        prompt: consent
    token_params:
        grant_type: authorization_code
    refresh_params:
        grant_type: refresh_token
    proxy:
        base_url: https://play.googleapis.com
    docs: https://docs.nango.dev/integrations/all/google-play

gorgias:
    display_name: Gorgias
    categories:
        - e-commerce
    auth_mode: OAUTH2
    authorization_url: https://${connectionConfig.subdomain}.gorgias.com/oauth/authorize
    token_url: https://${connectionConfig.subdomain}.gorgias.com/oauth/token
    token_request_auth_method: basic
    default_scopes:
        - offline
    authorization_params:
        response_type: code
    token_params:
        grant_type: authorization_code
    refresh_params:
        grant_type: refresh_token
    proxy:
        base_url: https://${connectionConfig.subdomain}.gorgias.com
    docs: https://docs.nango.dev/integrations/all/gorgias
    connection_config:
        subdomain:
            type: string
            title: Gorgias Domain
            description: The subdomain of your Gorgias account
            pattern: '^[a-z0-9_-]+$'
            example: domain
            suffix: .gorgias.com

greenhouse:
    display_name: Greenhouse
    categories:
        - ats
    auth_mode: OAUTH2
    authorization_url: https://api.greenhouse.io/oauth/authorize
    token_url: https://api.greenhouse.io/oauth/token
    proxy:
        base_url: https://${connectionConfig.resource}.greenhouse.io
        retry:
            after: 'Retry-After'
        paginate:
            type: link
            limit_name_in_request: per_page
            link_rel_in_response_header: next
    docs: https://docs.nango.dev/integrations/all/greenhouse
    connection_config:
        resource:
            type: string
            title: Greenhouse Domain
            description: The subdomain of your Greenhouse account
            pattern: '^[a-z0-9_-]+$'
            example: domain
            suffix: .greenhouse.io

greenhouse-basic:
    display_name: Greenhouse (basic auth)
    categories:
        - ats
    auth_mode: BASIC
    proxy:
        base_url: https://${connectionConfig.resource}.greenhouse.io
        retry:
            after: 'Retry-After'
        paginate:
            type: link
            limit_name_in_request: per_page
            link_rel_in_response_header: next
    docs: https://docs.nango.dev/integrations/all/greenhouse
    connection_config:
        resource:
            type: string
            title: Greenhouse Domain
            description: The subdomain of your Greenhouse account
            pattern: '^[a-z0-9_-]+$'
            example: domain
            suffix: .greenhouse.io

gumroad:
    display_name: Gumroad
    categories:
        - design
        - e-commerce
        - payment
    auth_mode: OAUTH2
    authorization_url: https://gumroad.com/oauth/authorize
    token_url: https://api.gumroad.com/oauth/token
    authorization_params:
        response_type: code
    token_params:
        grant_type: authorization_code
    refresh_params:
        grant_type: refresh_token
    proxy:
        base_url: https://api.gumroad.com
    docs: https://docs.nango.dev/integrations/all/gumroad

gusto:
    display_name: Gusto
    categories:
        - hr
    auth_mode: OAUTH2
    authorization_url: https://api.gusto.com/oauth/authorize
    token_url: https://api.gusto.com/oauth/token
    authorization_params:
        response_type: code
    token_params:
        grant_type: authorization_code
    refresh_params:
        grant_type: refresh_token
    proxy:
        base_url: https://api.gusto.com
    docs: https://docs.nango.dev/integrations/all/gusto

gusto-demo:
    display_name: Gusto (demo)
    auth_mode: OAUTH2
    authorization_url: https://api.gusto-demo.com/oauth/authorize
    token_url: https://api.gusto-demo.com/oauth/token
    authorization_params:
        response_type: code
    token_params:
        grant_type: authorization_code
    refresh_params:
        grant_type: refresh_token
    proxy:
        base_url: https://api.gusto-demo.com
    docs: https://docs.nango.dev/integrations/all/gusto

hackerrank-work:
    display_name: HackerRank Work
    auth_mode: BASIC
    proxy:
        base_url: https://www.hackerrank.com
    docs: https://docs.nango.dev/integrations/all/hackerrank-work

harvest:
    display_name: Harvest
    categories:
        - productivity
    auth_mode: OAUTH2
    authorization_url: https://id.getharvest.com/oauth2/authorize
    token_url: https://id.getharvest.com/api/v2/oauth2/token
    scope_separator: ' '
    authorization_params:
        response_type: code
    token_params:
        grant_type: authorization_code
    refresh_params:
        grant_type: refresh_token
    proxy:
        headers:
            User-Agent: ${connectionConfig.appDetails}
        retry:
            after: 'Retry-After'
        base_url: https://api.harvestapp.com
    docs: https://docs.nango.dev/integrations/all/harvest
    connection_config:
        appDetails:
            type: string
            title: App Details
            description: The details of your app

health-gorilla:
    display_name: Health Gorilla
    auth_mode: OAUTH2
    authorization_url: https://api.healthgorilla.com/oauth/authorize
    token_url: https://api.healthgorilla.com/oauth/token
    authorization_params:
        response_type: code
    token_params:
        grant_type: authorization_code
    refresh_params:
        grant_type: refresh_token
    proxy:
        base_url: https://healthgorilla.com
    docs: https://docs.nango.dev/integrations/all/healthgorilla

hibob-service-user:
    display_name: Hibob Service User
    categories:
        - hr
    auth_mode: BASIC
    proxy:
        base_url: https://api.hibob.com
        verification:
            method: GET
            endpoint: /v1/company/named-lists
    docs: https://docs.nango.dev/integrations/all/hibob

highlevel:
    display_name: HighLevel
    categories:
        - marketing
    auth_mode: OAUTH2
    authorization_url: https://marketplace.gohighlevel.com/oauth/chooselocation
    token_url: https://services.leadconnectorhq.com/oauth/token
    scope_separator: ' '
    proxy:
        base_url: https://services.leadconnectorhq.com
    disable_pkce: true
    token_params:
        grant_type: authorization_code
    refresh_params:
        grant_type: refresh_token
    docs: https://docs.nango.dev/integrations/all/highlevel

highlevel-white-label:
    display_name: HighLevel (white label)
    categories:
        - marketing
    auth_mode: OAUTH2
    authorization_url: https://marketplace.leadconnectorhq.com/oauth/chooselocation
    token_url: https://services.leadconnectorhq.com/oauth/token
    scope_separator: ' '
    proxy:
        base_url: https://services.leadconnectorhq.com
    disable_pkce: true
    token_params:
        grant_type: authorization_code
    refresh_params:
        grant_type: refresh_token
    docs: https://docs.nango.dev/integrations/all/highlevel

holded:
    display_name: Holded
    categories:
        - accounting
        - crm
        - invoicing
    auth_mode: API_KEY
    proxy:
        base_url: https://api.holded.com/api
        headers:
            key: ${apiKey}
        verification:
            method: GET
            endpoint: /invoicing/v1/contacts
    docs: https://docs.nango.dev/integrations/all/holded
    credentials:
        apiKey:
            type: string
            title: API Key
            description: The API key for your Holded account

hubspot:
    display_name: HubSpot
    categories:
        - marketing
        - support
        - crm
    auth_mode: OAUTH2
    authorization_url: https://app.hubspot.com/oauth/authorize
    token_url: https://api.hubapi.com/oauth/v1/token
    connection_configuration:
        - portalId
    post_connection_script: hubspotPostConnection
    webhook_routing_script: hubspotWebhookRouting
    proxy:
        base_url: https://api.hubapi.com
        decompress: true
        paginate:
            type: cursor
            cursor_path_in_response: paging.next.after
            limit_name_in_request: limit
            cursor_name_in_request: after
            response_path: results
    docs: https://docs.nango.dev/integrations/all/hubspot

insightly:
    display_name: Insightly
    categories:
        - crm
    auth_mode: BASIC
    proxy:
        base_url: https://api.${connectionConfig.pod}.insightly.com
        verification:
            method: GET
            endpoint: /v3.1/Contacts
    docs: https://docs.nango.dev/integrations/all/insightly
    connection_config:
        pod:
            type: string
            title: Insightly Domain
            description: The subdomain of your Insightly account
            pattern: '^[a-z0-9_-]+$'
            example: domain
            suffix: .insightly.com

instantly:
    display_name: Instantly
    categories:
        - marketing
        - communication
    auth_mode: API_KEY
    proxy:
        base_url: https://api.instantly.ai/api
    docs: https://docs.nango.dev/integrations/all/instantly
    credentials:
        apiKey:
            type: string
            title: API Key
            description: The API key for your Instantly account

instagram:
    display_name: Instagram
    categories:
        - marketing
        - social
    auth_mode: OAUTH2
    authorization_url: https://api.instagram.com/oauth/authorize
    token_url: https://api.instagram.com/oauth/access_token
    proxy:
        base_url: https://graph.instagram.com
    docs: https://docs.nango.dev/integrations/all/instagram

intercom:
    display_name: Intercom
    categories:
        - marketing
        - support
        - surveys
        - ticketing
    auth_mode: OAUTH2
    authorization_url: https://app.intercom.io/oauth
    token_url: https://api.intercom.io/auth/eagle/token
    proxy:
        base_url: https://api.intercom.io
    docs: https://docs.nango.dev/integrations/all/intercom

intuit:
    display_name: Intuit
    categories:
        - accounting
    auth_mode: OAUTH2
    authorization_url: https://appcenter.intuit.com/connect/oauth2
    token_url: https://oauth.platform.intuit.com/oauth2/v1/tokens/bearer
    proxy:
        base_url: https://quickbooks.api.intuit.com
    docs: https://docs.nango.dev/integrations/all/intuit

jira:
    display_name: Jira
    categories:
        - productivity
        - ticketing
    auth_mode: OAUTH2
    authorization_url: https://auth.atlassian.com/authorize
    token_url: https://auth.atlassian.com/oauth/token
    authorization_params:
        audience: api.atlassian.com
        prompt: consent
    connection_configuration:
        - cloudId
        - accountId
    proxy:
        base_url: https://api.atlassian.com
        paginate:
            type: link
            link_rel_in_response_header: next
            limit_name_in_request: limit
            response_path: results
            link_path_in_response_body: _links.next
    post_connection_script: jiraPostConnection
    webhook_routing_script: jiraWebhookRouting
    docs: https://docs.nango.dev/integrations/all/jira

jira-basic:
    display_name: Jira (basic auth)
    categories:
        - productivity
        - ticketing
    auth_mode: BASIC
    proxy:
        retry:
            after: 'Retry-After'
        base_url: https://${connectionConfig.subdomain}.atlassian.net
        verification:
            method: GET
            endpoint: /rest/api/3/events
    docs: https://docs.nango.dev/integrations/all/jira
    connection_config:
        subdomain:
            type: string
            title: Jira Domain
            description: The subdomain of your Jira account
            pattern: '^[a-z0-9_-]+$'
            example: domain
            suffix: .atlassian.net

jira-data-center:
    display_name: Jira Data Center
    categories:
        - productivity
        - ticketing
    auth_mode: OAUTH2
    authorization_url: https://${connectionConfig.endpointURL}/rest/oauth2/latest/authorize
    authorization_params:
        grant_type: authorization_code
    token_url: https://${connectionConfig.endpointURL}/rest/oauth2/latest/token
    connection_configuration:
        - endpointURL
    docs: https://docs.nango.dev/integrations/all/jira-data-center
    connection_config:
        endpointURL:
            type: string
            title: Domain
            description: The domain of your Jira Data Center account
            pattern: '^https://[a-z0-9.-]+.atlassian.net$'
            example: https://foobar.atlassian.net

jotform:
    display_name: Jotform
    categories:
        - surveys
    auth_mode: API_KEY
    proxy:
        base_url: https://api.jotform.com
        headers:
            APIKEY: ${apiKey}
    docs: https://docs.nango.dev/integrations/all/jotform
    credentials:
        apiKey:
            type: string
            title: API Key
            description: The API key for your Jotform account

helpscout-docs:
    display_name: Help Scout Docs
    auth_mode: BASIC
    proxy:
        retry:
            after: 'X-RateLimit-Reset'
        base_url: https://docsapi.helpscout.net
    docs: https://docs.nango.dev/integrations/all/helpscout

helpscout-mailbox:
    display_name: Help Scout Mailbox
    auth_mode: OAUTH2
    authorization_url: https://secure.helpscout.net/authentication/authorizeClientApplication
    token_url: https://api.helpscout.net/v2/oauth2/token
    authorization_params:
        response_type: code
    token_params:
        grant_type: authorization_code
    refresh_params:
        grant_type: refresh_token
    proxy:
        retry:
            after: 'X-RateLimit-Retry-After'
        base_url: https://api.helpscout.net
    docs: https://docs.nango.dev/integrations/all/helpscout

keap:
    display_name: Keap
    categories:
        - marketing
    auth_mode: OAUTH2
    authorization_url: https://accounts.infusionsoft.com/app/oauth/authorize
    token_url: https://api.infusionsoft.com/token
    authorization_params:
        response_type: code
    token_params:
        grant_type: authorization_code
    refresh_params:
        grant_type: refresh_token
    proxy:
        base_url: https://api.infusionsoft.com
    docs: https://docs.nango.dev/integrations/all/keap

klipfolio:
    display_name: Klipfolio
    categories:
        - productivity
        - dev-tools
    auth_mode: API_KEY
    proxy:
        base_url: https://app.klipfolio.com
        headers:
            kf-api-key: ${apiKey}
        verification:
            method: GET
            endpoint: /api/1.0/profile
    docs: https://docs.nango.dev/integrations/all/klipfolio
    credentials:
        apiKey:
            type: string
            title: API Key
            description: The API key for your Klipfolio account

klaviyo:
    display_name: Klaviyo
    categories:
        - marketing
    auth_mode: API_KEY
    proxy:
        base_url: https://a.klaviyo.com
        headers:
            Authorization: Klaviyo-API-Key ${apiKey}
            revision: '2024-07-15'
        verification:
            method: GET
            endpoint: /api/accounts
        retry:
            after: 'Retry-After'
    docs: https://docs.nango.dev/integrations/all/klaviyo
    credentials:
        apiKey:
            type: string
            title: API Key
            description: The API key for your Klaviyo account

klaviyo-oauth:
    display_name: Klaviyo (oauth)
    categories:
        - marketing
    auth_mode: OAUTH2
    authorization_url: https://www.klaviyo.com/oauth/authorize
    token_url: https://a.klaviyo.com/oauth/token
    token_request_auth_method: basic
    scope_separator: ' '
    authorization_params:
        response_type: code
    token_params:
        grant_type: authorization_code
    refresh_params:
        grant_type: refresh_token
    proxy:
        base_url: https://a.klaviyo.com
        headers:
            revision: '2024-07-15'
        retry:
            after: 'Retry-After'
    docs: https://docs.nango.dev/integrations/all/klaviyo

kustomer:
    display_name: Kustomer
    categories:
        - crm
    auth_mode: API_KEY
    proxy:
        base_url: https://${connectionConfig.extension}.kustomerapp.com
        retry:
            after: 'x-ratelimit-reset'
        headers:
            Authorization: Bearer ${apiKey}
    docs: https://docs.nango.dev/integrations/all/kustomer
    connection_config:
        extension:
            type: string
            title: Kustomer Domain
            description: The subdomain of your Kustomer account
            pattern: '^[a-z0-9_-]+$'
            example: domain
            suffix: .kustomerapp.com
    credentials:
        apiKey:
            type: string
            title: API Key
            description: The API key for your Kustomer account

lessonly:
    display_name: Lessonly
    categories:
        - productivity
    auth_mode: BASIC
    proxy:
        base_url: https://api.lessonly.com/api
    docs: https://docs.nango.dev/integrations/all/lessonly

lever:
    display_name: Lever
    categories:
        - ats
    auth_mode: OAUTH2
    authorization_url: https://auth.lever.co/authorize
    token_url: https://auth.lever.co/oauth/token
    authorization_params:
        response_type: code
        prompt: consent
        audience: https://api.lever.co/v1
    proxy:
        base_url: https://api.lever.co
    docs: https://docs.nango.dev/integrations/all/lever

lever-basic:
    display_name: Lever (basic auth)
    auth_mode: BASIC
    proxy:
        base_url: https://api.lever.co
    docs: https://docs.nango.dev/integrations/all/lever

lever-sandbox:
    display_name: Lever (sandbox)
    auth_mode: OAUTH2
    authorization_url: https://sandbox-lever.auth0.com/authorize
    token_url: https://sandbox-lever.auth0.com/oauth/token
    authorization_params:
        response_type: code
        prompt: consent
        audience: https://api.sandbox.lever.co/v1/
    proxy:
        base_url: https://api.sandbox.lever.co
    docs: https://docs.nango.dev/integrations/all/lever

lever-basic-sandbox:
    display_name: Lever (basic auth) (sandbox)
    auth_mode: BASIC
    proxy:
        base_url: https://api.sandbox.lever.co
    docs: https://docs.nango.dev/integrations/all/lever

linear:
    display_name: Linear
    categories:
        - productivity
        - ticketing
    auth_mode: OAUTH2
    authorization_url: https://linear.app/oauth/authorize
    token_url: https://api.linear.app/oauth/token
    scope_separator: ','
    authorization_params:
        prompt: consent
    proxy:
        base_url: https://api.linear.app
    disable_pkce: true
    webhook_routing_script: linearWebhookRouting
    post_connection_script: linearPostConnection
    webhook_user_defined_secret: true
    docs: https://docs.nango.dev/integrations/all/linear

linkedin:
    display_name: LinkedIn
    categories:
        - ats
        - social
    auth_mode: OAUTH2
    authorization_url: https://www.linkedin.com/oauth/v2/authorization
    token_url: https://www.linkedin.com/oauth/v2/accessToken
    disable_pkce: true
    proxy:
        base_url: https://api.linkedin.com
    docs: https://docs.nango.dev/integrations/all/linkedin

linkhut:
    display_name: LinkHut
    auth_mode: OAUTH2
    authorization_url: https://ln.ht/_/oauth/authorize
    token_url: https://api.ln.ht/v1/oauth/token
    proxy:
        base_url: https://api.ln.ht
    docs: https://docs.nango.dev/integrations/all/linkhut

luma:
    display_name: Luma
    categories:
        - productivity
        - ticketing
    auth_mode: API_KEY
    proxy:
        headers:
            x-luma-api-key: ${apiKey}
        base_url: https://api.lu.ma
        verification:
            method: GET
            endpoint: /public/v1/user/get-self
    docs: https://docs.nango.dev/integrations/all/luma
    credentials:
        apiKey:
            type: string
            title: API Key
            description: The API key for your Luma account

listmonk:
    display_name: Listmonk
    categories:
        - marketing
    auth_mode: BASIC
    proxy:
        base_url: https://${connectionConfig.domain}/api
        headers:
            content-type: application/json
        retry:
            after: 'Retry-After'
        verification:
            method: GET
            endpoint: /lists
    docs: https://docs.nango.dev/integrations/all/listmonk
    connection_config:
        domain:
            type: string
            title: Domain
            description: The domain of your Listmonk account
            format: hostname

make:
    display_name: Make
    categories:
        - productivity
    auth_mode: API_KEY
    proxy:
        base_url: https://${connectionConfig.environmentUrl}/api/v2
        headers:
            Authorization: Token ${apiKey}
        verification:
            method: GET
            endpoint: /users/me
    docs: https://docs.nango.dev/integrations/all/make
    connection_config:
        environmentUrl:
            type: string
            title: Domain
            description: The domain of your Make account
            format: hostname
    credentials:
        apiKey:
            type: string
            title: API Key
            description: The API key for your Make account

mailgun:
    display_name: Mailgun
    categories:
        - marketing
    auth_mode: BASIC
    proxy:
        base_url: https://${connectionConfig.region}.mailgun.net
        verification:
            method: GET
            endpoint: /v4/domains
    docs: https://docs.nango.dev/integrations/all/mailgun
    connection_config:
        region:
            type: string
            title: Region
            description: The region of your Mailgun account
            pattern: '^[a-z]+$'
            example: us

mailchimp:
    display_name: Mailchimp
    categories:
        - marketing
        - surveys
    auth_mode: OAUTH2
    authorization_url: https://login.mailchimp.com/oauth2/authorize
    token_url: https://login.mailchimp.com/oauth2/token
    authorization_params:
        response_type: code
    docs: https://docs.nango.dev/integrations/all/mailchimp

#Untested configuration. Please reach out if you have a test account that we can use to test it.
manatal:
    display_name: Manatal
    auth_mode: API_KEY
    categories:
        - crm
        - hr
    proxy:
        base_url: https://api.manatal.com/open/v3
        verification:
            method: GET
            endpoint: /users
        headers:
            Authorization: Token ${apiKey}
        paginate:
            type: link
            limit_name_in_request: page_size
            link_path_in_response_body: next
            response_path: results
    docs: https://docs.nango.dev/integrations/all/manatal
    credentials:
        apiKey:
            type: string
            title: API Key
            description: The API key for your Manatal account

marketo:
    display_name: Marketo
    auth_mode: OAUTH2_CC
    proxy:
        base_url: https://${connectionConfig.endpointURL}
    token_url: https://${connectionConfig.identityURL}/oauth/token
    token_params:
        grant_type: client_credentials
    docs: https://docs.nango.dev/integrations/all/marketo
    connection_config:
        endpointURL:
            type: string
            title: Domain
            description: The domain of your Marketo account
            format: hostname
        identityURL:
            type: string
            title: Identity URL
            description: The identity URL of your Marketo account
            format: hostname

medallia:
    display_name: Medallia
    categories:
        - crm
        - support
        - surveys
    auth_mode: OAUTH2_CC
    token_url: https://${connectionConfig.reportingInstance}/oauth/${connectionConfig.tenantName}/token
    token_request_auth_method: basic
    token_params:
        grant_type: client_credentials
    proxy:
        retry:
            after: 'X-RateLimit-Reset'
        base_url: https://${connectionConfig.gatewayUrl}.apis.medallia.com
    docs: https://docs.nango.dev/integrations/all/medallia
    connection_config:
        reportingInstance:
            type: string
            title: Domain
            description: The domain of your Medallia account
            format: hostname
        tenantName:
            type: string
            title: Tenant Name
            description: The tenant name of your Medallia account
        gatewayUrl:
            type: string
            title: Gateway URL
            description: The gateway URL of your Medallia account
            format: hostname

metabase:
    display_name: Metabase
    categories:
        - analytics
    auth_mode: API_KEY
    proxy:
        base_url: https://${connectionConfig.domain}.com
        headers:
            x-api-key: ${apiKey}
        verification:
            method: GET
            endpoint: /api/database
    docs: https://docs.nango.dev/integrations/all/metabase
    connection_config:
        domain:
            type: string
            title: Domain
            description: The domain (without the extension) of your Metabase account
            pattern: '^[a-z0-9.-]+$'
            example: metabase
    credentials:
        apiKey:
            type: string
            title: API Key
            description: The API key for your Metabase account

microsoft:
    display_name: Microsoft
    auth_mode: OAUTH2
    authorization_url: https://login.microsoftonline.com/common/oauth2/v2.0/authorize
    token_url: https://login.microsoftonline.com/common/oauth2/v2.0/token
    disable_pkce: true
    default_scopes:
        - offline_access
    authorization_params:
        response_type: code
        response_mode: query
        prompt: consent
    token_params:
        grant_type: authorization_code
    refresh_params:
        grant_type: refresh_token
    proxy:
        base_url: https://graph.microsoft.com
        retry:
            after: 'Retry-After'
        decompress: true
    docs: https://docs.nango.dev/integrations/all/microsoft

microsoft-teams:
    display_name: Microsoft Teams
    categories:
        - productivity
        - video
    alias: microsoft
    webhook_routing_script: microsoftTeamsWebhookRouting
    post_connection_script: microsoftTeamsPostConnection
    docs: https://docs.nango.dev/integrations/all/microsoft-teams

microsoft-tenant-specific:
    display_name: Microsoft (tenant)
    categories:
        - erp
    auth_mode: OAUTH2
    authorization_url: https://login.microsoftonline.com/${connectionConfig.tenant}/oauth2/v2.0/authorize
    token_url: https://login.microsoftonline.com/${connectionConfig.tenant}/oauth2/v2.0/token
    disable_pkce: true
    default_scopes:
        - offline_access
    authorization_params:
        response_type: code
        response_mode: query
        prompt: consent
    token_params:
        grant_type: authorization_code
    refresh_params:
        grant_type: refresh_token
    docs: https://docs.nango.dev/integrations/all/microsoft-tenant-specific
    connection_config:
        tenant:
            type: string
            title: Tenant
            description: The tenant of your Microsoft account

microsoft-ads:
    display_name: Microsoft Ads
    alias: microsoft
    categories:
        - marketing
    default_scopes:
        - https://ads.microsoft.com/msads.manage
        - offline_access
    proxy:
        base_url: https://clientcenter.api.bingads.microsoft.com/Api
    refresh_params:
        grant_type: refresh_token
        scope: https://ads.microsoft.com/msads.manage
    docs: https://docs.nango.dev/integrations/all/microsoft-ads

microsoft-entra-id:
    display_name: Microsoft Entra ID
    categories:
        - other
    alias: microsoft
    docs: https://docs.nango.dev/integrations/all/microsoft-entra-id

microsoft-power-bi:
    display_name: Microsoft Power BI
    categories:
        - productivity
    alias: microsoft
    proxy:
        base_url: https://api.powerbi.com
    docs: https://docs.nango.dev/integrations/all/microsoft-power-bi

mixpanel:
    display_name: Mixpanel
    categories:
        - analytics
    auth_mode: BASIC
    proxy:
        base_url: https://mixpanel.com
    docs: https://docs.nango.dev/integrations/all/mixpanel

miro:
    display_name: Miro
    categories:
        - design
        - productivity
    auth_mode: OAUTH2
    authorization_url: https://miro.com/oauth/authorize
    token_url: https://api.miro.com/v1/oauth/token
    authorization_params:
        response_type: code
    token_params:
        grant_type: authorization_code
    refresh_params:
        grant_type: refresh_token
    proxy:
        base_url: https://api.miro.com
    docs: https://docs.nango.dev/integrations/all/miro

monday:
    display_name: Monday
    categories:
        - productivity
        - ticketing
    auth_mode: OAUTH2
    authorization_url: https://auth.monday.com/oauth2/authorize
    token_url: https://auth.monday.com/oauth2/token
    docs: https://docs.nango.dev/integrations/all/monday

mural:
    display_name: Mural
    categories:
        - design
    auth_mode: OAUTH2
    authorization_url: https://app.mural.co/api/public/v1/authorization/oauth2
    token_url: https://app.mural.co/api/public/v1/authorization/oauth2/token
    authorization_params:
        response_type: code
    token_params:
        grant_type: authorization_code
    refresh_params:
        grant_type: refresh_token
    proxy:
        base_url: https://app.mural.co
    docs: https://docs.nango.dev/integrations/all/mural

nationbuilder:
    display_name: NationBuilder
    auth_mode: OAUTH2
    authorization_url: https://${connectionConfig.accountId}.nationbuilder.com/oauth/authorize
    token_url: https://${connectionConfig.accountId}.nationbuilder.com/oauth/token
    authorization_params:
        response_type: code
    token_params:
        grant_type: authorization_code
    refresh_params:
        grant_type: refresh_token
    default_scopes:
        - default
    docs: https://docs.nango.dev/integrations/all/nationbuilder
    connection_config:
        accountId:
            type: string
            title: Account ID
            description: The account ID of your NationBuilder account

netsuite:
    display_name: NetSuite
    categories:
        - accounting
        - erp
    auth_mode: OAUTH2
    authorization_url: https://${connectionConfig.accountId}.app.netsuite.com/app/login/oauth2/authorize.nl
    authorization_params:
        prompt: consent
    token_url: https://${connectionConfig.accountId}.suitetalk.api.netsuite.com/services/rest/auth/oauth2/v1/token
    default_scopes:
        - rest_webservices
    proxy:
        base_url: https://${connectionConfig.accountId}.suitetalk.api.netsuite.com/services/rest/record/v1
        retry:
            after: 'Retry-After'
    docs: https://docs.nango.dev/integrations/all/netsuite
    connection_config:
        accountId:
            type: string
            title: Account ID
            description: The account ID of your NetSuite account
            pattern: '^[a-zA-Z0-9-_]+$'
            example: tstdrv231585

netsuite-tba:
    alias: netsuite
    display_name: NetSuite (tba)
    auth_mode: TBA
    docs: https://docs.nango.dev/integrations/all/netsuite

next-cloud-ocs:
    display_name: Next Cloud OCS
    auth_mode: BASIC
    proxy:
        base_url: https://${connectionConfig.domain}/ocs/v1.php
        headers:
            'OCS-APIRequest': 'true'
    docs: http://docs.nango.dev/integrations/all/next-cloud
    connection_config:
        domain:
            type: string
            title: Domain
            description: The domain of your Next Cloud account
            format: hostname

notion:
    display_name: Notion
    categories:
        - knowledge-base
        - productivity
    auth_mode: OAUTH2
    authorization_url: https://api.notion.com/v1/oauth/authorize
    token_url: https://api.notion.com/v1/oauth/token
    authorization_params:
        response_type: code
        owner: user
    authorization_method: header
    body_format: json
    proxy:
        retry:
            after: 'Retry-After'
        base_url: https://api.notion.com
        headers:
            'Notion-Version': '2022-06-28'
        paginate:
            type: cursor
            cursor_path_in_response: next_cursor
            cursor_name_in_request: start_cursor
            limit_name_in_request: page_size
            response_path: results
    docs: https://docs.nango.dev/integrations/all/notion

odoo:
    display_name: Odoo
    categories:
        - erp
    auth_mode: OAUTH2
    authorization_url: https://${connectionConfig.serverUrl}/restapi/1.0/common/oauth2/authorize
    token_url: https://${connectionConfig.serverUrl}/restapi/1.0/common/oauth2/access_token
    authorization_params:
        response_type: code
    token_params:
        grant_type: authorization_code
    refresh_params:
        grant_type: refresh_token
    proxy:
        base_url: https://${connectionConfig.serverUrl}
    docs: https://docs.nango.dev/integrations/all/odoo
    connection_config:
        serverUrl:
            type: string
            title: Domain
            description: The domain of your Odoo account
            format: hostname

okta:
    display_name: Okta
    auth_mode: OAUTH2
    authorization_url: https://${connectionConfig.subdomain}.okta.com/oauth2/v1/authorize
    token_url: https://${connectionConfig.subdomain}.okta.com/oauth2/v1/token
    authorization_params:
        response_type: code
        response_mode: query
    token_params:
        grant_type: authorization_code
    refresh_params:
        grant_type: refresh_token
    docs: https://docs.nango.dev/integrations/all/okta
    connection_config:
        subdomain:
            type: string
            title: Okta Domain
            description: The subdomain of your Okta account
            pattern: '^[a-z0-9_-]+$'
            example: domain
            suffix: .okta.com

one-drive:
    display_name: One Drive
    categories:
        - knowledge-base
        - storage
    alias: microsoft
    docs: https://docs.nango.dev/integrations/all/one-drive

one-note:
    display_name: One Note
    categories:
        - productivity
    alias: microsoft
    docs: https://docs.nango.dev/integrations/all/one-note

openai:
    display_name: OpenAI
    categories:
        - productivity
        - dev-tools
    auth_mode: API_KEY
    proxy:
        base_url: https://api.openai.com
        headers:
            Authorization: Bearer ${apiKey}
            Content-Type: application/json
        verification:
            method: GET
            endpoint: /v1/models
        retry:
            after: 'x-ratelimit-reset-requests'
    docs: https://docs.nango.dev/integrations/all/openai
    credentials:
        apiKey:
            type: string
            title: API Key
            description: The API key for your OpenAI account

ory:
    display_name: Ory
    categories:
        - other
    auth_mode: OAUTH2_CC
    proxy:
        base_url: https://${connectionConfig.projectSlug}.projects.oryapis.com
    token_url: https://${connectionConfig.projectSlug}.projects.oryapis.com/oauth2/token
    scope_separator: ' '
    token_params:
        grant_type: client_credentials
    docs: https://docs.nango.dev/integrations/all/ory
    connection_config:
        projectSlug:
            type: string
            title: Project Slug
            description: The project slug of your Ory project

osu:
    display_name: Osu
    categories:
        - gaming
    auth_mode: OAUTH2
    authorization_url: https://osu.ppy.sh/oauth/authorize
    token_url: https://osu.ppy.sh/oauth/token
    default_scopes:
        - identify
    authorization_params:
        response_type: code
    token_params:
        grant_type: authorization_code
    refresh_params:
        grant_type: refresh_token
    proxy:
        base_url: https://osu.ppy.sh
    docs: https://docs.nango.dev/integrations/all/osu

oura:
    display_name: Oura
    categories:
        - sports
    auth_mode: OAUTH2
    authorization_url: https://cloud.ouraring.com/oauth/authorize
    token_url: https://api.ouraring.com/oauth/token
    scope_separator: ' '
    authorization_params:
        response_type: code
    token_params:
        grant_type: authorization_code
    refresh_params:
        grant_type: refresh_token
    proxy:
        base_url: https://api.ouraring.com
    docs: https://docs.nango.dev/integrations/all/oura

outlook:
    display_name: Outlook
    categories:
        - communication
    alias: microsoft
    docs: https://docs.nango.dev/integrations/all/outlook

outreach:
    display_name: Outreach
    categories:
        - marketing
    auth_mode: OAUTH2
    authorization_url: https://api.outreach.io/oauth/authorize
    token_url: https://api.outreach.io/oauth/token
    authorization_params:
        response_type: code
    token_params:
        grant_type: authorization_code
    refresh_params:
        grant_type: refresh_token
    proxy:
        base_url: https://api.outreach.io
    docs: https://docs.nango.dev/integrations/all/outreach

pagerduty:
    display_name: PagerDuty
    categories:
        - dev-tools
    auth_mode: OAUTH2
    authorization_url: https://app.pagerduty.com/oauth/authorize
    token_url: https://app.pagerduty.com/oauth/token
    proxy:
        base_url: https://api.pagerduty.com
    docs: https://docs.nango.dev/integrations/all/pagerduty

pandadoc:
    display_name: Pandadoc
    categories:
        - legal
    auth_mode: OAUTH2
    authorization_url: https://app.pandadoc.com/oauth2/authorize
    token_url: https://api.pandadoc.com/oauth2/access_token
    authorization_params:
        response_type: code
    token_params:
        grant_type: authorization_code
    refresh_params:
        grant_type: refresh_token
    proxy:
        base_url: https://api.pandadoc.com
    docs: https://docs.nango.dev/integrations/all/pandadoc

payfit:
    display_name: Payfit
    categories:
        - hr
    auth_mode: OAUTH2
    authorization_url: https://oauth.payfit.com/authorize
    token_url: https://app.pagerduty.com/oauth/token
    authorization_params:
        response_type: code
    token_params:
        grant_type: authorization_code
    docs: https://docs.nango.dev/integrations/all/payfit

paypal:
    display_name: Paypal
    categories:
        - payment
    auth_mode: OAUTH2
    authorization_url: https://www.paypal.com/signin/authorize
    token_url: https://api.paypal.com/v1/oauth2/token
    token_request_auth_method: basic
    authorization_params:
        response_type: code
    token_params:
        grant_type: authorization_code
    refresh_params:
        grant_type: refresh_token
    docs: https://docs.nango.dev/integrations/all/paypal

paypal-sandbox:
    display_name: Paypal (sandbox)
    auth_mode: OAUTH2
    authorization_url: https://www.sandbox.paypal.com/signin/authorize
    token_url: https://api-m.sandbox.paypal.com/v1/oauth2/token
    token_request_auth_method: basic
    authorization_params:
        response_type: code
    token_params:
        grant_type: authorization_code
    refresh_params:
        grant_type: refresh_token
    docs: https://docs.nango.dev/integrations/all/paypal

pendo:
    display_name: Pendo
    categories:
        - analytics
    auth_mode: API_KEY
    proxy:
        base_url: https://app.pendo.io
        headers:
            x-pendo-integration-key: ${apiKey}
    docs: https://docs.nango.dev/integrations/all/pendo
    credentials:
        apiKey:
            type: string
            title: API Key
            description: The API key for your Pendo account

pennylane:
    display_name: Pennylane
    categories:
        - accounting
        - banking
        - invoicing
        - payment
    auth_mode: OAUTH2
    authorization_url: https://app.pennylane.com/oauth/authorize
    token_url: https://app.pennylane.com/oauth/token
    proxy:
        base_url: https://app.pennylane.com
    scope_separator: '+'
    authorization_params:
        response_type: code
    token_params:
        grant_type: authorization_code
    refresh_params:
        grant_type: refresh_token
    docs: https://docs.nango.dev/integrations/all/pennylane

peopledatalabs:
    display_name: People Data Labs
    categories:
        - analytics
    auth_mode: API_KEY
    proxy:
        base_url: https://api.peopledatalabs.com
        query:
            api_key: ${apiKey}
    docs: https://docs.nango.dev/integrations/all/peopledatalabs
    credentials:
        apiKey:
            type: string
            title: API Key
            description: The API key for your People Data Labs account

personio:
    display_name: Personio
    categories:
        - hr
    auth_mode: OAUTH2_CC
    proxy:
        base_url: https://api.personio.de/v1
        headers:
            x-personio-partner-id: ${connectionConfig.partnerId}
            x-personio-app-id: ${connectionConfig.appId}
    token_url: https://api.personio.de/v1/auth
    body_format: json
    docs: https://docs.nango.dev/integrations/all/personio
    connection_config:
        partnerId:
            type: string
            title: Partner ID
            description: The partner ID of your Personio account
        appId:
            type: string
            title: App ID
            description: The app ID of your Personio account

personio-recruiting:
    display_name: Personio Recruiting
    categories:
        - hr
    auth_mode: API_KEY
    proxy:
        base_url: https://api.personio.de/v1
        headers:
            Authorization: Bearer ${apiKey}
            x-company-id: ${connectionConfig.companyId}
            x-personio-partner-id: ${connectionConfig.partnerId}
            x-personio-app-id: ${connectionConfig.appId}
        verification:
            method: GET
            endpoint: /xml?language=en
            base_url_override: https://${connectionConfig.company}.jobs.personio.de
            headers:
                accept: application/xml
                content-type: xml
    docs: https://docs.nango.dev/integrations/all/personio
    connection_config:
        companyId:
            type: string
            title: Company ID
            description: The company ID of your Personio account
        company:
            type: string
            title: Company Name
            description: The company name of your Workday account
        partnerId:
            type: string
            title: Partner ID
            description: The partner ID of your Personio account
        appId:
            type: string
            title: App ID
            description: The app ID of your Personio account
    credentials:
        apiKey:
            type: string
            title: API Key
            description: The API key for your Pingboard account

pingboard:
    display_name: Pingboard
    categories:
        - productivity
    auth_mode: OAUTH2_CC
    proxy:
        base_url: https://app.pingboard.com/api/v2
    token_url: https://app.pingboard.com/oauth/token
    scope_separator: ' '
    token_params:
        grant_type: client_credentials
    docs: https://docs.nango.dev/integrations/all/pingboard

pinterest:
    display_name: Pinterest
    categories:
        - design
        - marketing
        - social
        - video
    auth_mode: OAUTH2
    authorization_url: https://www.pinterest.com/oauth
    token_url: https://api.pinterest.com/v5/oauth/token
    token_request_auth_method: basic
    authorization_params:
        response_type: code
    token_params:
        grant_type: authorization_code
    refresh_params:
        grant_type: refresh_token
    proxy:
        base_url: https://api.pinterest.com
    docs: https://docs.nango.dev/integrations/all/pinterest

pipedrive:
    display_name: Pipedrive
    categories:
        - crm
    auth_mode: OAUTH2
    authorization_url: https://oauth.pipedrive.com/oauth/authorize
    token_url: https://oauth.pipedrive.com/oauth/token
    token_response_metadata:
        - api_domain
    proxy:
        base_url: ${connectionConfig.api_domain}/api
        decompress: true
        paginate:
            type: offset
            offset_name_in_request: start
            response_path: data
            limit_name_in_request: limit
    docs: https://docs.nango.dev/integrations/all/pipedrive
    connection_config:
        api_domain:
            type: string
            title: API URL
            description: The API URL of your Pipedrive account
            format: uri
            pattern: '^https?://.*$'

pivotaltracker:
    display_name: Pivotal Tracker
    categories:
        - productivity
    auth_mode: API_KEY
    proxy:
        headers:
            X-TrackerToken: ${apiKey}
        base_url: https://www.pivotaltracker.com/services/v5
        verification:
            method: GET
            endpoint: /accounts
    docs: https://docs.nango.dev/integrations/all/pivotaltracker
    credentials:
        apiKey:
            type: string
            title: API Key
            description: The API key for your Pivotal Tracker account

podium:
    display_name: Podium
    categories:
        - communication
        - marketing
    auth_mode: OAUTH2
    authorization_url: https://api.podium.com/oauth/authorize
    token_url: https://api.podium.com/oauth/token
    scope_separator: ' '
    body_format: json
    authorization_params:
        response_type: code
    token_params:
        grant_type: authorization_code
    refresh_params:
        grant_type: refresh_token
    proxy:
        headers:
            Podium-Version: ${connectionConfig.apiVersion}
            Content-Type: application/json
        base_url: https://api.podium.com
        retry:
            after: 'x-ratelimit-reset'
    docs: https://docs.nango.dev/integrations/all/podium
    connection_config:
        apiVersion:
            type: string
            title: API Version
            description: The API version of your Podium account

posthog:
    display_name: PostHog
    categories:
        - dev-tools
    auth_mode: API_KEY
    proxy:
        headers:
            Authorization: Bearer ${apiKey}
        base_url: https://${connectionConfig.subdomain}.posthog.com
        verification:
            method: GET
            endpoint: /api/users/@me
    docs: https://docs.nango.dev/integrations/all/posthog
    connection_config:
        subdomain:
            type: string
            title: PostHog Domain
            description: The subdomain of your PostHog account
            pattern: '^[a-z0-9_-]+$'
            example: domain
            suffix: .posthog.com
    credentials:
        apiKey:
            type: string
            title: API Key
            description: The API key for your PostHog account

productboard:
    display_name: Productboard
    categories:
        - productivity
    auth_mode: OAUTH2
    authorization_url: https://app.productboard.com/oauth2/authorize
    token_url: https://app.productboard.com/oauth2/token
    scope_separator: ' '
    authorization_params:
        response_type: code
    token_params:
        grant_type: authorization_code
    refresh_params:
        grant_type: refresh_token
    proxy:
        headers:
            X-Version: '1'
        base_url: https://api.productboard.com
    docs: https://docs.nango.dev/integrations/all/productboard

qualtrics:
    display_name: Qualtrics
    categories:
        - surveys
    auth_mode: OAUTH2
    authorization_url: https://${connectionConfig.subdomain}.qualtrics.com/oauth2/auth
    token_url: https://${connectionConfig.subdomain}.qualtrics.com/oauth2/token
    proxy:
        base_url: https://${connectionConfig.subdomain}.qualtrics.com
    docs: https://docs.nango.dev/integrations/all/qualtrics
    connection_config:
        subdomain:
            type: string
            title: Qualtrics Domain
            description: The subdomain of your Qualtrics account
            pattern: '^[a-z0-9_-]+$'
            example: domain
            suffix: .qualtrics.com

quickbooks:
    display_name: Quickbooks
    categories:
        - accounting
    auth_mode: OAUTH2
    authorization_url: https://appcenter.intuit.com/connect/oauth2
    token_url: https://oauth.platform.intuit.com/oauth2/v1/tokens/bearer
    redirect_uri_metadata:
        - realmId
    proxy:
        base_url: https://quickbooks.api.intuit.com
    docs: https://docs.nango.dev/integrations/all/quickbooks

quickbooks-sandbox:
    alias: quickbooks
    display_name: Quickbooks (sandbox)
    proxy:
        base_url: https://sandbox-quickbooks.api.intuit.com
    docs: https://docs.nango.dev/integrations/all/quickbooks

ramp:
    display_name: Ramp
    categories:
        - banking
    auth_mode: OAUTH2
    authorization_url: https://app.ramp.com/v1/authorize
    token_url: https://api.ramp.com/developer/v1/token
    authorization_method: header
    proxy:
        base_url: https://api.ramp.com
    docs: https://docs.nango.dev/integrations/all/ramp

ramp-sandbox:
    display_name: Ramp (sandbox)
    auth_mode: OAUTH2
    authorization_url: https://demo.ramp.com/v1/authorize
    token_url: https://demo-api.ramp.com/developer/v1/token
    authorization_method: header
    proxy:
        base_url: https://demo-api.ramp.com
    docs: https://docs.nango.dev/integrations/all/ramp

reddit:
    display_name: Reddit
    categories:
        - social
    auth_mode: OAUTH2
    authorization_url: https://www.reddit.com/api/v1/authorize
    token_url: https://www.reddit.com/api/v1/access_token
    authorization_method: header
    authorization_params:
        duration: permanent
    proxy:
        base_url: https://oauth.reddit.com
    docs: https://docs.nango.dev/integrations/all/reddit

refiner:
    display_name: Refiner
    categories:
        - surveys
    auth_mode: API_KEY
    proxy:
        headers:
            Authorization: Bearer ${apiKey}
        base_url: https://api.refiner.io/v1
    docs: https://docs.nango.dev/integrations/all/refiner
    credentials:
        apiKey:
            type: string
            title: API Key
            description: The API key for your Refiner account

replicate:
    display_name: Replicate
    auth_mode: API_KEY
    proxy:
        headers:
            Authorization: Bearer ${apiKey}
        base_url: https://api.replicate.com
    docs: https://docs.nango.dev/integrations/all/replicate
    credentials:
        apiKey:
            type: string
            title: API Key
            description: The API key for your Replicate account

ring-central:
    display_name: RingCentral
    categories:
        - support
    auth_mode: OAUTH2
    authorization_url: https://platform.ringcentral.com/restapi/oauth/authorize
    token_url: https://platform.ringcentral.com/restapi/oauth/token
    authorization_method: header
    authorization_params:
        response_type: code
    token_params:
        grant_type: authorization_code
    refresh_params:
        grant_type: refresh_token
    proxy:
        base_url: https://platform.ringcentral.com
    docs: https://docs.nango.dev/integrations/all/ring-central

ring-central-sandbox:
    display_name: RingCentral (sandbox)
    auth_mode: OAUTH2
    authorization_url: https://platform.devtest.ringcentral.com/restapi/oauth/authorize
    token_url: https://platform.devtest.ringcentral.com/restapi/oauth/token
    authorization_method: header
    authorization_params:
        response_type: code
    token_params:
        grant_type: authorization_code
    refresh_params:
        grant_type: refresh_token
    proxy:
        base_url: https://platform.devtest.ringcentral.com
    docs: https://docs.nango.dev/integrations/all/ring-central

segment:
    display_name: Segment
    categories:
        - analytics
        - marketing
    auth_mode: OAUTH2
    authorization_url: https://id.segmentapis.com/oauth2/auth
    token_url: https://id.segmentapis.com/oauth2/token
    token_request_auth_method: basic
    proxy:
        base_url: https://api.segment.io
    docs: https://docs.nango.dev/integrations/all/segment

sage:
    display_name: Sage
    categories:
        - accounting
        - erp
    auth_mode: OAUTH2
    authorization_url: https://www.sageone.com/oauth2/auth/central
    token_url: https://oauth.accounting.sage.com/token
    authorization_params:
        filter: apiv3.1
    proxy:
        base_url: https://api.accounting.sage.com
    docs: https://docs.nango.dev/integrations/all/sage

salesforce:
    display_name: Salesforce
    categories:
        - crm
    auth_mode: OAUTH2
    authorization_url: https://login.salesforce.com/services/oauth2/authorize
    token_url: https://login.salesforce.com/services/oauth2/token
    authorization_params:
        prompt: consent
    default_scopes:
        - offline_access
    token_response_metadata:
        - instance_url
    proxy:
        base_url: ${connectionConfig.instance_url}
    webhook_routing_script: salesforceWebhookRouting
    post_connection_script: salesforcePostConnection
    docs: https://docs.nango.dev/integrations/all/salesforce
    connection_config:
        instance_url:
            type: string
            title: Instance URL
            description: The instance URL of your Salesforce account
            format: uri
            pattern: '^https?://.*$'

salesforce-sandbox:
    display_name: Salesforce (sandbox)
    auth_mode: OAUTH2
    authorization_url: https://test.salesforce.com/services/oauth2/authorize
    token_url: https://test.salesforce.com/services/oauth2/token
    default_scopes:
        - offline_access
    token_response_metadata:
        - instance_url
    proxy:
        base_url: ${connectionConfig.instance_url}
    docs: https://docs.nango.dev/integrations/all/salesforce
    connection_config:
        instance_url:
            type: string
            title: Instance URL
            description: The instance URL of your Salesforce account
            format: uri
            pattern: '^https?://.*$'

salesforce-experience-cloud:
    display_name: Salesforce Experience Cloud
    auth_mode: OAUTH2
    authorization_url: https://${connectionConfig.subdomain}.my.site.com/services/oauth2/authorize
    token_url: https://${connectionConfig.subdomain}.my.site.com/services/oauth2/token
    default_scopes:
        - offline_access
    token_response_metadata:
        - instance_url
    proxy:
        base_url: ${connectionConfig.instance_url}
    docs: https://docs.nango.dev/integrations/all/salesforce-experience-cloud
    connection_config:
        subdomain:
            type: string
            title: Salesforce Domain
            description: The subdomain of your Salesforce Experience Cloud account
            pattern: '^[a-z0-9_-]+$'
            example: domain
            suffix: .my.site.com
        instance_url:
            type: string
            title: Instance URL
            description: The instance URL of your Salesforce Experience Cloud account
            format: uri
            pattern: '^https?://.*$'

salesloft:
    display_name: Salesloft
    categories:
        - marketing
    auth_mode: OAUTH2
    authorization_url: https://accounts.salesloft.com/oauth/authorize
    token_url: https://accounts.salesloft.com/oauth/token
    proxy:
        base_url: https://api.salesloft.com
    docs: https://docs.nango.dev/integrations/all/salesloft

sendgrid:
    display_name: Sendgrid
    categories:
        - marketing
    auth_mode: API_KEY
    proxy:
        headers:
            Authorization: Bearer ${apiKey}
        base_url: https://api.sendgrid.com
    docs: https://docs.nango.dev/integrations/all/sendgrid
    credentials:
        apiKey:
            type: string
            title: API Key
            description: The API key for your Sendgrid account
servicem8:
    display_name: ServiceM8
    categories:
        - productivity
    auth_mode: OAUTH2
    authorization_url: https://go.servicem8.com/oauth/authorize
    token_url: https://go.servicem8.com/oauth/access_token
    proxy:
        base_url: https://api.servicem8.com
    scope_separator: ' '
    authorization_params:
        response_type: code
    token_params:
        grant_type: authorization_code
    refresh_params:
        grant_type: refresh_token
    docs: https://docs.nango.dev/integrations/all/servicem8

signnow:
    display_name: SignNow
    categories:
        - legal
    auth_mode: OAUTH2
    authorization_url: https://app.signnow.com/authorize
    token_url: https://api.signnow.com/oauth2/token
    disable_pkce: true
    token_request_auth_method: basic
    authorization_params:
        response_type: code
    token_params:
        grant_type: authorization_code
    refresh_params:
        grant_type: refresh_token
    docs: https://docs.nango.dev/integrations/all/signnow

signnow-sandbox:
    display_name: SignNow (sandbox)
    categories:
        - legal
    auth_mode: OAUTH2
    authorization_url: https://app-eval.signnow.com/authorize
    token_url: https://api-eval.signnow.com/oauth2/token
    disable_pkce: true
    token_request_auth_method: basic
    authorization_params:
        response_type: code
    token_params:
        grant_type: authorization_code
    refresh_params:
        grant_type: refresh_token
    docs: https://docs.nango.dev/integrations/all/signnow

servicenow:
    display_name: ServiceNow
    categories:
        - productivity
    auth_mode: OAUTH2
    authorization_url: https://${connectionConfig.subdomain}.service-now.com/oauth_auth.do
    token_url: https://${connectionConfig.subdomain}.service-now.com/oauth_token.do
    authorization_params:
        response_type: code
    token_params:
        grant_type: authorization_code
    refresh_params:
        grant_type: refresh_token
    docs: https://docs.nango.dev/integrations/all/servicenow
    connection_config:
        subdomain:
            type: string
            title: ServiceNow Domain
            description: The subdomain of your ServiceNow account
            pattern: '^[a-z0-9_-]+$'
            example: domain
            suffix: .service-now.com

sharepoint-online:
    display_name: SharePoint Online
    categories:
        - storage
        - communication
    alias: microsoft
    docs: https://docs.nango.dev/integrations/all/sharepoint-online

shipstation:
    display_name: Shipstation
    categories:
        - e-commerce
    auth_mode: BASIC
    proxy:
        base_url: https://ssapi.shipstation.com
        retry:
            after: 'X-Rate-Limit-Reset'
        verification:
            method: GET
            endpoint: /users
    docs: https://docs.nango.dev/integrations/all/shipstation

shopify:
    display_name: Shopify
    categories:
        - e-commerce
    auth_mode: OAUTH2
    authorization_url: https://${connectionConfig.subdomain}.myshopify.com/admin/oauth/authorize
    token_url: https://${connectionConfig.subdomain}.myshopify.com/admin/oauth/access_token
    proxy:
        base_url: https://${connectionConfig.subdomain}.myshopify.com
        headers:
            X-Shopify-Access-Token: ${accessToken}
    docs: https://docs.nango.dev/integrations/all/shopify
    connection_config:
        subdomain:
            type: string
            title: Shopify Domain
            description: The subdomain of your Shopify account
            pattern: '^[a-z0-9_-]+$'
            example: domain
            suffix: .myshopify.com

shortcut:
    display_name: Shortcut
    categories:
        - dev-tools
        - productivity
    auth_mode: API_KEY
    proxy:
        base_url: https://api.app.shortcut.com
        headers:
            Shortcut-Token: ${apiKey}
    docs: https://docs.nango.dev/integrations/all/shortcut
    credentials:
        apiKey:
            type: string
            title: API Key
            description: The API key for your Shortcut account

slack:
    display_name: Slack
    categories:
        - productivity
    auth_mode: OAUTH2
    authorization_url: https://slack.com/oauth/v2/authorize
    token_url: https://slack.com/api/oauth.v2.access
    token_response_metadata:
        - incoming_webhook.url
        - incoming_webhook.channel
        - incoming_webhook.channel_id
        - bot_user_id
        - team.id
    proxy:
        base_url: https://slack.com/api
        paginate:
            type: cursor
            cursor_path_in_response: response_metadata.next_cursor
            cursor_name_in_request: cursor
            limit_name_in_request: limit
    webhook_routing_script: slackWebhookRouting
    docs: https://docs.nango.dev/integrations/all/slack

smartrecruiters-api-key:
    display_name: Smartrecruiters (api key)
    auth_mode: API_KEY
    proxy:
        base_url: https://api.smartrecruiters.com
        headers:
            X-SmartToken: ${apiKey}
    docs: https://docs.nango.dev/integrations/all/smartrecruiters
    credentials:
        apiKey:
            type: string
            title: API Key
            description: The API key for your Smartrecruiters account

smartsheet:
    display_name: Smartsheet
    auth_mode: OAUTH2
    authorization_url: https://app.smartsheet.com/b/authorize
    token_url: https://api.smartsheet.com/2.0/token
    authorization_params:
        response_type: code
    token_params:
        grant_type: authorization_code
    proxy:
        base_url: https://api.smartsheet.com
    docs: https://docs.nango.dev/integrations/all/smartsheet

smugmug:
    display_name: Smugmug
    auth_mode: OAUTH1
    request_url: https://api.smugmug.com/services/oauth/1.0a/getRequestToken
    authorization_url: https://api.smugmug.com/services/oauth/1.0a/authorize
    token_url: https://api.smugmug.com/services/oauth/1.0a/getAccessToken
    scope_separator: ','
    signature_method: 'PLAINTEXT'
    proxy:
        base_url: https://www.smugmug.com
    docs: https://docs.nango.dev/integrations/all/smugmug

snowflake:
    display_name: Snowflake
    categories:
        - dev-tools
    auth_mode: OAUTH2
    authorization_url: https://${connectionConfig.snowflake_account_url}/oauth/authorize
    token_url: https://${connectionConfig.snowflake_account_url}/oauth/token-request
    token_request_auth_method: basic
    authorization_params:
        response_type: code
    token_params:
        grant_type: authorization_code
    refresh_params:
        grant_type: refresh_token
    proxy:
        base_url: https://{connectionConfig.snowflake_account_url}
    docs: https://docs.nango.dev/integrations/all/snowflake
    connection_config:
        snowflake_account_url:
            type: string
            title: Domain
            description: The domain of your Snowflake account
            format: hostname

splitwise:
    display_name: Splitwise
    categories:
        - payment
        - social
    auth_mode: OAUTH2
    authorization_url: https://secure.splitwise.com/oauth/authorize
    token_url: https://secure.splitwise.com/oauth/token
    proxy:
        base_url: https://secure.splitwise.com
    docs: https://docs.nango.dev/integrations/all/splitwise

spotify:
    display_name: Spotify
    categories:
        - other
    auth_mode: OAUTH2
    authorization_url: https://accounts.spotify.com/authorize
    token_url: https://accounts.spotify.com/api/token
    authorization_params:
        response_type: code
    token_params:
        grant_type: authorization_code
    refresh_params:
        grant_type: refresh_token
    proxy:
        base_url: https://api.spotify.com
    docs: https://docs.nango.dev/integrations/all/spotify
spotify-oauth2-cc:
    display_name: Spotify (custom)
    categories:
        - other
    auth_mode: OAUTH2_CC
    token_url: https://accounts.spotify.com/api/token
    token_request_auth_method: basic
    scope_separator: ' '
    token_params:
        grant_type: client_credentials
    proxy:
        base_url: https://api.spotify.com
    docs: https://docs.nango.dev/integrations/all/spotify

squarespace:
    display_name: Squarespace
    categories:
        - dev-tools
        - design
    auth_mode: OAUTH2
    authorization_url: https://login.squarespace.com/api/1/login/oauth/provider/authorize
    token_url: https://login.squarespace.com/api/1/login/oauth/provider/tokens
    token_request_auth_method: basic
    scope_separator: ','
    authorization_params:
        response_type: code
    token_params:
        grant_type: authorization_code
    refresh_params:
        grant_type: refresh_token
    proxy:
        base_url: https://api.squarespace.com
        headers:
            User-Agent: ${connectionConfig.customappDescription}
    docs: https://docs.nango.dev/integrations/all/squarespace
    connection_config:
        customappDescription:
            type: string
            title: User Agent
            description: The user agent of your custom app

squareup:
    display_name: Squareup
    categories:
        - payment
    auth_mode: OAUTH2
    authorization_url: https://connect.squareup.com/oauth2/authorize
    token_url: https://connect.squareup.com/oauth2/token
    disable_pkce: true
    decode_url: true
    authorization_params:
        response_type: code
        session: false
    token_params:
        grant_type: authorization_code
    refresh_params:
        grant_type: refresh_token
    proxy:
        base_url: https://connect.squareup.com
    docs: https://docs.nango.dev/integrations/all/squareup

squareup-sandbox:
    display_name: Squareup (sandbox)
    auth_mode: OAUTH2
    authorization_url: https://connect.squareupsandbox.com/oauth2/authorize
    token_url: https://connect.squareupsandbox.com/oauth2/token
    disable_pkce: true
    authorization_params:
        response_type: code
        session: false
    token_params:
        grant_type: authorization_code
    refresh_params:
        grant_type: refresh_token
    proxy:
        base_url: https://connect.squareupsandbox.com
    docs: https://docs.nango.dev/integrations/all/squareup

stackexchange:
    display_name: Stack Exchange
    categories:
        - knowledge-base
        - support
    auth_mode: OAUTH2
    authorization_url: https://stackoverflow.com/oauth
    token_url: https://stackoverflow.com/oauth/access_token/json
    default_scopes:
        - no_expiry
    proxy:
        base_url: https://api.stackexchange.com
    docs: https://docs.nango.dev/integrations/all/stackexchange

strava:
    display_name: Strava (mobile)
    categories:
        - social
        - sports
    auth_mode: OAUTH2
    authorization_url: https://www.strava.com/oauth/mobile/authorize
    token_url: https://www.strava.com/api/v3/oauth/token
    scope_separator: ','
    authorization_params:
        response_type: code
        approval_prompt: auto
    token_params:
        grant_type: authorization_code
    refresh_params:
        grant_type: refresh_token
    proxy:
        base_url: https://www.strava.com
    docs: https://docs.nango.dev/integrations/all/strava

strava-web:
    display_name: Strava (web)
    categories:
        - social
        - sports
    auth_mode: OAUTH2
    authorization_url: https://www.strava.com/oauth/authorize
    token_url: https://www.strava.com/api/v3/oauth/token
    scope_separator: ','
    authorization_params:
        response_type: code
        approval_prompt: force
    token_params:
        grant_type: authorization_code
    refresh_params:
        grant_type: refresh_token
    proxy:
        base_url: https://www.strava.com
    docs: https://docs.nango.dev/integrations/all/strava

stripe:
    display_name: Stripe
    categories:
        - payment
    auth_mode: OAUTH2
    authorization_url: https://connect.stripe.com/oauth/authorize
    token_url: https://connect.stripe.com/oauth/token
    docs: https://docs.nango.dev/integrations/all/stripe

stripe-express:
    display_name: Stripe Express
    categories:
        - payment
    auth_mode: OAUTH2
    authorization_url: https://connect.stripe.com/express/oauth/authorize
    token_url: https://connect.stripe.com/oauth/token
    token_response_metadata:
        - stripe_user_id
    proxy:
        base_url: https://api.stripe.com
    docs: https://docs.nango.dev/integrations/all/stripe-express

stripe-app:
    display_name: Stripe App
    categories:
        - payment
    auth_mode: OAUTH2
    authorization_url: https://marketplace.stripe.com/oauth/v2/authorize
    token_url: https://api.stripe.com/v1/oauth/token
    disable_pkce: true
    proxy:
        base_url: https://api.stripe.com
    refresh_params:
        grant_type: refresh_token
    docs: https://docs.nango.dev/integrations/all/stripe-app

stripe-app-sandbox:
    display_name: Stripe App (sandbox)
    auth_mode: OAUTH2
    authorization_url: https://marketplace.stripe.com/oauth/v2/${connectionConfig.appDomain}/authorize
    token_url: https://api.stripe.com/v1/oauth/token
    disable_pkce: true
    proxy:
        base_url: https://api.stripe.com
    refresh_params:
        grant_type: refresh_token
    docs: https://docs.nango.dev/integrations/all/stripe-app
    connection_config:
        appDomain:
            type: string
            title: App Domain
            description: The domain of your Stripe app

survey-monkey:
    display_name: SurveyMonkey
    categories:
        - surveys
    auth_mode: OAUTH2
    authorization_url: https://api.surveymonkey.com/oauth/authorize
    token_url: https://api.surveymonkey.com/oauth/token
    disable_pkce: true
    authorization_params:
        response_type: code
    token_params:
        grant_type: authorization_code
    proxy:
        base_url: https://api.surveymonkey.com
    docs: https://docs.nango.dev/integrations/all/survey-monkey

tableau:
    display_name: Tableau
    categories:
        - analytics
    auth_mode: TABLEAU
    token_url: https://${connectionConfig.myServer}/api/${connectionConfig.version}/auth/signin
    proxy:
        headers:
            Accept: application/json
            Content-Type: application/json
        base_url: https://${connectionConfig.myServer}/api/${connectionConfig.version}
    docs: https://docs.nango.dev/integrations/all/tableau
    connection_config:
        myServer:
            type: string
            title: Domain
            description: The domain of your Tableau instance
            format: hostname
        version:
            type: string
            title: API Version
            description: The version of the Tableau API to use

teamtailor:
    display_name: Teamtailor
    categories:
        - ats
    auth_mode: API_KEY
    proxy:
        base_url: https://${connectionConfig.extension}.teamtailor.com
        retry:
            after: 'X-Rate-Limit-Reset'
        headers:
            Authorization: Token token=${apiKey}
            X-Api-Version: '20210218'
    docs: https://docs.nango.dev/integrations/all/teamtailor
    connection_config:
        extension:
            type: string
            title: Teamtailor Domain
            description: The subdomain of your Teamtailor instance
            pattern: '^[a-z0-9_-]+$'
            example: domain
            suffix: .teamtailor.com
    credentials:
        apiKey:
            type: string
            title: API Key
            description: The API key for your Teamtailor account

teamwork:
    display_name: Teamwork
    categories:
        - productivity
        - ticketing
    auth_mode: OAUTH2
    authorization_url: https://www.teamwork.com/launchpad/login
    token_url: https://www.teamwork.com/launchpad/v1/token.json
    token_response_metadata:
        - installation.apiEndPoint
    proxy:
        base_url: ${connectionConfig.installation.apiEndPoint}
    docs: https://docs.nango.dev/integrations/all/teamwork

ticktick:
    display_name: TickTick
    categories:
        - productivity
        - ticketing
    auth_mode: OAUTH2
    authorization_url: https://ticktick.com/oauth/authorize
    token_url: https://ticktick.com/oauth/token
    scope_separator: ' '
    proxy:
        base_url: https://api.ticktick.com
    docs: https://docs.nango.dev/integrations/all/ticktick

tiktok-accounts:
    display_name: TikTok Accounts
    categories:
        - social
    auth_mode: OAUTH2
    authorization_url: https://www.tiktok.com/v2/auth/authorize/
    token_url: https://business-api.tiktok.com/open_api/v1.3/tt_user/oauth2/token/
    refresh_url: https://business-api.tiktok.com/open_api/v1.3/tt_user/oauth2/refresh_token/
    proxy:
        base_url: https://business-api.tiktok.com/open_api/v1.3/
    authorization_params:
        response_type: code
    authorization_url_replacements:
        client_id: client_key
    token_params:
        grant_type: authorization_code
    refresh_params:
        grant_type: refresh_token
    scope_separator: ','
    docs: https://docs.nango.dev/integrations/all/tiktok-accounts

tiktok-ads:
    display_name: TikTok Ads
    categories:
        - social
    auth_mode: OAUTH2
    authorization_url: https://business-api.tiktok.com/portal/auth
    token_url: https://business-api.tiktok.com/open_api/v1.3/oauth2/access_token/
    proxy:
        base_url: https://business-api.tiktok.com/open_api/v1.3/
    token_params:
        grant_type: authorization_code
    authorization_url_replacements:
        client_id: app_id
    docs: https://docs.nango.dev/integrations/all/tiktok-ads

timely:
    display_name: Timely
    categories:
        - productivity
    auth_mode: OAUTH2
    authorization_url: https://api.timelyapp.com/1.1/oauth/authorize
    token_url: https://api.timelyapp.com/1.1/oauth/token
    disable_pkce: true
    authorization_params:
        response_type: code
    token_params:
        grant_type: authorization_code
    proxy:
        base_url: https://api.timelyapp.com
    docs: https://docs.nango.dev/integrations/all/timely

tremendous:
    display_name: Tremendous
    categories:
        - payment
    auth_mode: OAUTH2
    authorization_url: https://api.tremendous.com/oauth/authorize
    token_url: https://api.tremendous.com/oauth/token
    scope_separator: ' '
    authorization_params:
        response_type: code
    token_params:
        grant_type: authorization_code
    refresh_params:
        grant_type: refresh_token
    proxy:
        base_url: https://api.tremendous.com/api/v2
    docs: https://docs.nango.dev/integrations/all/tremendous

tremendous-sandbox:
    display_name: Tremendous (sandbox)
    categories:
        - payment
    auth_mode: OAUTH2
    authorization_url: https://testflight.tremendous.com/oauth/authorize
    token_url: https://testflight.tremendous.com/oauth/token
    scope_separator: ' '
    authorization_params:
        response_type: code
    token_params:
        grant_type: authorization_code
    refresh_params:
        grant_type: refresh_token
    proxy:
        base_url: https://testflight.tremendous.com/api/v2
    docs: https://docs.nango.dev/integrations/all/tremendous

trello:
    display_name: Trello
    categories:
        - productivity
        - ticketing
    auth_mode: OAUTH1
    request_url: https://trello.com/1/OAuthGetRequestToken
    authorization_url: https://trello.com/1/OAuthAuthorizeToken
    token_url: https://trello.com/1/OAuthGetAccessToken
    signature_method: 'HMAC-SHA1'
    scope_separator: ','
    authorization_params:
        expiration: never
    proxy:
        base_url: https://api.trello.com
    docs: https://docs.nango.dev/integrations/all/trello

tsheetsteam:
    display_name: TSheets
    categories:
        - payroll
        - hr
        - productivity
    auth_mode: OAUTH2
    authorization_url: https://rest.tsheets.com/api/v1/authorize
    token_url: https://rest.tsheets.com/api/v1/grant
    authorization_params:
        response_type: code
    token_params:
        grant_type: authorization_code
    refresh_params:
        grant_type: refresh_token
    proxy:
        base_url: https://rest.tsheets.com/api/v1
    docs: https://docs.nango.dev/integrations/all/tsheetsteam

todoist:
    display_name: Todoist
    categories:
        - productivity
        - ticketing
    auth_mode: OAUTH2
    authorization_url: https://todoist.com/oauth/authorize
    token_url: https://todoist.com/oauth/access_token
    scope_separator: ','
    proxy:
        base_url: https://api.todoist.com
    docs: https://docs.nango.dev/integrations/all/todoist

tumblr:
    display_name: Tumblr
    categories:
        - social
        - communication
    auth_mode: OAUTH2
    authorization_url: https://www.tumblr.com/oauth2/authorize
    token_url: https://api.tumblr.com/v2/oauth2/token
    scope_separator: ' '
    authorization_params:
        response_type: code
    token_params:
        grant_type: authorization_code
    refresh_params:
        grant_type: refresh_token
    proxy:
        base_url: https://api.tumblr.com/v2
    docs: https://docs.nango.dev/integrations/all/tumblr

twitch:
    display_name: Twitch
    categories:
        - gaming
        - social
        - sports
        - video
    auth_mode: OAUTH2
    authorization_url: https://id.twitch.tv/oauth2/authorize
    token_url: https://id.twitch.tv/oauth2/token
    authorization_params:
        force_verify: false
        response_type: code
    token_params:
        grant_type: authorization_code
    refresh_params:
        grant_type: refresh_token
    proxy:
        base_url: https://api.twitch.tv
    docs: https://docs.nango.dev/integrations/all/twitch

twitter:
    display_name: Twitter (v1)
    categories:
        - marketing
        - social
    auth_mode: OAUTH1
    request_url: https://api.twitter.com/oauth/request_token
    authorization_url: https://api.twitter.com/oauth/authorize
    token_url: https://api.twitter.com/oauth/access_token
    signature_method: 'HMAC-SHA1'
    request_params:
        x_auth_access_type: write
    proxy:
        base_url: https://api.twitter.com
    docs: https://docs.nango.dev/integrations/all/twitter
twitter-v2:
    display_name: Twitter (v2)
    categories:
        - marketing
        - social
    auth_mode: OAUTH2
    authorization_url: https://twitter.com/i/oauth2/authorize
    token_url: https://api.twitter.com/2/oauth2/token
    token_request_auth_method: basic
    authorization_params:
        response_type: code
        response_mode: query
    token_params:
        grant_type: authorization_code
    refresh_params:
        grant_type: refresh_token
    default_scopes:
        - offline.access
    proxy:
        base_url: https://api.twitter.com
    docs: https://docs.nango.dev/integrations/all/twitter
twitter-oauth2-cc:
    display_name: Twitter (custom)
    categories:
        - marketing
        - social
    auth_mode: OAUTH2_CC
    token_url: https://api.twitter.com/oauth2/token
    token_request_auth_method: basic
    scope_separator: ' '
    token_params:
        grant_type: client_credentials
    proxy:
        base_url: https://api.twitter.com
    docs: https://docs.nango.dev/integrations/all/twitter

twinfield:
    display_name: Twinfield
    auth_mode: OAUTH2
    authorization_url: https://login.twinfield.com/auth/authentication/connect/authorize
    token_url: https://login.twinfield.com/auth/authentication/connect/token
    authorization_params:
        response_type: code
        nonce: AnotherRandomStringTwinfield
    refresh_params:
        grant_type: refresh_token
    scope_separator: ' '
    default_scopes:
        - openid
        - twf.user
        - twf.organisation
        - twf.organisationUser
        - offline_access
    disable_pkce: true
    docs: https://docs.nango.dev/integrations/all/twinfield

typeform:
    display_name: Typeform
    categories:
        - surveys
    auth_mode: OAUTH2
    authorization_url: https://api.typeform.com/oauth/authorize
    token_url: https://api.typeform.com/oauth/token
    disable_pkce: true
    default_scopes:
        - offline
    authorization_params:
        response_type: code
    token_params:
        grant_type: authorization_code
    refresh_params:
        grant_type: refresh_token
    proxy:
        base_url: https://api.typeform.com
    docs: https://docs.nango.dev/integrations/all/typeform

typefully:
    display_name: Typefully
    categories:
        - analytics
        - communication
        - social
    auth_mode: API_KEY
    proxy:
        base_url: https://api.typefully.com
        headers:
            X-API-Key: Bearer ${apiKey}
        verification:
            method: GET
            endpoint: /v1/notifications/
    docs: https://docs.nango.dev/integrations/all/typefully
    credentials:
        apiKey:
            type: string
            title: API Key
            description: The API key for your Typefully account

uber:
    display_name: Uber
    auth_mode: OAUTH2
    authorization_url: https://login.uber.com/oauth/v2/authorize
    token_url: https://login.uber.com/oauth/v2/token
    authorization_params:
        response_type: code
    token_params:
        grant_type: authorization_code
    refresh_params:
        grant_type: refresh_token
    proxy:
        base_url: https://api.uber.com
    docs: https://docs.nango.dev/integrations/all/uber

unanet:
    display_name: Unanet
    categories:
        - crm
        - erp
        - accounting
    auth_mode: BASIC
    proxy:
        headers:
            x-compass-firm-id: ${connectionConfig.firmId}
            x-compass-api-key: ${connectionConfig.apiKey}
        base_url: https://compass.cosential.com
        verification:
            method: GET
            endpoint: /api/projects
    docs: https://docs.nango.dev/integrations/all/unanet
    connection_config:
        firmId:
            type: string
            title: Firm ID
            description: The firm ID of your Unanet instance
        apiKey:
            type: string
            title: API Key
            description: The API key of your Unanet instance

unauthenticated:
    display_name: Unauthenticated
    auth_mode: NONE
    webhook_routing_script: unauthenticatedWebhookRouting
    docs: https://docs.nango.dev/integrations/all/unauthenticated

vimeo:
    display_name: Vimeo
    categories:
        - video
    auth_mode: OAUTH2
    authorization_url: https://api.vimeo.com/oauth/authorize
    token_url: https://api.vimeo.com/oauth/access_token
    token_request_auth_method: basic
    scope_separator: ' '
    authorization_params:
        response_type: code
    token_params:
        grant_type: authorization_code
    proxy:
        base_url: https://api.vimeo.com
    docs: https://docs.nango.dev/integrations/all/vimeo

vimeo-basic:
    display_name: Vimeo (basic auth)
    categories:
        - video
    auth_mode: BASIC
    proxy:
        base_url: https://api.vimeo.com
        verification:
            method: GET
            endpoint: /
    docs: https://docs.nango.dev/integrations/all/vimeo

wakatime:
    display_name: Wakatime
    categories:
        - analytics
        - dev-tools
    auth_mode: OAUTH2
    authorization_url: https://wakatime.com/oauth/authorize
    token_url: https://wakatime.com/oauth/token
    proxy:
        base_url: https://wakatime.com
    docs: https://docs.nango.dev/integrations/all/wakatime

wave-accounting:
    display_name: Wave Accounting
    categories:
        - accounting
    auth_mode: OAUTH2
    authorization_url: https://api.waveapps.com/oauth2/authorize
    token_url: https://api.waveapps.com/oauth2/token/
    proxy:
        base_url: https://gql.waveapps.com
    docs: https://docs.nango.dev/integrations/all/wave-accounting

wealthbox:
    display_name: Wealthbox
    categories:
        - crm
    auth_mode: OAUTH2
    authorization_url: https://app.crmworkspace.com/oauth/authorize
    token_url: https://app.crmworkspace.com/oauth/token
    authorization_params:
        response_type: code
    token_params:
        grant_type: authorization_code
    refresh_params:
        grant_type: refresh_token
    proxy:
        base_url: https://api.crmworkspace.com
    docs: https://docs.nango.dev/integrations/all/wealthbox

webflow:
    display_name: Webflow
    categories:
        - dev-tools
        - design
        - cms
    auth_mode: OAUTH2
    authorization_url: https://webflow.com/oauth/authorize
    token_url: https://api.webflow.com/oauth/access_token
    authorization_params:
        response_type: code
    token_params:
        grant_type: authorization_code
    proxy:
        base_url: https://api.webflow.com
    docs: https://docs.nango.dev/integrations/all/webflow

whoop:
    display_name: Whoop
    categories:
        - sports
    auth_mode: OAUTH2
    authorization_url: https://api.prod.whoop.com/oauth/oauth2/auth
    token_url: https://api.prod.whoop.com/oauth/oauth2/token
    authorization_params:
        response_type: code
    proxy:
        base_url: https://api.prod.whoop.com/
        retry:
            after: 'x-ratelimit-reset'
        paginate:
            type: cursor
            offset_name_in_request: nextToken
            limit_name_in_request: limit
    docs: https://docs.nango.dev/integrations/all/whoop

wildix-pbx:
    display_name: Wildix PBX
    auth_mode: OAUTH2
    authorization_url: https://${connectionConfig.subdomain}.wildixin.com/authorization/oauth2
    token_url: https://${connectionConfig.subdomain}.wildixin.com/authorization/oauth2Token
    authorization_params:
        response_type: code
    redirect_uri_metadata:
        - subdomain
    docs: https://docs.nango.dev/integrations/all/wildix-pbx
    proxy:
        base_url: https://${connectionConfig.subdomain}.wildixin.com
    connection_config:
        subdomain:
            type: string
            title: Wildix Domain
            description: The subdomain of your Wildix instance
            pattern: '^[a-z0-9_-]+$'
            example: domain
            suffix: .wildixin.com

wordpress:
    display_name: WordPress
    categories:
        - dev-tools
        - design
        - cms
    auth_mode: OAUTH2
    authorization_url: https://public-api.wordpress.com/oauth2/authorize
    token_url: https://public-api.wordpress.com/oauth2/token
    scope_separator: ' '
    authorization_params:
        response_type: code
    token_params:
        grant_type: authorization_code
    proxy:
        base_url: https://public-api.wordpress.com/rest/v1
    docs: https://docs.nango.dev/integrations/all/wordpress

woocommerce:
    display_name: WooCommerce
    categories:
        - e-commerce
        - dev-tools
        - design
    auth_mode: BASIC
    proxy:
        base_url: https://${connectionConfig.storeURL}
        verification:
            method: GET
            endpoint: /wp-json/wc/v3/customers
    docs: https://docs.nango.dev/integrations/all/woocommerce
    connection_config:
        storeURL:
            type: string
            title: Domain
            description: The domain of your WooCommerce store

workable:
    display_name: Workable
    categories:
        - ats
    auth_mode: API_KEY
    proxy:
        headers:
            Authorization: Bearer ${apiKey}
        base_url: https://${connectionConfig.subdomain}.workable.com
    docs: https://docs.nango.dev/integrations/all/workable
    connection_config:
        subdomain:
            type: string
            title: Workable Domain
            description: The subdomain of your Workable account
            pattern: '^[a-z0-9_-]+$'
            example: domain
            suffix: .workable.com
    credentials:
        apiKey:
            type: string
            title: API Key
            description: The API key for your Workable account

workday:
    display_name: Workday
    categories:
        - hr
    auth_mode: BASIC
    proxy:
        base_url: https://${connectionConfig.subdomain}.workday.com
    docs: https://docs.nango.dev/integrations/all/workday
    connection_config:
        subdomain:
            type: string
            title: Workday Domain
            description: The subdomain of your Workday account
            pattern: '^[a-z0-9_-]+$'
            example: domain
            suffix: .workday.com

wrike:
    display_name: Wrike
    categories:
        - productivity
    auth_mode: OAUTH2
    authorization_url: https://login.wrike.com/oauth2/authorize/v4
    token_url: https://login.wrike.com/oauth2/token
    scope_separator: ','
    authorization_params:
        response_type: code
    token_params:
        grant_type: authorization_code
    refresh_params:
        grant_type: refresh_token
    token_response_metadata:
        - host
    proxy:
        base_url: https://${connectionConfig.host}/api/v4
    docs: https://docs.nango.dev/integrations/all/wrike
    connection_config:
        host:
            type: string
            title: Domain
            description: The domain of your Wrike account
            format: hostname

xero:
    display_name: Xero
    categories:
        - accounting
    auth_mode: OAUTH2
    authorization_url: https://login.xero.com/identity/connect/authorize
    token_url: https://identity.xero.com/connect/token
    authorization_params:
        response_type: code
    default_scopes:
        - offline_access
    proxy:
        base_url: https://api.xero.com
    post_connection_script: xeroPostConnection
    docs: https://docs.nango.dev/integrations/all/xero

yahoo:
    display_name: Yahoo
    categories:
        - social
    auth_mode: OAUTH2
    authorization_url: https://api.login.yahoo.com/oauth2/request_auth
    token_url: https://api.login.yahoo.com/oauth2/get_token
    docs: https://docs.nango.dev/integrations/all/yahoo

yandex:
    display_name: Yandex
    categories:
        - social
    auth_mode: OAUTH2
    authorization_url: https://oauth.yandex.com/authorize
    token_url: https://oauth.yandex.com/token
    authorization_params:
        response_type: code
    token_params:
        grant_type: authorization_code
    refresh_params:
        grant_type: refresh_token
    proxy:
        base_url: https://translate.yandex.net
    docs: https://docs.nango.dev/integrations/all/yandex

youtube:
    display_name: YouTube
    alias: google
    categories:
        - video
    docs: https://docs.nango.dev/integrations/all/youtube

zapier-nla:
    display_name: Zapier NLA
    auth_mode: OAUTH2
    authorization_url: https://nla.zapier.com/oauth/authorize/
    token_url: https://nla.zapier.com/oauth/token/
    proxy:
        base_url: https://nla.zapier.com
    docs: https://docs.nango.dev/integrations/all/zapier-nla

zendesk:
    display_name: Zendesk
    categories:
        - support
        - ticketing
    auth_mode: OAUTH2
    authorization_url: https://${connectionConfig.subdomain}.zendesk.com/oauth/authorizations/new
    token_url: https://${connectionConfig.subdomain}.zendesk.com/oauth/tokens
    proxy:
        base_url: https://${connectionConfig.subdomain}.zendesk.com
        retry:
            after: 'Retry-After'
        paginate:
            type: link
            limit_name_in_request: per_page
            link_path_in_response_body: next_page
    docs: https://docs.nango.dev/integrations/all/zendesk
    connection_config:
        subdomain:
            type: string
            title: Zendesk Domain
            description: The subdomain of your Zendesk account
            pattern: '^[a-z0-9_-]+$'
            example: domain
            suffix: .zendesk.com

zenefits:
    display_name: Zenefits
    categories:
        - hr
    auth_mode: OAUTH2
    authorization_url: https://secure.zenefits.com/oauth2/platform-authorize
    token_url: https://secure.zenefits.com/oauth2/token
    authorization_params:
        response_type: code
    token_params:
        grant_type: authorization_code
    refresh_params:
        grant_type: refresh_token
    proxy:
        base_url: https://api.zenefits.com
    docs: https://docs.nango.dev/integrations/all/zenefits

zoho:
    display_name: Zoho
    categories:
        - accounting
    auth_mode: OAUTH2
    authorization_url: https://accounts.zoho.${connectionConfig.extension}/oauth/v2/auth
    token_url: https://accounts.zoho.${connectionConfig.extension}/oauth/v2/token
    authorization_params:
        prompt: consent
        access_type: offline
    proxy:
        base_url: https://www.zohoapis.${connectionConfig.extension}
        paginate:
            type: offset
            response_path: data
            offset_name_in_request: page
            limit_name_in_request: per_page
    docs: https://docs.nango.dev/integrations/all/zoho
    connection_config:
        extension:
            type: string
            title: Domain Extension
            description: The domain extension of your Zoho account
            pattern: '^[a-z.]+$'

zoho-books:
    display_name: Zoho Books
    alias: zoho
    docs: https://docs.nango.dev/integrations/all/zoho-books

zoho-crm:
    display_name: Zoho CRM
    alias: zoho
    docs: https://docs.nango.dev/integrations/all/zoho-crm

zoho-desk:
    display_name: Zoho Desk
    categories:
        - support
        - ticketing
    alias: zoho
    docs: https://docs.nango.dev/integrations/all/zoho-desk

zoho-inventory:
    display_name: Zoho Inventory
    categories:
        - e-commerce
    alias: zoho
    docs: https://docs.nango.dev/integrations/all/zoho-inventory

zoho-invoice:
    display_name: Zoho Invoice
    categories:
        - invoicing
    alias: zoho
    docs: https://docs.nango.dev/integrations/all/zoho-invoice

zoho-mail:
    display_name: Zoho Mail
    categories:
        - productivity
        - communication
    alias: zoho
    proxy:
        base_url: https://mail.zoho.${connectionConfig.extension}
    docs: https://docs.nango.dev/integrations/all/zoho-mail
    connection_config:
        extension:
            type: string
            title: Domain Extension
            description: The domain extension of your Zoho account
            pattern: '^[a-z.]+$'

zoho-bigin:
    display_name: Zoho Bigin
    alias: zoho
    docs: https://docs.nango.dev/integrations/all/zoho-bigin

zoho-people:
    display_name: Zoho People
    categories:
        - hr
    alias: zoho
    proxy:
        base_url: https://people.zoho.com
    docs: https://docs.nango.dev/integrations/all/zoho-people

zoom:
    display_name: Zoom
    categories:
        - video
    auth_mode: OAUTH2
    authorization_url: https://zoom.us/oauth/authorize
    token_url: https://zoom.us/oauth/token
    authorization_params:
        response_type: code
    refresh_params:
        grant_type: refresh_token
    proxy:
        base_url: https://api.zoom.us/v2
    docs: https://docs.nango.dev/integrations/all/zoom

zoominfo:
    display_name: ZoomInfo
    categories:
        - crm
        - marketing
    auth_mode: OAUTH2_CC
    proxy:
        retry:
            after: 'X-RateLimit-Reset'
        base_url: https://api.zoominfo.com
    token_url: https://api.zoominfo.com/authenticate
    token_request_auth_method: custom
    body_format: json
    docs: https://docs.nango.dev/integrations/all/zoominfo


falai:
    display_name: fal.ai
    categories:
        - productivity
        - dev-tools
    auth_mode: API_KEY
    proxy:
        headers:
            Authorization: Key ${apiKey}
        base_url: https://queue.fal.run
    docs: https://docs.nango.dev/integrations/all/falai
    credentials:
        apiKey:
            type: string
            title: API Key
<<<<<<< HEAD
            description: The API key for your fal.ai account
=======
            description: The API key for your fal.ai account
>>>>>>> 319701a7
<|MERGE_RESOLUTION|>--- conflicted
+++ resolved
@@ -5276,8 +5276,4 @@
         apiKey:
             type: string
             title: API Key
-<<<<<<< HEAD
-            description: The API key for your fal.ai account
-=======
-            description: The API key for your fal.ai account
->>>>>>> 319701a7
+            description: The API key for your fal.ai account