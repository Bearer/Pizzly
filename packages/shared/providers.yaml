# yaml-language-server: $schema=./../../scripts/validation/providers/schema.json
accelo:
    display_name: Accelo
    categories:
        - invoicing
        - ticketing
    auth_mode: OAUTH2
    authorization_url: https://${connectionConfig.subdomain}.api.accelo.com/oauth2/v0/authorize
    token_url: https://${connectionConfig.subdomain}.api.accelo.com/oauth2/v0/token
    scope_separator: ','
    authorization_params:
        response_type: code
    token_params:
        grant_type: authorization_code
    refresh_params:
        grant_type: refresh_token
    proxy:
        base_url: https://${connectionConfig.subdomain}.api.accelo.com
    docs: https://docs.nango.dev/integrations/all/accelo
    connection_config:
        subdomain:
            type: string
            title: Subdomain
            description: The subdomain of your Accelo account
            pattern: '^[a-z0-9_-]+$'

adobe:
    display_name: Adobe
    categories:
        - design
    auth_mode: OAUTH2
    authorization_url: https://ims-na1.adobelogin.com/ims/authorize/v2
    token_url: https://ims-na1.adobelogin.com/ims/token/v3
    default_scopes:
        - offline_access
    authorization_params:
        response_type: code
    token_params:
        grant_type: authorization_code
    refresh_params:
        grant_type: refresh_token
    docs: https://docs.nango.dev/integrations/all/adobe

affinity:
    display_name: Affinity
    categories:
        - crm
    auth_mode: BASIC
    proxy:
        base_url: https://api.affinity.co
    docs: https://docs.nango.dev/integrations/all/affinity

aircall:
    display_name: Aircall
    categories:
        - support
    auth_mode: OAUTH2
    authorization_url: https://dashboard.aircall.io/oauth/authorize
    token_url: https://api.aircall.io/v1/oauth/token
    authorization_params:
        response_type: code
        scope: public_api
    token_params:
        grant_type: authorization_code
    docs: https://docs.nango.dev/integrations/all/aircall

airtable:
    display_name: Airtable
    categories:
        - productivity
    auth_mode: OAUTH2
    authorization_url: https://airtable.com/oauth2/v1/authorize
    token_url: https://airtable.com/oauth2/v1/token
    authorization_method: header
    auth:
        response_type: code
    proxy:
        base_url: https://api.airtable.com
    docs: https://docs.nango.dev/integrations/all/airtable

autodesk:
    display_name: Autodesk
    categories:
        - design
    auth_mode: OAUTH2
    authorization_url: https://developer.api.autodesk.com/authentication/v2/authorize
    token_url: https://developer.api.autodesk.com/authentication/v2/token
    scope_separator: ' '
    disable_pkce: true
    authorization_params:
        response_type: code
    token_params:
        grant_type: authorization_code
    refresh_params:
        grant_type: refresh_token
    proxy:
        base_url: https://developer.api.autodesk.com
        retry:
            after: 'Retry-After'
    docs: https://docs.nango.dev/integrations/all/autodesk

algolia:
    display_name: Algolia
    categories:
        - search
    auth_mode: API_KEY
    proxy:
        base_url: https://${connectionConfig.APP_ID}.algolia.net
        headers:
            X-Algolia-Application-Id: ${connectionConfig.APP_ID}
            X-Algolia-API-Key: ${apiKey}
    docs: https://docs.nango.dev/integrations/all/algolia
    connection_config:
        APP_ID:
            type: string
            title: Application ID
            description: The application ID for your Algolia account
            example: ERBSOWZO32
            pattern: '^[A-Z0-9]{10}$'
    credentials:
        apiKey:
            type: string
            title: API Key
            description: The API key for your Algolia account
            example: c5c28261f9ade4e34891ccf761491b94
            pattern: '^[a-zA-Z0-9]+$'

amazon:
    display_name: Amazon
    categories:
        - dev-tools
        - e-commerce
    auth_mode: OAUTH2
    authorization_url: https://www.amazon.com/ap/oa
    token_url: https://api.amazon.${connectionConfig.extension}/auth/o2/token
    authorization_params:
        response_type: code
    token_params:
        grant_type: authorization_code
    refresh_params:
        grant_type: refresh_token
    proxy:
        base_url: https://api.amazon.com
    docs: https://docs.nango.dev/integrations/all/amazon
    connection_config:
        extension:
            type: string
            title: Domain Extension
            description: The domain extension for your Amazon account
            example: com
            pattern: '^[a-z.]+$'

anrok:
    display_name: Anrok
    categories:
        - legal
    auth_mode: API_KEY
    proxy:
        base_url: https://api.anrok.com
        headers:
            Authorization: Bearer ${apiKey}
        retry:
            after: 'Retry-After'
    docs: https://docs.nango.dev/integrations/all/anrok
    credentials:
        apiKey:
            type: string
            title: API Key
            description: The API key for your Anrok account

amplitude:
    display_name: Amplitude
    categories:
        - analytics
    auth_mode: BASIC
    proxy:
        base_url: https://amplitude.com
    docs: https://docs.nango.dev/integrations/all/amplitude
<<<<<<< HEAD

=======
anthropic:
    display_name: Anthropic
    categories:
        - productivity
        - dev-tools
    auth_mode: API_KEY
    proxy:
        base_url: https://api.anthropic.com
        headers:
            x-api-key: ${apiKey}
            anthropic-version: ${connectionConfig.version}
            content-type: application/json
        retry:
            after: 'retry-after'
    docs: https://docs.nango.dev/integrations/all/anthropic
>>>>>>> 168ccb29
apollo:
    display_name: Apollo
    categories:
        - marketing
    auth_mode: API_KEY
    proxy:
        base_url: https://app.apollo.io/api
        query:
            api_key: ${apiKey}
    docs: https://docs.nango.dev/integrations/all/apollo
    credentials:
        apiKey:
            type: string
            title: API Key
            description: The API key for your Apollo account

apple-app-store:
    display_name: Apple App Store
    auth_mode: APP_STORE
    token_url: https://api.appstoreconnect.apple.com/v1/apps
    authorization_params:
        audience: appstoreconnect-v1
    docs: https://docs.nango.dev/integrations/all/apple-app-store

asana:
    display_name: Asana
    categories:
        - productivity
        - ticketing
    auth_mode: OAUTH2
    authorization_url: https://app.asana.com/-/oauth_authorize
    token_url: https://app.asana.com/-/oauth_token
    token_params:
        grant_type: authorization_code
    auth:
        response_type: code
    refresh_params:
        grant_type: refresh_token
    proxy:
        base_url: https://app.asana.com
        retry:
            after: 'Retry-After'
        paginate:
            type: cursor
            cursor_path_in_response: next_page.offset
            cursor_name_in_request: offset
            response_path: data
            limit_name_in_request: limit
    docs: https://docs.nango.dev/integrations/all/asana

ashby:
    display_name: Ashby
    categories:
        - ats
    auth_mode: BASIC
    proxy:
        base_url: https://api.ashbyhq.com
        verification:
            method: POST
            endpoint: apiKey.info
    docs: https://docs.nango.dev/integrations/all/ashby

atlassian:
    display_name: Atlassian
    categories:
        - dev-tools
    auth_mode: OAUTH2
    authorization_url: https://auth.atlassian.com/authorize
    token_url: https://auth.atlassian.com/oauth/token
    default_scopes:
        - offline_access
    authorization_params:
        response_type: code
        audience: api.atlassian.com
        prompt: consent
    token_params:
        grant_type: authorization_code
    refresh_params:
        grant_type: refresh_token
    proxy:
        base_url: https://api.atlassian.com
    docs: https://docs.nango.dev/integrations/all/atlassian

attio:
    display_name: Attio
    categories:
        - crm
    auth_mode: OAUTH2
    authorization_url: https://app.attio.com/authorize
    token_url: https://app.attio.com/oauth/token
    token_params:
        grant_type: authorization_code
    auth:
        response_type: code
    refresh_params:
        grant_type: refresh_token
    proxy:
        base_url: https://app.attio.com
    docs: https://docs.nango.dev/integrations/all/attio

auth0:
    display_name: Auth0
    auth_mode: OAUTH2
    authorization_url: https://${connectionConfig.subdomain}.auth0.com/authorize
    token_url: https://${connectionConfig.subdomain}.auth0.com/oauth/token
    authorization_params:
        response_type: code
        response_mode: query
    token_params:
        grant_type: authorization_code
    refresh_params:
        grant_type: refresh_token
    docs: https://docs.nango.dev/integrations/all/auth0
    connection_config:
        subdomain:
            type: string
            title: Subdomain
            description: The subdomain of your Auth0 account
            pattern: '^[a-z0-9_-]+$'

avalara:
    display_name: Avalara
    categories:
        - legal
    auth_mode: BASIC
    proxy:
        headers:
            X-Avalara-Client: ${connectionConfig.avalaraClient}
            Content-Type: application/json
        base_url: https://rest.avatax.com/api/v2
        verification:
            method: GET
            endpoint: /utilities/subscriptions
    docs: https://docs.nango.dev/integrations/all/avalara
    connection_config:
        avalaraClient:
            type: string
            title: Avalara Client
            description: The Avalara client for your Avalara account
            pattern: '^[a-zA-Z0-9_-]+$'

avalara-sandbox:
    display_name: Avalara (sandbox)
    categories:
        - legal
    auth_mode: BASIC
    proxy:
        headers:
            X-Avalara-Client: ${connectionConfig.avalaraClient}
            Content-Type: application/json
        base_url: https://sandbox-rest.avatax.com/api/v2
        verification:
            method: GET
            endpoint: /utilities/subscriptions
    docs: https://docs.nango.dev/integrations/all/avalara
    connection_config:
        avalaraClient:
            type: string
            title: Avalara Client
            description: The Avalara client for your Avalara account
            pattern: '^[a-zA-Z0-9_-]+$'

aws:
    display_name: AWS
    categories:
        - dev-tools
        - e-commerce
    auth_mode: OAUTH2
    authorization_url: https://${connectionConfig.subdomain}.auth.${connectionConfig.extension}.amazoncognito.com/oauth2/authorize
    token_url: https://${connectionConfig.subdomain}.auth.${connectionConfig.extension}.amazoncognito.com/oauth2/token
    token_params:
        grant_type: authorization_code
    auth:
        response_type: code
    refresh_params:
        grant_type: refresh_token
    default_scopes:
        - openid
    docs: https://docs.nango.dev/integrations/all/aws
    connection_config:
        subdomain:
            type: string
            title: Subdomain
            description: The subdomain of your Auth0 account
            pattern: '^[a-z0-9_-]+$'
        extension:
            type: string
            title: Domain Extension
            description: The domain extension of your Auth0 account
            example: com
            pattern: '^[a-z.]+$'

bamboohr:
    display_name: BambooHR
    categories:
        - hr
    auth_mode: OAUTH2
    authorization_url: https://${connectionConfig.subdomain}.bamboohr.com/authorize.php
    token_url: https://${connectionConfig.subdomain}.bamboohr.com/token.php
    authorization_params:
        response_type: code
        request: authorize
    token_params:
        grant_type: authorization_code
        request: token
    proxy:
        base_url: https://api.bamboohr.com/api/gateway.php/${connectionConfig.subdomain}
    docs: https://docs.nango.dev/integrations/all/bamboohr
    connection_config:
        subdomain:
            type: string
            title: Subdomain
            description: The subdomain of your BambooHR account
            pattern: '^[a-z0-9_-]+$'

bamboohr-basic:
    display_name: BambooHR (basic auth)
    categories:
        - hr
    auth_mode: BASIC
    proxy:
        base_url: https://api.bamboohr.com/api/gateway.php/${connectionConfig.subdomain}
        verification:
            method: GET
            endpoint: /v1/meta/fields
    docs: https://docs.nango.dev/integrations/all/bamboohr
    connection_config:
        subdomain:
            type: string
            title: Subdomain
            description: The subdomain of your BambooHR account
            pattern: '^[a-z0-9_-]+$'

battlenet:
    display_name: Battle.net
    categories:
        - gaming
    auth_mode: OAUTH2
    authorization_url: https://oauth.battle.${connectionConfig.extension}/authorize
    token_url: https://oauth.battle.${connectionConfig.extension}/token
    authorization_params:
        response_type: code
    token_params:
        grant_type: authorization_code
    docs: https://docs.nango.dev/integrations/all/battlenet
    connection_config:
        extension:
            type: string
            title: Domain Extension
            description: The domain extension of your Battle.net account
            example: com
            pattern: '^[a-z.]+$'

bigcommerce:
    display_name: BigCommerce
    categories:
        - e-commerce
    auth_mode: OAUTH2
    authorization_url: https://login.bigcommerce.com/oauth2/authorize
    token_url: https://login.bigcommerce.com/oauth2/token
    scope_separator: ' '
    authorization_params:
        response_type: code
        context: stores/${connectionConfig.storeHash}
        account_uuid: ${connectionConfig.accountUuid}
    token_params:
        context: stores/${connectionConfig.storeHash}
        grant_type: authorization_code
    proxy:
        base_url: https://api.bigcommerce.com/stores/${connectionConfig.storeHash}
    docs: https://docs.nango.dev/integrations/all/bigcommerce
    connection_config:
        storeHash:
            type: string
            title: Store Hash
            description: The store hash of your BigCommerce account
            pattern: '^[a-zA-Z0-9]+$'
        accountUuid:
            type: string
            title: Account UUID
            description: The account UUID of your BigCommerce account
            format: uuid
            example: 123e4567-e89b-12d3-a456-426614174000

bitbucket:
    display_name: Bitbucket
    categories:
        - dev-tools
    auth_mode: OAUTH2
    authorization_url: https://bitbucket.org/site/oauth2/authorize
    token_url: https://bitbucket.org/site/oauth2/access_token
    proxy:
        base_url: https://api.bitbucket.org
    docs: https://docs.nango.dev/integrations/all/bitbucket

bitdefender:
    display_name: Bitdefender
    categories:
        - other
    auth_mode: BASIC
    proxy:
        base_url: ${connectionConfig.ACCESS_URL}
        retry:
            after: 'Retry-After'
    docs: https://docs.nango.dev/integrations/all/bitdefender
    connection_config:
        ACCESS_URL:
            type: string
            title: Access URL
            description: The access URL of your Bitdefender account
            example: https://api.bitdefender.com
            format: uri
            pattern: '^https://.*'

bitly:
    display_name: Bitly
    categories:
        - marketing
        - social
    auth_mode: OAUTH2
    authorization_url: https://bitly.com/oauth/authorize
    token_url: https://api-ssl.bitly.com/oauth/access_token
    authorization_params:
        response_type: code
    token_params:
        grant_type: authorization_code
    proxy:
        base_url: https://api-ssl.bitly.com
    docs: https://docs.nango.dev/integrations/all/bitly

blackbaud:
    display_name: Blackbaud
    categories:
        - crm
    auth_mode: OAUTH2
    authorization_url: https://app.blackbaud.com/oauth/authorize
    token_url: https://oauth2.sky.blackbaud.com/token
    authorization_params:
        response_type: code
    token_params:
        grant_type: authorization_code
    refresh_params:
        grant_type: refresh_token
    proxy:
        base_url: https://api.sky.blackbaud.com
    docs: https://docs.nango.dev/integrations/all/blackbaud

blandai:
    display_name: BlandAI
    categories:
        - support
    auth_mode: API_KEY
    proxy:
        base_url: https://api.bland.ai
        headers:
            Authorization: ${apiKey}
    docs: https://docs.nango.dev/integrations/all/blandai
    credentials:
        apiKey:
            type: string
            title: API Key
            description: The API key for your BlandAI account

boldsign:
    display_name: BoldSign
    categories:
        - legal
    auth_mode: OAUTH2
    authorization_url: https://account.boldsign.com/connect/authorize
    token_url: https://account.boldsign.com/connect/token
    authorization_params:
        response_type: code
    token_params:
        grant_type: authorization_code
    refresh_params:
        grant_type: refresh_token
    proxy:
        base_url: https://api.boldsign.com
    docs: https://docs.nango.dev/integrations/all/boldsign

box:
    display_name: Box
    categories:
        - knowledge-base
        - storage
    auth_mode: OAUTH2
    authorization_url: https://account.box.com/api/oauth2/authorize
    token_url: https://api.box.com/oauth2/token
    proxy:
        base_url: https://api.box.com
    docs: https://docs.nango.dev/integrations/all/box

braintree:
    display_name: Braintree
    categories:
        - payment
    auth_mode: OAUTH2
    authorization_url: https://api.braintreegateway.com/oauth/connect
    token_url: https://api.braintreegateway.com/oauth/access_tokens
    scope_separator: ','
    authorization_method: header
    body_format: json
    token_params:
        grant_type: authorization_code
    redirect_uri_metadata:
        - merchantId
    docs: https://docs.nango.dev/integrations/all/braintree

braintree-sandbox:
    display_name: Braintree (sandbox)
    auth_mode: OAUTH2
    authorization_url: https://api.sandbox.braintreegateway.com/oauth/connect
    token_url: https://api.sandbox.braintreegateway.com/oauth/access_tokens
    scope_separator: ','
    authorization_method: header
    body_format: json
    token_params:
        grant_type: authorization_code
    redirect_uri_metadata:
        - merchantId
    docs: https://docs.nango.dev/integrations/all/braintree

brex:
    display_name: Brex
    categories:
        - banking
    auth_mode: OAUTH2
    authorization_url: https://accounts-api.brex.com/oauth2/default/v1/authorize
    token_url: https://accounts-api.brex.com/oauth2/default/v1/token
    default_scopes:
        - openid
        - offline_access
    proxy:
        base_url: https://platform.brexapis.com
    docs: https://docs.nango.dev/integrations/all/brex

brex-api-key:
    display_name: Brex (api key)
    auth_mode: API_KEY
    proxy:
        headers:
            Authorization: Bearer ${apiKey}
        base_url: https://platform.brexapis.com
    docs: https://docs.nango.dev/integrations/all/brex
    credentials:
        apiKey:
            type: string
            title: API Key
            description: The API key for your Brex account

brex-staging:
    display_name: Brex (staging)
    auth_mode: OAUTH2
    authorization_url: https://accounts-api.staging.brexapps.com/oauth2/default/v1/authorize
    token_url: https://accounts-api.staging.brexapps.com/oauth2/default/v1/token
    proxy:
        base_url: https://platform.staging.brexapis.com
    docs: https://docs.nango.dev/integrations/all/brex

builder-io-private:
    display_name: Builder.io (private)
    categories:
        - dev-tools
        - design
        - cms
    auth_mode: API_KEY
    proxy:
        base_url: https://${connectionConfig.domain}
        headers:
            Authorization: Bearer ${apiKey}
    docs: https://docs.nango.dev/integrations/all/builder-io
    connection_config:
        domain:
            type: string
            title: Domain
            description: The domain of your Builder.io account
            example: app.builder.io
            format: hostname
    credentials:
        apiKey:
            type: string
            title: API Key
            description: The API key for your Builder.io account
            pattern: '^[a-zA-Z0-9]+$'
            example: bb209fb71eh2412dbe0114bdae18fd15

builder-io-public:
    display_name: Builder.io (public)
    categories:
        - dev-tools
        - design
        - cms
    auth_mode: API_KEY
    proxy:
        base_url: https://${connectionConfig.domain}
        query:
            apiKey: ${apiKey}
    docs: https://docs.nango.dev/integrations/all/builder-io
    connection_config:
        domain:
            type: string
            title: Domain
            description: The domain of your Builder.io account
            example: app.builder.io
            format: hostname
    credentials:
        apiKey:
            type: string
            title: API Key
            description: The API key for your Builder.io account
            pattern: '^[a-zA-Z0-9]+$'
            example: bb209fb71eh2412dbe0114bdae18fd15
cal-com-v1:
    display_name: Cal.com (v1)
    categories:
        - productivity
    auth_mode: API_KEY
    proxy:
        base_url: https://api.cal.com/v1
        query:
            apiKey: ${apiKey}
        retry:
            at: 'X-RateLimit-Reset'
        verification:
            method: GET
            endpoint: /me
    docs: https://docs.nango.dev/integrations/all/cal-com
    credentials:
        apiKey:
            type: string
            title: API Key
            description: The API key for your Cal.com account
            pattern: '^cal_[a-zA-Z0-9_]+$'
            example: cal_xxxxxx
cal-com-v2:
    display_name: Cal.com (v2)
    categories:
        - productivity
    auth_mode: API_KEY
    proxy:
        base_url: https://api.cal.com/v2
        headers:
            Authorization: Bearer ${apiKey}
        paginate:
            type: cursor
            cursor_name_in_request: cursor
            cursor_path_in_response: data.data.nextCursor
            limit_name_in_request: limit
        retry:
            at: 'X-RateLimit-Reset'
        verification:
            method: GET
            endpoint: /me
    docs: https://docs.nango.dev/integrations/all/cal-com
    credentials:
        apiKey:
            type: string
            title: API Key
            description: The API key for your Cal.com account
            pattern: '^cal_[a-zA-Z0-9_]+$'
            example: cal_xxxxxx

calendly:
    display_name: Calendly
    categories:
        - productivity
    auth_mode: OAUTH2
    authorization_url: https://auth.calendly.com/oauth/authorize
    token_url: https://auth.calendly.com/oauth/token
    authorization_params:
        response_type: code
    proxy:
        base_url: https://api.calendly.com
        paginate:
            type: link
            link_path_in_response_body: pagination.next_page
        retry:
            at: 'X-Ratelimit-Reset'
    token_response_metadata:
        - owner
    docs: https://docs.nango.dev/integrations/all/calendly

canny:
    display_name: Canny
    categories:
        - support
    auth_mode: API_KEY
    proxy:
        base_url: https://canny.io/api/v1
        query:
            apiKey: ${apiKey}
        verification:
            method: POST
            endpoint: /boards/list
    docs: https://docs.nango.dev/integrations/all/canny
    credentials:
        apiKey:
            type: string
            title: API Key
            description: The API key for your Canny account

certn:
    display_name: Certn
    categories:
        - legal
    auth_mode: API_KEY
    proxy:
        base_url: https://api.certn.co
        headers:
            Authorization: Bearer ${apiKey}
        paginate:
            type: link
            link_path_in_response_body: next
            response_path: results
        verification:
            method: GET
            endpoint: /api/v2/teams
    docs: https://docs.nango.dev/integrations/all/certn
    credentials:
        apiKey:
            type: string
            title: API Key
            description: The API key for your Certn account

certn-partner:
    display_name: Certn Partner
    categories:
        - legal
    auth_mode: OAUTH2_CC
    proxy:
        headers:
            Authorization: Bearer ${apiKey}
        base_url: https://api.certn.co
        paginate:
            type: offset
            offset_name_in_request: page
            response_path: data
            limit_name_in_request: limit
        verification:
            method: GET
            endpoint: /api/v2/teams
    docs: https://docs.nango.dev/integrations/all/certn

chargebee:
    display_name: Chargebee
    categories:
        - payment
    auth_mode: BASIC
    proxy:
        base_url: https://${connectionConfig.subdomain}.chargebee.com
        verification:
            method: GET
            endpoint: /api/v2/business_entities
        retry:
            after: 'Retry-After'
    docs: https://docs.nango.dev/integrations/all/chargebee
    connection_config:
        subdomain:
            type: string
            title: Subdomain
            description: The subdomain of your Chargebee account
            pattern: '^[a-z0-9_-]+$'

checkr-partner:
    display_name: Checkr Partner
    categories:
        - legal
    auth_mode: OAUTH2
    authorization_url: https://partners.checkr.com/authorize/${connectionConfig.client_id}
    token_url: https://api.checkr.com/oauth/tokens
    disable_pkce: true
    token_params:
        grant_type: authorization_code
    proxy:
        retry:
            at: 'X-Ratelimit-Reset'
        base_url: https://api.checkr.com
    token_response_metadata:
        - checkr_account_id
    webhook_routing_script: checkrWebhookRouting
    post_connection_script: checkrPostConnection
    docs: https://docs.nango.dev/integrations/all/checkr-partner
    connection_config:
        client_id:
            type: string
            title: Client ID
            description: The client ID of your Checkr Partner account

checkr-partner-staging:
    display_name: Checkr Partner (staging)
    categories:
        - legal
    auth_mode: OAUTH2
    authorization_url: https://partners.checkrhq-staging.net/authorize/${connectionConfig.client_id}
    token_url: https://api.checkr-staging.com/oauth/tokens
    disable_pkce: true
    token_params:
        grant_type: authorization_code
    proxy:
        retry:
            at: 'X-Ratelimit-Reset'
        base_url: https://api.checkr-staging.com
    token_response_metadata:
        - checkr_account_id
    webhook_routing_script: checkrWebhookRouting
    post_connection_script: checkrPostConnection
    docs: https://docs.nango.dev/integrations/all/checkr-partner
    connection_config:
        client_id:
            type: string
            title: Client ID
            description: The client ID of your Checkr Partner account

checkout-com:
    display_name: Checkout.com
    categories:
        - payment
    auth_mode: OAUTH2_CC
    token_url: https://access.checkout.com/connect/token
    token_request_auth_method: basic
    token_params:
        grant_type: client_credentials
    proxy:
        headers:
            Content-Type: application/json
            Accept: application/json
        base_url: https://api.checkout.com
    docs: https://docs.nango.dev/integrations/all/checkout-com

checkout-com-sandbox:
    display_name: Checkout.com (sandbox)
    categories:
        - payment
    auth_mode: OAUTH2_CC
    token_url: https://access.sandbox.checkout.com/connect/token
    token_request_auth_method: basic
    token_params:
        grant_type: client_credentials
    proxy:
        headers:
            Content-Type: application/json
            Accept: application/json
        base_url: https://api.sandbox.checkout.com
    docs: https://docs.nango.dev/integrations/all/checkout-com

chorus:
    display_name: Chorus
    auth_mode: BASIC
    proxy:
        base_url: https://chorus.ai
    docs: https://docs.nango.dev/integrations/all/chorus

circle-so:
    display_name: Circle.so
    categories:
        - communication
    auth_mode: API_KEY
    proxy:
        base_url: https://app.circle.so
        headers:
            Authorization: Token ${apiKey}
    docs: https://docs.nango.dev/integrations/all/circle-so
    credentials:
        apiKey:
            type: string
            title: API Key
            description: The API key for your Circle.so account

clari-copilot:
    display_name: Clari Copilot
    categories:
        - marketing
    auth_mode: API_KEY
    proxy:
        headers:
            X-Api-Key: ${apiKey}
            X-Api-Password: ${connectionConfig.API_PASSWORD}
        base_url: https://rest-api.copilot.clari.com
    docs: https://docs.nango.dev/integrations/all/clari-copilot
    connection_config:
        API_PASSWORD:
            type: string
            title: API Password
            description: The API password of your Clari Copilot account
    credentials:
        apiKey:
            type: string
            title: API Key
            description: The API key for your Clari Copilot account

clickup:
    display_name: ClickUp
    categories:
        - productivity
        - ticketing
    auth_mode: OAUTH2
    authorization_url: https://app.clickup.com/api
    token_url: https://api.clickup.com/api/v2/oauth/token
    proxy:
        base_url: https://api.clickup.com
    docs: https://docs.nango.dev/integrations/all/clickup

cloudentity:
    display_name: Cloudentity
    auth_mode: OAUTH2_CC
    categories:
        - other
    token_url: https://${connectionConfig.tenantID}.${connectionConfig.regionID}.authz.cloudentity.io/${connectionConfig.tenantID}/${connectionConfig.workspaceID}/oauth2/token
    scope_separator: ' '
    token_params:
        grant_type: client_credentials
    proxy:
        base_url: https://${connectionConfig.tenantID}.${connectionConfig.regionID}.authz.cloudentity.io/${connectionConfig.tenantID}/${connectionConfig.workspaceID}
    docs: https://docs.nango.dev/integrations/all/cloudentity
    connection_config:
        tenantID:
            type: string
            title: Tenant ID
            description: The tenant ID of your Cloudentity account
        regionID:
            type: string
            title: Region ID
            description: The region ID of your Cloudentity account
        workspaceID:
            type: string
            title: Workspace ID
            description: The workspace ID of your Cloudentity account

close:
    display_name: Close
    categories:
        - crm
    auth_mode: OAUTH2
    authorization_url: https://app.close.com/oauth2/authorize
    token_url: https://api.close.com/oauth2/token/
    authorization_params:
        response_type: code
    default_scopes:
        - offline_access
    proxy:
        base_url: https://api.close.com/api
    docs: https://docs.nango.dev/integrations/all/close

coda:
    display_name: Coda
    categories:
        - knowledge-base
        - productivity
    auth_mode: API_KEY
    proxy:
        base_url: https://coda.io/apis/v1
        headers:
            Authorization: Bearer ${apiKey}
    docs: https://docs.nango.dev/integrations/all/coda
    credentials:
        apiKey:
            type: string
            title: API Key
            description: The API key for your Coda account

codeclimate:
    display_name: Code Climate
    categories:
        - dev-tools
        - productivity
    auth_mode: API_KEY
    proxy:
        base_url: https://${connectionConfig.domain}
        headers:
            Accept: application/vnd.api+json
            Authorization: Token token=${apiKey}
        verification:
            method: GET
            endpoint: /v1/user
    docs: https://docs.nango.dev/integrations/all/codeclimate
    connection_config:
        domain:
            type: string
            title: Domain
            description: The domain of your Code Climate account
            format: hostname
    credentials:
        apiKey:
            type: string
            title: API Key
            description: The API key for your Code Climate account

confluence:
    display_name: Confluence
    categories:
        - knowledge-base
    alias: jira
    docs: https://docs.nango.dev/integrations/all/confluence

contentful:
    display_name: Contentful
    categories:
        - dev-tools
        - design
        - cms
    auth_mode: OAUTH2
    authorization_url: https://be.contentful.com/oauth/authorize
    token_url: https://be.contentful.com/oauth/token
    authorization_params:
        response_type: code
    token_params:
        grant_type: authorization_code
    refresh_params:
        grant_type: refresh_token
    proxy:
        base_url: https://${connectionConfig.subdomain}.contentful.com
        retry:
            after: X-Contentful-RateLimit-Reset
    docs: https://docs.nango.dev/integrations/all/contentful
    connection_config:
        subdomain:
            type: string
            title: Subdomain
            description: The subdomain of your Contentful account
            pattern: '^[a-z0-9_-]+$'

contentstack:
    display_name: Contentstack
    categories:
        - cms
    auth_mode: OAUTH2
    authorization_url: https://${connectionConfig.subdomain}.contentstack.com/apps/${connectionConfig.appId}/authorize
    token_url: https://${connectionConfig.subdomain}.contentstack.com/apps-api/apps/token
    docs: https://docs.nango.dev/integrations/all/contentstack
    connection_config:
        subdomain:
            type: string
            title: Subdomain
            description: The subdomain of your Contentstack account
            pattern: '^[a-z0-9_-]+$'
        appId:
            type: string
            title: App ID
            description: The app ID of your Contentstack account

coros:
    display_name: Coros
    categories:
        - sports
    auth_mode: OAUTH2
    authorization_url: https://open.coros.com/oauth2/authorize
    token_url: https://open.coros.com/oauth2/accesstoken
    refresh_url: https://open.coros.com/oauth2/refresh-token
    authorization_params:
        response_type: code
    token_response_metadata:
        - openId
    token_params:
        grant_type: authorization_code
    refresh_params:
        grant_type: refresh_token
    proxy:
        base_url: https://open.coros.com
    docs: https://docs.nango.dev/integrations/all/coros

coros-sandbox:
    display_name: Coros (sandbox)
    auth_mode: OAUTH2
    authorization_url: https://opentest.coros.com/oauth2/authorize
    token_url: https://opentest.coros.com/oauth2/accesstoken
    refresh_url: https://opentest.coros.com/oauth2/refresh-token
    authorization_params:
        response_type: code
    token_response_metadata:
        - openId
    token_params:
        grant_type: authorization_code
    refresh_params:
        grant_type: refresh_token
    proxy:
        base_url: https://opentest.coros.com
    docs: https://docs.nango.dev/integrations/all/coros

coupa-compass:
    display_name: Coupa Compass
    categories:
        - payment
        - invoicing
    auth_mode: OAUTH2_CC
    scope_separator: ' '
    token_url: https://${connectionConfig.instanceDomain}/oauth2/token
    token_params:
        grant_type: client_credentials
    proxy:
        base_url: https://${connectionConfig.instanceDomain}
    docs: https://docs.nango.dev/integrations/all/coupa-compass
    connection_config:
        instanceDomain:
            type: string
            title: Instance Domain
            description: The domain of your Coupa Compass account
            format: hostname

#Untested configuration. Please reach out if you have a test account that we can use to test it.
datev:
    display_name: Datev
    categories:
        - legal
        - payroll
        - hr
    auth_mode: OAUTH2
    authorization_url: https://login.datev.de/openid/authorize
    token_url: https://api.datev.de/token
    token_request_auth_method: basic
    scope_separator: ' '
    default_scopes:
        - openid
    authorization_params:
        response_type: code id_token
        response_mode: query
        nonce: AnotherRandomStringDatev
    token_params:
        grant_type: authorization_code
    refresh_params:
        grant_type: refresh_token
    proxy:
        base_url: https://api.datev.de
    docs: https://docs.nango.dev/integrations/all/datev

deel:
    display_name: Deel
    categories:
        - hr
    auth_mode: OAUTH2
    authorization_url: https://auth.letsdeel.com/oauth2/authorize
    token_url: https://auth.letsdeel.com/oauth2/tokens
    token_request_auth_method: basic
    authorization_params:
        response_type: code
    token_params:
        grant_type: authorization_code
    refresh_params:
        grant_type: refresh_token
    proxy:
        base_url: https://api.letsdeel.com
    docs: https://docs.nango.dev/integrations/all/deel

deel-sandbox:
    display_name: Deel (sandbox)
    auth_mode: OAUTH2
    authorization_url: https://auth-demo.letsdeel.com/oauth2/authorize
    token_url: https://auth-demo.letsdeel.com/oauth2/tokens
    token_request_auth_method: basic
    authorization_params:
        response_type: code
    token_params:
        grant_type: authorization_code
    refresh_params:
        grant_type: refresh_token
    proxy:
        base_url: https://api-staging.letsdeel.com
    docs: https://docs.nango.dev/integrations/all/deel

dialpad:
    display_name: Dialpad
    categories:
        - communication
    auth_mode: OAUTH2
    authorization_url: https://dialpad.com/oauth2/authorize
    token_url: https://dialpad.com/oauth2/token
    authorization_params:
        response_type: code
    token_params:
        grant_type: authorization_code
    refresh_params:
        grant_type: refresh_token
    proxy:
        base_url: https://dialpad.com
    docs: https://docs.nango.dev/integrations/all/dialpad

digitalocean:
    display_name: DigitalOcean
    categories:
        - dev-tools
    auth_mode: OAUTH2
    authorization_url: https://cloud.digitalocean.com/v1/oauth/authorize
    token_url: https://cloud.digitalocean.com/v1/oauth/token
    authorization_params:
        response_type: code
    token_params:
        grant_type: authorization_code
    refresh_params:
        grant_type: refresh_token
    proxy:
        base_url: https://api.digitalocean.com
    docs: https://docs.nango.dev/integrations/all/digitalocean

discord:
    display_name: Discord
    categories:
        - gaming
        - social
    auth_mode: OAUTH2
    authorization_url: https://discord.com/api/oauth2/authorize
    token_url: https://discord.com/api/oauth2/token
    authorization_params:
        response_type: code
    proxy:
        base_url: https://discord.com
        retry:
            after: 'Retry-After'
    docs: https://docs.nango.dev/integrations/all/discord

discourse:
    display_name: Discourse
    categories:
        - communication
    auth_mode: API_KEY
    proxy:
        base_url: https://${connectionConfig.defaultHost}
        headers:
            Api-Username: ${connectionConfig.apiUsername}
            Api-Key: ${apiKey}
            Accept: application/json
    docs: https://docs.nango.dev/integrations/all/discourse
    connection_config:
        defaultHost:
            type: string
            title: Domain
            description: The domain of your Discourse account
            format: hostname
        apiUsername:
            type: string
            title: API Username
            description: The API username of your Discourse account
    credentials:
        apiKey:
            type: string
            title: API Key
            description: The API key for your Discourse account

docusign:
    display_name: DocuSign
    categories:
        - legal
    auth_mode: OAUTH2
    authorization_url: https://account.docusign.com/oauth/auth
    token_url: https://account.docusign.com/oauth/token
    token_request_auth_method: basic
    authorization_params:
        response_type: code
    token_params:
        grant_type: authorization_code
    refresh_params:
        grant_type: refresh_token
    proxy:
        base_url: https://www.docusign.net
    docs: https://docs.nango.dev/integrations/all/docusign

docusign-sandbox:
    display_name: DocuSign (sandbox)
    auth_mode: OAUTH2
    authorization_url: https://account-d.docusign.com/oauth/auth
    token_url: https://account-d.docusign.com/oauth/token
    token_request_auth_method: basic
    authorization_params:
        response_type: code
    token_params:
        grant_type: authorization_code
    refresh_params:
        grant_type: refresh_token
    proxy:
        base_url: https://demo.docusign.net
    docs: https://docs.nango.dev/integrations/all/docusign

dropbox:
    display_name: Dropbox
    categories:
        - knowledge-base
        - storage
    auth_mode: OAUTH2
    authorization_url: https://www.dropbox.com/oauth2/authorize
    token_url: https://api.dropboxapi.com/oauth2/token
    authorization_params:
        token_access_type: offline
    proxy:
        base_url: https://api.dropboxapi.com
    docs: https://docs.nango.dev/integrations/all/dropbox

e-conomic:
    display_name: e-conomic
    categories:
        - accounting
    auth_mode: BASIC
    proxy:
        base_url: https://restapi.e-conomic.com
        headers:
            Content-Type: application/json
    docs: https://docs.nango.dev/integrations/all/e-conomic

egnyte:
    display_name: Egnyte
    categories:
        - storage
    auth_mode: OAUTH2
    authorization_url: https://${connectionConfig.subdomain}.egnyte.com/puboauth/token
    token_url: https://${connectionConfig.subdomain}.egnyte.com/puboauth/token
    scope_separator: ' '
    authorization_params:
        response_type: code
    token_params:
        grant_type: authorization_code
    refresh_params:
        grant_type: refresh_token
    proxy:
        base_url: https://${connectionConfig.subdomain}.egnyte.com/pubapi
    docs: https://docs.nango.dev/integrations/all/egnyte
    connection_config:
        subdomain:
            type: string
            title: Subdomain
            description: The subdomain of your Egnyte account
            pattern: '^[a-z0-9_-]+$'

entrata:
    display_name: Entrata
    categories:
        - other
    auth_mode: BASIC
    proxy:
        base_url: https://${connectionConfig.subdomain}.entrata.com
    docs: https://docs.nango.dev/integrations/all/entrata
    connection_config:
        subdomain:
            type: string
            title: Subdomain
            description: The subdomain of your Entrata account
            pattern: '^[a-z0-9_-]+$'

envoy:
    display_name: Envoy
    categories:
        - productivity
    auth_mode: OAUTH2
    authorization_url: https://app.envoy.com/a/auth/v0/authorize
    token_url: https://app.envoy.com/a/auth/v0/token
    scope_separator: ' '
    authorization_params:
        response_type: code
    token_params:
        grant_type: authorization_code
    refresh_params:
        grant_type: refresh_token
    proxy:
        base_url: https://api.envoy.com
    docs: https://docs.nango.dev/integrations/all/envoy

epic-games:
    display_name: Epic Games
    categories:
        - gaming
    auth_mode: OAUTH2
    authorization_url: https://www.epicgames.com/id/authorize
    token_url: https://api.epicgames.dev/epic/oauth/v1/token
    authorization_method: header
    proxy:
        base_url: https://api.epicgames.dev
    docs: https://docs.nango.dev/integrations/all/epic-games

evaluagent:
    display_name: EvaluAgent
    auth_mode: BASIC
    proxy:
        base_url: https://${connectionConfig.region}.evaluagent.com
    docs: https://docs.nango.dev/integrations/all/evaluagent
    connection_config:
        region:
            type: string
            title: Region
            description: The region of your EvaluAgent account
            example: eu
            pattern: '^[a-z]+$'

eventbrite:
    display_name: Eventbrite
    categories:
        - marketing
    auth_mode: OAUTH2
    authorization_url: https://www.eventbrite.com/oauth/authorize
    token_url: https://www.eventbrite.com/oauth/token
    authorization_params:
        response_type: code
    token_params:
        grant_type: authorization_code
    proxy:
        base_url: https://www.eventbriteapi.com
    docs: https://docs.nango.dev/integrations/all/eventbrite

exa:
    display_name: Exa
    categories:
        - analytics
    auth_mode: API_KEY
    proxy:
        base_url: https://api.exa.ai
        headers:
            x-api-key: ${apiKey}
    docs: https://docs.nango.dev/integrations/all/exa
    credentials:
        apiKey:
            type: string
            title: API Key
            description: The API key for your Exa account

exact-online:
    display_name: Exact Online
    categories:
        - accounting
        - hr
        - productivity
    auth_mode: OAUTH2
    authorization_url: https://start.exactonline.${connectionConfig.extension}/api/oauth2/auth
    token_url: https://start.exactonline.${connectionConfig.extension}/api/oauth2/token
    authorization_method: header
    authorization_params:
        response_type: code
    token_params:
        grant_type: authorization_code
    refresh_params:
        grant_type: refresh_token
    token_expiration_buffer: 30
    proxy:
        base_url: https://start.exactonline.${connectionConfig.extension}/
        headers:
            Accept: application/json
        paginate:
            type: link
            link_path_in_response_body: d.__next
    docs: https://docs.nango.dev/integrations/all/exact-online
    connection_config:
        extension:
            type: string
            title: Domain Extension
            description: The domain extension of your Exact Online account
            example: nl
            pattern: '^[a-z.]+$'

exist:
    display_name: Exist
    categories:
        - other
    auth_mode: OAUTH2
    authorization_url: https://exist.io/oauth2/authorize
    token_url: https://exist.io/oauth2/access_token
    authorization_params:
        response_type: code
    token_params:
        grant_type: authorization_code
    refresh_params:
        grant_type: refresh_token
    proxy:
        base_url: https://exist.io/
        paginate:
            type: link
            link_path_in_response_body: next
    docs: https://docs.nango.dev/integrations/all/exist

expensify:
    display_name: Expensify
    categories:
        - productivity
    auth_mode: BASIC
    docs: https://docs.nango.dev/integrations/all/expensify

factorial:
    display_name: Factorial
    categories:
        - hr
    auth_mode: OAUTH2
    authorization_url: https://api.factorialhr.com/oauth/authorize
    token_url: https://api.factorialhr.com/oauth/token
    disable_pkce: true
    docs: https://docs.nango.dev/integrations/all/factorial

facebook:
    display_name: Facebook
    categories:
        - marketing
        - social
    auth_mode: OAUTH2
    authorization_url: https://www.facebook.com/v15.0/dialog/oauth
    token_url: https://graph.facebook.com/v15.0/oauth/access_token
    proxy:
        base_url: https://graph.facebook.com
    docs: https://docs.nango.dev/integrations/all/facebook

figjam:
    display_name: FigJam
    categories:
        - design
        - productivity
    alias: figma
    docs: https://docs.nango.dev/integrations/all/figjam

figma:
    display_name: Figma
    categories:
        - design
        - productivity
    auth_mode: OAUTH2
    authorization_url: https://www.figma.com/oauth
    token_url: https://www.figma.com/api/oauth/token
    refresh_url: https://www.figma.com/api/oauth/refresh
    disable_pkce: true
    proxy:
        base_url: https://api.figma.com
    docs: https://docs.nango.dev/integrations/all/figma

fireflies:
    display_name: Fireflies
    categories:
        - analytics
        - communication
        - productivity
    auth_mode: API_KEY
    proxy:
        base_url: https://api.fireflies.ai
        headers:
            Authorization: Bearer ${apiKey}
    docs: https://docs.nango.dev/integrations/all/fireflies
    credentials:
        apiKey:
            type: string
            title: API Key
            description: The API key for your Fireflies account

fiserv:
    display_name: Fiserv
    categories:
        - banking
        - payment
    auth_mode: OAUTH2_CC
    token_url: https://cert.api.fiservapps.com/fts-apim/oauth2/v2
    token_request_auth_method: basic
    expires_in_unit: milliseconds
    token_params:
        grant_type: client_credentials
    proxy:
        base_url: https://${connectionConfig.hostUrl}
    docs: https://docs.nango.dev/integrations/all/fiserv
    connection_config:
        hostUrl:
            type: string
            title: Domain
            description: The domain of your Fiserv account
            format: hostname

fiserv-api-key:
    display_name: Fiserv (api key)
    categories:
        - banking
        - payment
    auth_mode: API_KEY
    proxy:
        base_url: https://prod.emea.api.fiservapps.com
        headers:
            API-Key: ${apiKey}
        verification:
            method: GET
            endpoint: /sandbox/exp/v1/authorisations
    docs: https://docs.nango.dev/integrations/all/fiserv
    credentials:
        apiKey:
            type: string
            title: API Key
            description: The API key for your Fiserv account

fitbit:
    display_name: Fitbit
    categories:
        - sports
    auth_mode: OAUTH2
    authorization_url: https://www.fitbit.com/oauth2/authorize
    token_url: https://api.fitbit.com/oauth2/token
    authorization_method: header
    proxy:
        base_url: https://api.fitbit.com
    docs: https://docs.nango.dev/integrations/all/fitbit

freshbooks:
    display_name: FreshBooks
    categories:
        - accounting
    auth_mode: OAUTH2
    authorization_url: https://auth.freshbooks.com/oauth/authorize
    token_url: https://api.freshbooks.com/auth/oauth/token
    authorization_params:
        response_type: code
    proxy:
        base_url: https://api.freshbooks.com
    docs: https://docs.nango.dev/integrations/all/freshbooks

freshdesk:
    display_name: FreshDesk
    categories:
        - support
    auth_mode: BASIC
    proxy:
        base_url: https://${connectionConfig.subdomain}.freshdesk.com
    docs: https://docs.nango.dev/integrations/all/freshdesk
    connection_config:
        subdomain:
            type: string
            title: Subdomain
            description: The subdomain of your FreshDesk account
            pattern: '^[a-z0-9_-]+$'

freshsales:
    display_name: FreshSales
    categories:
        - crm
    auth_mode: API_KEY
    proxy:
        base_url: https://${connectionConfig.subdomain}.freshsales.io
        headers:
            Authorization: Token token=${apiKey}
        retry:
            after: 'Retry-After'
    docs: https://docs.nango.dev/integrations/all/freshsales
    connection_config:
        subdomain:
            type: string
            title: Subdomain
            description: The subdomain of your FreshSales account
            pattern: '^[a-z0-9_-]+$'
    credentials:
        apiKey:
            type: string
            title: API Key
            description: The API key for your FreshSales account

freshservice:
    display_name: FreshService
    categories:
        - support
    auth_mode: BASIC
    proxy:
        base_url: https://${connectionConfig.subdomain}.freshservice.com
    docs: https://docs.nango.dev/integrations/all/freshservice
    connection_config:
        subdomain:
            type: string
            title: Subdomain
            description: The subdomain of your FreshService account
            pattern: '^[a-z0-9_-]+$'

front:
    display_name: Front
    categories:
        - support
        - ticketing
    auth_mode: OAUTH2
    authorization_url: https://app.frontapp.com/oauth/authorize
    token_url: https://app.frontapp.com/oauth/token
    proxy:
        base_url: https://api2.frontapp.com
        paginate:
            type: link
            response_path: _results
            link_path_in_response_body: _pagination.next
    docs: https://docs.nango.dev/integrations/all/front

gainsight-cc:
    display_name: Gainsight
    categories:
        - support
        - crm
    auth_mode: OAUTH2_CC
    token_url: https://api2-${connectionConfig.region}.insided.com/oauth2/token
    scope_separator: ' '
    token_params:
        grant_type: client_credentials
    proxy:
        base_url: https://api2-${connectionConfig.region}.insided.com
    docs: https://docs.nango.dev/integrations/all/gainsight-cc
    connection_config:
        region:
            type: string
            title: Region
            description: The region of your Gainsight account
            example: eu
            pattern: '^[a-z]+$'

garmin:
    display_name: Garmin
    categories:
        - sports
    auth_mode: OAUTH1
    request_url: https://connectapi.garmin.com/oauth-service/oauth/request_token
    authorization_url: https://connect.garmin.com/oauthConfirm
    token_url: https://connectapi.garmin.com/oauth-service/oauth/access_token
    signature_method: 'HMAC-SHA1'
    proxy:
        base_url: https://apis.garmin.com
    docs: https://docs.nango.dev/integrations/all/garmin

guru:
    display_name: Guru
    categories:
        - knowledge-base
    auth_mode: BASIC
    proxy:
        base_url: https://api.getguru.com/api/v1
    docs: https://docs.nango.dev/integrations/all/guru

github:
    display_name: GitHub
    categories:
        - dev-tools
        - support
        - ticketing
    auth_mode: OAUTH2
    authorization_url: https://github.com/login/oauth/authorize
    token_url: https://github.com/login/oauth/access_token
    proxy:
        base_url: https://api.github.com
        retry:
            at: 'x-ratelimit-reset'
        paginate:
            type: link
            limit_name_in_request: per_page
            link_rel_in_response_header: next
    docs: https://docs.nango.dev/integrations/all/github

github-app:
    display_name: GitHub App
    categories:
        - dev-tools
        - ticketing
    alias: github
    auth_mode: APP
    authorization_url: ${connectionConfig.appPublicLink}/installations/new
    token_url: https://api.github.com/app/installations/${connectionConfig.installation_id}/access_tokens
    webhook_routing_script: githubAppWebhookRouting
    docs: https://docs.nango.dev/integrations/all/github
    connection_config:
        appPublicLink:
            type: string
            title: App Public Link
            description: The public link of your GitHub App
            format: uri
            pattern: '^https?://.*$'
        installation_id:
            type: string
            title: Installation ID
            description: The installation ID of your GitHub App
            example: '38631545'

github-app-oauth:
    display_name: GitHub App (oauth)
    categories:
        - dev-tools
        - ticketing
    alias: github
    auth_mode: CUSTOM
    authorization_url: ${connectionConfig.appPublicLink}/installations/new
    authorization_url_encode: false
    token_url:
        OAUTH2: https://github.com/login/oauth/access_token
        APP: https://api.github.com/app/installations/${connectionConfig.installation_id}/access_tokens
    webhook_routing_script: githubAppOauthWebhookRouting
    post_connection_script: githubAppOauthPostConnection
    docs: https://docs.nango.dev/integrations/all/github
    connection_config:
        appPublicLink:
            type: string
            title: App Public Link
            description: The public link of your GitHub App
            format: uri
            pattern: '^https?://.*$'
        installation_id:
            type: string
            title: Installation ID
            description: The installation ID of your GitHub App
            example: '38631545'

gitlab:
    display_name: GitLab
    categories:
        - dev-tools
        - ticketing
    auth_mode: OAUTH2
    authorization_url: https://gitlab.com/oauth/authorize
    token_url: https://gitlab.com/oauth/token
    authorization_params:
        response_type: code
    proxy:
        base_url: https://gitlab.com
    docs: https://docs.nango.dev/integrations/all/gitlab

gong:
    display_name: Gong
    categories:
        - productivity
    auth_mode: BASIC
    proxy:
        base_url: https://api.gong.io
    docs: https://docs.nango.dev/integrations/all/gong

gong-oauth:
    display_name: Gong (oauth)
    auth_mode: OAUTH2
    authorization_url: https://app.gong.io/oauth2/authorize
    token_url: https://app.gong.io/oauth2/generate-customer-token
    token_response_metadata:
        - api_base_url_for_customer
    authorization_params:
        response_type: code
        access_type: offline
    token_params:
        grant_type: authorization_code
    refresh_params:
        grant_type: refresh_token
    disable_pkce: true
    token_request_auth_method: basic
    proxy:
        base_url: ${connectionConfig.api_base_url_for_customer} || https://api.gong.io
    docs: https://docs.nango.dev/integrations/all/gong
    connection_config:
        api_base_url_for_customer:
            type: string
            title: API Base URL
            description: The base URL of your Gong account
            format: uri
            pattern: '^https?://.*$'

google:
    display_name: Google
    auth_mode: OAUTH2
    authorization_url: https://accounts.google.com/o/oauth2/v2/auth
    token_url: https://oauth2.googleapis.com/token
    authorization_params:
        response_type: code
        access_type: offline
        prompt: consent
    proxy:
        base_url: https://www.googleapis.com
        paginate:
            type: cursor
            cursor_path_in_response: nextPageToken
            limit_name_in_request: maxSize
            cursor_name_in_request: pageToken
            response_path: items
    docs: https://docs.nango.dev/integrations/all/google

google-calendar:
    display_name: Google Calendar
    categories:
        - productivity
    alias: google
    proxy:
        base_url: https://www.googleapis.com
        paginate:
            type: cursor
            cursor_path_in_response: nextPageToken
            limit_name_in_request: maxSize
            cursor_name_in_request: pageToken
            response_path: items
    docs: https://docs.nango.dev/integrations/all/google-calendar

google-docs:
    display_name: Google Docs
    categories:
        - productivity
    alias: google
    proxy:
        base_url: https://docs.googleapis.com
    docs: https://docs.nango.dev/integrations/all/google-docs

google-mail:
    display_name: Google Mail
    categories:
        - productivity
    alias: google
    proxy:
        base_url: https://gmail.googleapis.com
    docs: https://docs.nango.dev/integrations/all/google-mail

google-sheet:
    display_name: Google Sheet
    categories:
        - productivity
    alias: google
    proxy:
        base_url: https://sheets.googleapis.com
    docs: https://docs.nango.dev/integrations/all/google-sheet

google-drive:
    display_name: Google Drive
    categories:
        - knowledge-base
        - storage
    alias: google
    docs: https://docs.nango.dev/integrations/all/google-drive

google-ads:
    display_name: Google Ads
    categories:
        - marketing
    alias: google
    token_url: https://www.googleapis.com/oauth2/v3/token
    proxy:
        base_url: https://googleads.googleapis.com
        paginate:
            type: cursor
            cursor_path_in_response: nextPageToken
            limit_name_in_request: pageSize
            cursor_name_in_request: pageToken
            response_path: results
    docs: https://docs.nango.dev/integrations/all/google-ads

google-play:
    display_name: Google Play
    categories:
        - dev-tools
    auth_mode: OAUTH2
    authorization_url: https://accounts.google.com/o/oauth2/auth
    token_url: https://accounts.google.com/o/oauth2/token
    authorization_params:
        response_type: code
        access_type: offline
        prompt: consent
    token_params:
        grant_type: authorization_code
    refresh_params:
        grant_type: refresh_token
    proxy:
        base_url: https://play.googleapis.com
    docs: https://docs.nango.dev/integrations/all/google-play

gorgias:
    display_name: Gorgias
    categories:
        - e-commerce
    auth_mode: OAUTH2
    authorization_url: https://${connectionConfig.subdomain}.gorgias.com/oauth/authorize
    token_url: https://${connectionConfig.subdomain}.gorgias.com/oauth/token
    token_request_auth_method: basic
    default_scopes:
        - offline
    authorization_params:
        response_type: code
    token_params:
        grant_type: authorization_code
    refresh_params:
        grant_type: refresh_token
    proxy:
        base_url: https://${connectionConfig.subdomain}.gorgias.com
    docs: https://docs.nango.dev/integrations/all/gorgias
    connection_config:
        subdomain:
            type: string
            title: Subdomain
            description: The subdomain of your Gorgias account
            pattern: '^[a-z0-9_-]+$'

greenhouse:
    display_name: Greenhouse
    categories:
        - ats
    auth_mode: OAUTH2
    authorization_url: https://api.greenhouse.io/oauth/authorize
    token_url: https://api.greenhouse.io/oauth/token
    proxy:
        base_url: https://${connectionConfig.resource}.greenhouse.io
        retry:
            after: 'Retry-After'
        paginate:
            type: link
            limit_name_in_request: per_page
            link_rel_in_response_header: next
    docs: https://docs.nango.dev/integrations/all/greenhouse
    connection_config:
        resource:
            type: string
            title: Subdomain
            description: The subdomain of your Greenhouse account
            pattern: '^[a-z0-9_-]+$'

greenhouse-basic:
    display_name: Greenhouse (basic auth)
    categories:
        - ats
    auth_mode: BASIC
    proxy:
        base_url: https://${connectionConfig.resource}.greenhouse.io
        retry:
            after: 'Retry-After'
        paginate:
            type: link
            limit_name_in_request: per_page
            link_rel_in_response_header: next
    docs: https://docs.nango.dev/integrations/all/greenhouse
    connection_config:
        resource:
            type: string
            title: Subdomain
            description: The subdomain of your Greenhouse account
            pattern: '^[a-z0-9_-]+$'

gumroad:
    display_name: Gumroad
    categories:
        - design
        - e-commerce
        - payment
    auth_mode: OAUTH2
    authorization_url: https://gumroad.com/oauth/authorize
    token_url: https://api.gumroad.com/oauth/token
    authorization_params:
        response_type: code
    token_params:
        grant_type: authorization_code
    refresh_params:
        grant_type: refresh_token
    proxy:
        base_url: https://api.gumroad.com
    docs: https://docs.nango.dev/integrations/all/gumroad

gusto:
    display_name: Gusto
    categories:
        - hr
    auth_mode: OAUTH2
    authorization_url: https://api.gusto.com/oauth/authorize
    token_url: https://api.gusto.com/oauth/token
    authorization_params:
        response_type: code
    token_params:
        grant_type: authorization_code
    refresh_params:
        grant_type: refresh_token
    proxy:
        base_url: https://api.gusto.com
    docs: https://docs.nango.dev/integrations/all/gusto

gusto-demo:
    display_name: Gusto (demo)
    auth_mode: OAUTH2
    authorization_url: https://api.gusto-demo.com/oauth/authorize
    token_url: https://api.gusto-demo.com/oauth/token
    authorization_params:
        response_type: code
    token_params:
        grant_type: authorization_code
    refresh_params:
        grant_type: refresh_token
    proxy:
        base_url: https://api.gusto-demo.com
    docs: https://docs.nango.dev/integrations/all/gusto

hackerrank-work:
    display_name: HackerRank Work
    auth_mode: BASIC
    proxy:
        base_url: https://www.hackerrank.com
    docs: https://docs.nango.dev/integrations/all/hackerrank-work

harvest:
    display_name: Harvest
    categories:
        - productivity
    auth_mode: OAUTH2
    authorization_url: https://id.getharvest.com/oauth2/authorize
    token_url: https://id.getharvest.com/api/v2/oauth2/token
    scope_separator: ' '
    authorization_params:
        response_type: code
    token_params:
        grant_type: authorization_code
    refresh_params:
        grant_type: refresh_token
    proxy:
        headers:
            User-Agent: ${connectionConfig.appDetails}
        retry:
            after: 'Retry-After'
        base_url: https://api.harvestapp.com
    docs: https://docs.nango.dev/integrations/all/harvest
    connection_config:
        appDetails:
            type: string
            title: App Details
            description: The details of your app

health-gorilla:
    display_name: Health Gorilla
    auth_mode: OAUTH2
    authorization_url: https://api.healthgorilla.com/oauth/authorize
    token_url: https://api.healthgorilla.com/oauth/token
    authorization_params:
        response_type: code
    token_params:
        grant_type: authorization_code
    refresh_params:
        grant_type: refresh_token
    proxy:
        base_url: https://healthgorilla.com
    docs: https://docs.nango.dev/integrations/all/healthgorilla

hibob-service-user:
    display_name: Hibob Service User
    categories:
        - hr
    auth_mode: BASIC
    proxy:
        base_url: https://api.hibob.com
        verification:
            method: GET
            endpoint: /v1/company/named-lists
    docs: https://docs.nango.dev/integrations/all/hibob

highlevel:
    display_name: HighLevel
    categories:
        - marketing
    auth_mode: OAUTH2
    authorization_url: https://marketplace.gohighlevel.com/oauth/chooselocation
    token_url: https://services.leadconnectorhq.com/oauth/token
    scope_separator: ' '
    proxy:
        base_url: https://services.leadconnectorhq.com
    disable_pkce: true
    token_params:
        grant_type: authorization_code
    refresh_params:
        grant_type: refresh_token
    docs: https://docs.nango.dev/integrations/all/highlevel

highlevel-white-label:
    display_name: HighLevel (white label)
    categories:
        - marketing
    auth_mode: OAUTH2
    authorization_url: https://marketplace.leadconnectorhq.com/oauth/chooselocation
    token_url: https://services.leadconnectorhq.com/oauth/token
    scope_separator: ' '
    proxy:
        base_url: https://services.leadconnectorhq.com
    disable_pkce: true
    token_params:
        grant_type: authorization_code
    refresh_params:
        grant_type: refresh_token
    docs: https://docs.nango.dev/integrations/all/highlevel

holded:
    display_name: Holded
    categories:
        - accounting
        - crm
        - invoicing
    auth_mode: API_KEY
    proxy:
        base_url: https://api.holded.com/api
        headers:
            key: ${apiKey}
        verification:
            method: GET
            endpoint: /invoicing/v1/contacts
    docs: https://docs.nango.dev/integrations/all/holded
    credentials:
        apiKey:
            type: string
            title: API Key
            description: The API key for your Holded account

hubspot:
    display_name: HubSpot
    categories:
        - marketing
        - support
        - crm
    auth_mode: OAUTH2
    authorization_url: https://app.hubspot.com/oauth/authorize
    token_url: https://api.hubapi.com/oauth/v1/token
    connection_configuration:
        - portalId
    post_connection_script: hubspotPostConnection
    webhook_routing_script: hubspotWebhookRouting
    proxy:
        base_url: https://api.hubapi.com
        decompress: true
        paginate:
            type: cursor
            cursor_path_in_response: paging.next.after
            limit_name_in_request: limit
            cursor_name_in_request: after
            response_path: results
    docs: https://docs.nango.dev/integrations/all/hubspot

insightly:
    display_name: Insightly
    categories:
        - crm
    auth_mode: BASIC
    proxy:
        base_url: https://api.${connectionConfig.pod}.insightly.com
        verification:
            method: GET
            endpoint: /v3.1/Contacts
    docs: https://docs.nango.dev/integrations/all/insightly
    connection_config:
        pod:
            type: string
            title: Subdomain
            description: The subdomain of your Insightly account
            pattern: '^[a-z0-9_-]+$'

instantly:
    display_name: Instantly
    categories:
        - marketing
        - communication
    auth_mode: API_KEY
    proxy:
        base_url: https://api.instantly.ai/api
    docs: https://docs.nango.dev/integrations/all/instantly
    credentials:
        apiKey:
            type: string
            title: API Key
            description: The API key for your Instantly account

instagram:
    display_name: Instagram
    categories:
        - marketing
        - social
    auth_mode: OAUTH2
    authorization_url: https://api.instagram.com/oauth/authorize
    token_url: https://api.instagram.com/oauth/access_token
    proxy:
        base_url: https://graph.instagram.com
    docs: https://docs.nango.dev/integrations/all/instagram

intercom:
    display_name: Intercom
    categories:
        - marketing
        - support
        - surveys
        - ticketing
    auth_mode: OAUTH2
    authorization_url: https://app.intercom.io/oauth
    token_url: https://api.intercom.io/auth/eagle/token
    proxy:
        base_url: https://api.intercom.io
    docs: https://docs.nango.dev/integrations/all/intercom

intuit:
    display_name: Intuit
    categories:
        - accounting
    auth_mode: OAUTH2
    authorization_url: https://appcenter.intuit.com/connect/oauth2
    token_url: https://oauth.platform.intuit.com/oauth2/v1/tokens/bearer
    proxy:
        base_url: https://quickbooks.api.intuit.com
    docs: https://docs.nango.dev/integrations/all/intuit

jira:
    display_name: Jira
    categories:
        - productivity
        - ticketing
    auth_mode: OAUTH2
    authorization_url: https://auth.atlassian.com/authorize
    token_url: https://auth.atlassian.com/oauth/token
    authorization_params:
        audience: api.atlassian.com
        prompt: consent
    connection_configuration:
        - cloudId
        - accountId
    proxy:
        base_url: https://api.atlassian.com
        paginate:
            type: link
            link_rel_in_response_header: next
            limit_name_in_request: limit
            response_path: results
            link_path_in_response_body: _links.next
    post_connection_script: jiraPostConnection
    webhook_routing_script: jiraWebhookRouting
    docs: https://docs.nango.dev/integrations/all/jira

jira-basic:
    display_name: Jira (basic auth)
    categories:
        - productivity
        - ticketing
    auth_mode: BASIC
    proxy:
        retry:
            after: 'Retry-After'
        base_url: https://${connectionConfig.subdomain}.atlassian.net
        verification:
            method: GET
            endpoint: /rest/api/3/events
    docs: https://docs.nango.dev/integrations/all/jira
    connection_config:
        subdomain:
            type: string
            title: Subdomain
            description: The subdomain of your Jira account
            pattern: '^[a-z0-9_-]+$'

jira-data-center:
    display_name: Jira Data Center
    categories:
        - productivity
        - ticketing
    auth_mode: OAUTH2
    authorization_url: https://${connectionConfig.endpointURL}/rest/oauth2/latest/authorize
    authorization_params:
        grant_type: authorization_code
    token_url: https://${connectionConfig.endpointURL}/rest/oauth2/latest/token
    connection_configuration:
        - endpointURL
    docs: https://docs.nango.dev/integrations/all/jira-data-center
    connection_config:
        endpointURL:
            type: string
            title: Domain
            description: The domain of your Jira Data Center account
            pattern: '^https://[a-z0-9.-]+.atlassian.net$'
            example: https://foobar.atlassian.net

jotform:
    display_name: Jotform
    categories:
        - surveys
    auth_mode: API_KEY
    proxy:
        base_url: https://api.jotform.com
        headers:
            APIKEY: ${apiKey}
    docs: https://docs.nango.dev/integrations/all/jotform
    credentials:
        apiKey:
            type: string
            title: API Key
            description: The API key for your Jotform account

helpscout-docs:
    display_name: Help Scout Docs
    auth_mode: BASIC
    proxy:
        retry:
            after: 'X-RateLimit-Reset'
        base_url: https://docsapi.helpscout.net
    docs: https://docs.nango.dev/integrations/all/helpscout

helpscout-mailbox:
    display_name: Help Scout Mailbox
    auth_mode: OAUTH2
    authorization_url: https://secure.helpscout.net/authentication/authorizeClientApplication
    token_url: https://api.helpscout.net/v2/oauth2/token
    authorization_params:
        response_type: code
    token_params:
        grant_type: authorization_code
    refresh_params:
        grant_type: refresh_token
    proxy:
        retry:
            after: 'X-RateLimit-Retry-After'
        base_url: https://api.helpscout.net
    docs: https://docs.nango.dev/integrations/all/helpscout

keap:
    display_name: Keap
    categories:
        - marketing
    auth_mode: OAUTH2
    authorization_url: https://accounts.infusionsoft.com/app/oauth/authorize
    token_url: https://api.infusionsoft.com/token
    authorization_params:
        response_type: code
    token_params:
        grant_type: authorization_code
    refresh_params:
        grant_type: refresh_token
    proxy:
        base_url: https://api.infusionsoft.com
    docs: https://docs.nango.dev/integrations/all/keap

klipfolio:
    display_name: Klipfolio
    categories:
        - productivity
        - dev-tools
    auth_mode: API_KEY
    proxy:
        base_url: https://app.klipfolio.com
        headers:
            kf-api-key: ${apiKey}
        verification:
            method: GET
            endpoint: /api/1.0/profile
    docs: https://docs.nango.dev/integrations/all/klipfolio
    credentials:
        apiKey:
            type: string
            title: API Key
            description: The API key for your Klipfolio account

klaviyo:
    display_name: Klaviyo
    categories:
        - marketing
    auth_mode: API_KEY
    proxy:
        base_url: https://a.klaviyo.com
        headers:
            Authorization: Klaviyo-API-Key ${apiKey}
            revision: '2024-07-15'
        verification:
            method: GET
            endpoint: /api/accounts
        retry:
            after: 'Retry-After'
    docs: https://docs.nango.dev/integrations/all/klaviyo
    credentials:
        apiKey:
            type: string
            title: API Key
            description: The API key for your Klaviyo account

klaviyo-oauth:
    display_name: Klaviyo (oauth)
    categories:
        - marketing
    auth_mode: OAUTH2
    authorization_url: https://www.klaviyo.com/oauth/authorize
    token_url: https://a.klaviyo.com/oauth/token
    token_request_auth_method: basic
    scope_separator: ' '
    authorization_params:
        response_type: code
    token_params:
        grant_type: authorization_code
    refresh_params:
        grant_type: refresh_token
    proxy:
        base_url: https://a.klaviyo.com
        headers:
            revision: '2024-07-15'
        retry:
            after: 'Retry-After'
    docs: https://docs.nango.dev/integrations/all/klaviyo

kustomer:
    display_name: Kustomer
    categories:
        - crm
    auth_mode: API_KEY
    proxy:
        base_url: https://${connectionConfig.extension}.kustomerapp.com
        retry:
            after: 'x-ratelimit-reset'
        headers:
            Authorization: Bearer ${apiKey}
    docs: https://docs.nango.dev/integrations/all/kustomer
    connection_config:
        extension:
            type: string
            title: Subdomain
            description: The subdomain of your Kustomer account
            pattern: '^[a-z0-9_-]+$'
    credentials:
        apiKey:
            type: string
            title: API Key
            description: The API key for your Kustomer account

lessonly:
    display_name: Lessonly
    categories:
        - productivity
    auth_mode: BASIC
    proxy:
        base_url: https://api.lessonly.com/api
    docs: https://docs.nango.dev/integrations/all/lessonly

lever:
    display_name: Lever
    categories:
        - ats
    auth_mode: OAUTH2
    authorization_url: https://auth.lever.co/authorize
    token_url: https://auth.lever.co/oauth/token
    authorization_params:
        response_type: code
        prompt: consent
        audience: https://api.lever.co/v1
    proxy:
        base_url: https://api.lever.co
    docs: https://docs.nango.dev/integrations/all/lever

lever-basic:
    display_name: Lever (basic auth)
    auth_mode: BASIC
    proxy:
        base_url: https://api.lever.co
    docs: https://docs.nango.dev/integrations/all/lever

lever-sandbox:
    display_name: Lever (sandbox)
    auth_mode: OAUTH2
    authorization_url: https://sandbox-lever.auth0.com/authorize
    token_url: https://sandbox-lever.auth0.com/oauth/token
    authorization_params:
        response_type: code
        prompt: consent
        audience: https://api.sandbox.lever.co/v1/
    proxy:
        base_url: https://api.sandbox.lever.co
    docs: https://docs.nango.dev/integrations/all/lever

lever-basic-sandbox:
    display_name: Lever (basic auth) (sandbox)
    auth_mode: BASIC
    proxy:
        base_url: https://api.sandbox.lever.co
    docs: https://docs.nango.dev/integrations/all/lever

linear:
    display_name: Linear
    categories:
        - productivity
        - ticketing
    auth_mode: OAUTH2
    authorization_url: https://linear.app/oauth/authorize
    token_url: https://api.linear.app/oauth/token
    scope_separator: ','
    authorization_params:
        prompt: consent
    proxy:
        base_url: https://api.linear.app
    disable_pkce: true
    webhook_routing_script: linearWebhookRouting
    post_connection_script: linearPostConnection
    webhook_user_defined_secret: true
    docs: https://docs.nango.dev/integrations/all/linear

linkedin:
    display_name: LinkedIn
    categories:
        - ats
        - social
    auth_mode: OAUTH2
    authorization_url: https://www.linkedin.com/oauth/v2/authorization
    token_url: https://www.linkedin.com/oauth/v2/accessToken
    disable_pkce: true
    proxy:
        base_url: https://api.linkedin.com
    docs: https://docs.nango.dev/integrations/all/linkedin

linkhut:
    display_name: LinkHut
    auth_mode: OAUTH2
    authorization_url: https://ln.ht/_/oauth/authorize
    token_url: https://api.ln.ht/v1/oauth/token
    proxy:
        base_url: https://api.ln.ht
    docs: https://docs.nango.dev/integrations/all/linkhut

luma:
    display_name: Luma
    categories:
        - productivity
        - ticketing
    auth_mode: API_KEY
    proxy:
        headers:
            x-luma-api-key: ${apiKey}
        base_url: https://api.lu.ma
        verification:
            method: GET
            endpoint: /public/v1/user/get-self
    docs: https://docs.nango.dev/integrations/all/luma
    credentials:
        apiKey:
            type: string
            title: API Key
            description: The API key for your Luma account

listmonk:
    display_name: Listmonk
    categories:
        - marketing
    auth_mode: BASIC
    proxy:
        base_url: https://${connectionConfig.domain}/api
        headers:
            content-type: application/json
        retry:
            after: 'Retry-After'
        verification:
            method: GET
            endpoint: /lists
    docs: https://docs.nango.dev/integrations/all/listmonk
    connection_config:
        domain:
            type: string
            title: Domain
            description: The domain of your Listmonk account
            format: hostname

make:
    display_name: Make
    categories:
        - productivity
    auth_mode: API_KEY
    proxy:
        base_url: https://${connectionConfig.environmentUrl}/api/v2
        headers:
            Authorization: Token ${apiKey}
        verification:
            method: GET
            endpoint: /users/me
    docs: https://docs.nango.dev/integrations/all/make
    connection_config:
        environmentUrl:
            type: string
            title: Domain
            description: The domain of your Make account
            format: hostname
    credentials:
        apiKey:
            type: string
            title: API Key
            description: The API key for your Make account

mailgun:
    display_name: Mailgun
    categories:
        - marketing
    auth_mode: BASIC
    proxy:
        base_url: https://${connectionConfig.region}.mailgun.net
        verification:
            method: GET
            endpoint: /v4/domains
    docs: https://docs.nango.dev/integrations/all/mailgun
    connection_config:
        region:
            type: string
            title: Region
            description: The region of your Mailgun account
            pattern: '^[a-z]+$'
            example: us

mailchimp:
    display_name: Mailchimp
    categories:
        - marketing
        - surveys
    auth_mode: OAUTH2
    authorization_url: https://login.mailchimp.com/oauth2/authorize
    token_url: https://login.mailchimp.com/oauth2/token
    authorization_params:
        response_type: code
    docs: https://docs.nango.dev/integrations/all/mailchimp

#Untested configuration. Please reach out if you have a test account that we can use to test it.
manatal:
    display_name: Manatal
    auth_mode: API_KEY
    categories:
        - crm
        - hr
    proxy:
        base_url: https://api.manatal.com/open/v3
        verification:
            method: GET
            endpoint: /users
        headers:
            Authorization: Token ${apiKey}
        paginate:
            type: link
            limit_name_in_request: page_size
            link_path_in_response_body: next
            response_path: results
    docs: https://docs.nango.dev/integrations/all/manatal
    credentials:
        apiKey:
            type: string
            title: API Key
            description: The API key for your Manatal account

marketo:
    display_name: Marketo
    auth_mode: OAUTH2_CC
    proxy:
        base_url: https://${connectionConfig.endpointURL}
    token_url: https://${connectionConfig.identityURL}/oauth/token
    token_params:
        grant_type: client_credentials
    docs: https://docs.nango.dev/integrations/all/marketo
    connection_config:
        endpointURL:
            type: string
            title: Domain
            description: The domain of your Marketo account
            format: hostname
        identityURL:
            type: string
            title: Identity URL
            description: The identity URL of your Marketo account
            format: hostname

medallia:
    display_name: Medallia
    categories:
        - crm
        - support
        - surveys
    auth_mode: OAUTH2_CC
    token_url: https://${connectionConfig.reportingInstance}/oauth/${connectionConfig.tenantName}/token
    token_request_auth_method: basic
    token_params:
        grant_type: client_credentials
    proxy:
        retry:
            after: 'X-RateLimit-Reset'
        base_url: https://${connectionConfig.gatewayUrl}.apis.medallia.com
    docs: https://docs.nango.dev/integrations/all/medallia
    connection_config:
        reportingInstance:
            type: string
            title: Domain
            description: The domain of your Medallia account
            format: hostname
        tenantName:
            type: string
            title: Tenant Name
            description: The tenant name of your Medallia account
        gatewayUrl:
            type: string
            title: Gateway URL
            description: The gateway URL of your Medallia account
            format: hostname

metabase:
    display_name: Metabase
    categories:
        - analytics
    auth_mode: API_KEY
    proxy:
        base_url: https://${connectionConfig.domain}.com
        headers:
            x-api-key: ${apiKey}
        verification:
            method: GET
            endpoint: /api/database
    docs: https://docs.nango.dev/integrations/all/metabase
    connection_config:
        domain:
            type: string
            title: Domain
            description: The domain (without the extension) of your Metabase account
            pattern: '^[a-z0-9.-]+$'
            example: metabase
    credentials:
        apiKey:
            type: string
            title: API Key
            description: The API key for your Metabase account

microsoft:
    display_name: Microsoft
    auth_mode: OAUTH2
    authorization_url: https://login.microsoftonline.com/common/oauth2/v2.0/authorize
    token_url: https://login.microsoftonline.com/common/oauth2/v2.0/token
    disable_pkce: true
    default_scopes:
        - offline_access
    authorization_params:
        response_type: code
        response_mode: query
        prompt: consent
    token_params:
        grant_type: authorization_code
    refresh_params:
        grant_type: refresh_token
    proxy:
        base_url: https://graph.microsoft.com
        retry:
            after: 'Retry-After'
        decompress: true
    docs: https://docs.nango.dev/integrations/all/microsoft

microsoft-teams:
    display_name: Microsoft Teams
    categories:
        - productivity
        - video
    alias: microsoft
    webhook_routing_script: microsoftTeamsWebhookRouting
    post_connection_script: microsoftTeamsPostConnection
    docs: https://docs.nango.dev/integrations/all/microsoft-teams

microsoft-tenant-specific:
    display_name: Microsoft (tenant)
    categories:
        - erp
    auth_mode: OAUTH2
    authorization_url: https://login.microsoftonline.com/${connectionConfig.tenant}/oauth2/v2.0/authorize
    token_url: https://login.microsoftonline.com/${connectionConfig.tenant}/oauth2/v2.0/token
    disable_pkce: true
    default_scopes:
        - offline_access
    authorization_params:
        response_type: code
        response_mode: query
        prompt: consent
    token_params:
        grant_type: authorization_code
    refresh_params:
        grant_type: refresh_token
    docs: https://docs.nango.dev/integrations/all/microsoft-tenant-specific
    connection_config:
        tenant:
            type: string
            title: Tenant
            description: The tenant of your Microsoft account

microsoft-ads:
    display_name: Microsoft Ads
    alias: microsoft
    categories:
        - marketing
    default_scopes:
        - https://ads.microsoft.com/msads.manage
        - offline_access
    proxy:
        base_url: https://clientcenter.api.bingads.microsoft.com/Api
    refresh_params:
        grant_type: refresh_token
        scope: https://ads.microsoft.com/msads.manage
    docs: https://docs.nango.dev/integrations/all/microsoft-ads

microsoft-entra-id:
    display_name: Microsoft Entra ID
    categories:
        - other
    alias: microsoft
    docs: https://docs.nango.dev/integrations/all/microsoft-entra-id

microsoft-power-bi:
    display_name: Microsoft Power BI
    categories:
        - productivity
    alias: microsoft
    proxy:
        base_url: https://api.powerbi.com
    docs: https://docs.nango.dev/integrations/all/microsoft-power-bi

mixpanel:
    display_name: Mixpanel
    categories:
        - analytics
    auth_mode: BASIC
    proxy:
        base_url: https://mixpanel.com
    docs: https://docs.nango.dev/integrations/all/mixpanel

miro:
    display_name: Miro
    categories:
        - design
        - productivity
    auth_mode: OAUTH2
    authorization_url: https://miro.com/oauth/authorize
    token_url: https://api.miro.com/v1/oauth/token
    authorization_params:
        response_type: code
    token_params:
        grant_type: authorization_code
    refresh_params:
        grant_type: refresh_token
    proxy:
        base_url: https://api.miro.com
    docs: https://docs.nango.dev/integrations/all/miro

monday:
    display_name: Monday
    categories:
        - productivity
        - ticketing
    auth_mode: OAUTH2
    authorization_url: https://auth.monday.com/oauth2/authorize
    token_url: https://auth.monday.com/oauth2/token
    docs: https://docs.nango.dev/integrations/all/monday

mural:
    display_name: Mural
    categories:
        - design
    auth_mode: OAUTH2
    authorization_url: https://app.mural.co/api/public/v1/authorization/oauth2
    token_url: https://app.mural.co/api/public/v1/authorization/oauth2/token
    authorization_params:
        response_type: code
    token_params:
        grant_type: authorization_code
    refresh_params:
        grant_type: refresh_token
    proxy:
        base_url: https://app.mural.co
    docs: https://docs.nango.dev/integrations/all/mural

nationbuilder:
    display_name: NationBuilder
    auth_mode: OAUTH2
    authorization_url: https://${connectionConfig.accountId}.nationbuilder.com/oauth/authorize
    token_url: https://${connectionConfig.accountId}.nationbuilder.com/oauth/token
    authorization_params:
        response_type: code
    token_params:
        grant_type: authorization_code
    refresh_params:
        grant_type: refresh_token
    default_scopes:
        - default
    docs: https://docs.nango.dev/integrations/all/nationbuilder
    connection_config:
        accountId:
            type: string
            title: Account ID
            description: The account ID of your NationBuilder account

netsuite:
    display_name: NetSuite
    categories:
        - accounting
        - erp
    auth_mode: OAUTH2
    authorization_url: https://${connectionConfig.accountId}.app.netsuite.com/app/login/oauth2/authorize.nl
    authorization_params:
        prompt: consent
    token_url: https://${connectionConfig.accountId}.suitetalk.api.netsuite.com/services/rest/auth/oauth2/v1/token
    default_scopes:
        - rest_webservices
    proxy:
        base_url: https://${connectionConfig.accountId}.suitetalk.api.netsuite.com/services/rest/record/v1
        retry:
            after: 'Retry-After'
    docs: https://docs.nango.dev/integrations/all/netsuite
    connection_config:
        accountId:
            type: string
            title: Account ID
            description: The account ID of your NetSuite account
            pattern: '^[a-zA-Z0-9-_]+$'
            example: tstdrv231585

netsuite-tba:
    alias: netsuite
    display_name: NetSuite (tba)
    auth_mode: TBA
    docs: https://docs.nango.dev/integrations/all/netsuite

next-cloud-ocs:
    display_name: Next Cloud OCS
    auth_mode: BASIC
    proxy:
        base_url: https://${connectionConfig.domain}/ocs/v1.php
        headers:
            'OCS-APIRequest': 'true'
    docs: http://docs.nango.dev/integrations/all/next-cloud
    connection_config:
        domain:
            type: string
            title: Domain
            description: The domain of your Next Cloud account
            format: hostname

notion:
    display_name: Notion
    categories:
        - knowledge-base
        - productivity
    auth_mode: OAUTH2
    authorization_url: https://api.notion.com/v1/oauth/authorize
    token_url: https://api.notion.com/v1/oauth/token
    authorization_params:
        response_type: code
        owner: user
    authorization_method: header
    body_format: json
    proxy:
        retry:
            after: 'Retry-After'
        base_url: https://api.notion.com
        headers:
            'Notion-Version': '2022-06-28'
        paginate:
            type: cursor
            cursor_path_in_response: next_cursor
            cursor_name_in_request: start_cursor
            limit_name_in_request: page_size
            response_path: results
    docs: https://docs.nango.dev/integrations/all/notion

odoo:
    display_name: Odoo
    categories:
        - erp
    auth_mode: OAUTH2
    authorization_url: https://${connectionConfig.serverUrl}/restapi/1.0/common/oauth2/authorize
    token_url: https://${connectionConfig.serverUrl}/restapi/1.0/common/oauth2/access_token
    authorization_params:
        response_type: code
    token_params:
        grant_type: authorization_code
    refresh_params:
        grant_type: refresh_token
    proxy:
        base_url: https://${connectionConfig.serverUrl}
    docs: https://docs.nango.dev/integrations/all/odoo
    connection_config:
        serverUrl:
            type: string
            title: Domain
            description: The domain of your Odoo account
            format: hostname

okta:
    display_name: Okta
    auth_mode: OAUTH2
    authorization_url: https://${connectionConfig.subdomain}.okta.com/oauth2/v1/authorize
    token_url: https://${connectionConfig.subdomain}.okta.com/oauth2/v1/token
    authorization_params:
        response_type: code
        response_mode: query
    token_params:
        grant_type: authorization_code
    refresh_params:
        grant_type: refresh_token
    docs: https://docs.nango.dev/integrations/all/okta
    connection_config:
        subdomain:
            type: string
            title: Subdomain
            description: The subdomain of your Okta account
            pattern: '^[a-z0-9_-]+$'

one-drive:
    display_name: One Drive
    categories:
        - knowledge-base
        - storage
    alias: microsoft
    docs: https://docs.nango.dev/integrations/all/one-drive

one-note:
    display_name: One Note
    categories:
        - productivity
    alias: microsoft
    docs: https://docs.nango.dev/integrations/all/one-note

openai:
    display_name: OpenAI
    categories:
        - productivity
        - dev-tools
    auth_mode: API_KEY
    proxy:
        base_url: https://api.openai.com
        headers:
            Authorization: Bearer ${apiKey}
            Content-Type: application/json
        verification:
            method: GET
            endpoint: /v1/models
        retry:
            after: 'x-ratelimit-reset-requests'
    docs: https://docs.nango.dev/integrations/all/openai
    credentials:
        apiKey:
            type: string
            title: API Key
            description: The API key for your OpenAI account

ory:
    display_name: Ory
    categories:
        - other
    auth_mode: OAUTH2_CC
    proxy:
        base_url: https://${connectionConfig.projectSlug}.projects.oryapis.com
    token_url: https://${connectionConfig.projectSlug}.projects.oryapis.com/oauth2/token
    scope_separator: ' '
    token_params:
        grant_type: client_credentials
    docs: https://docs.nango.dev/integrations/all/ory
    connection_config:
        projectSlug:
            type: string
            title: Project Slug
            description: The project slug of your Ory project

osu:
    display_name: Osu
    categories:
        - gaming
    auth_mode: OAUTH2
    authorization_url: https://osu.ppy.sh/oauth/authorize
    token_url: https://osu.ppy.sh/oauth/token
    default_scopes:
        - identify
    authorization_params:
        response_type: code
    token_params:
        grant_type: authorization_code
    refresh_params:
        grant_type: refresh_token
    proxy:
        base_url: https://osu.ppy.sh
    docs: https://docs.nango.dev/integrations/all/osu

oura:
    display_name: Oura
    categories:
        - sports
    auth_mode: OAUTH2
    authorization_url: https://cloud.ouraring.com/oauth/authorize
    token_url: https://api.ouraring.com/oauth/token
    scope_separator: ' '
    authorization_params:
        response_type: code
    token_params:
        grant_type: authorization_code
    refresh_params:
        grant_type: refresh_token
    proxy:
        base_url: https://api.ouraring.com
    docs: https://docs.nango.dev/integrations/all/oura

outlook:
    display_name: Outlook
    categories:
        - communication
    alias: microsoft
    docs: https://docs.nango.dev/integrations/all/outlook

outreach:
    display_name: Outreach
    categories:
        - marketing
    auth_mode: OAUTH2
    authorization_url: https://api.outreach.io/oauth/authorize
    token_url: https://api.outreach.io/oauth/token
    authorization_params:
        response_type: code
    token_params:
        grant_type: authorization_code
    refresh_params:
        grant_type: refresh_token
    proxy:
        base_url: https://api.outreach.io
    docs: https://docs.nango.dev/integrations/all/outreach

pagerduty:
    display_name: PagerDuty
    categories:
        - dev-tools
    auth_mode: OAUTH2
    authorization_url: https://app.pagerduty.com/oauth/authorize
    token_url: https://app.pagerduty.com/oauth/token
    proxy:
        base_url: https://api.pagerduty.com
    docs: https://docs.nango.dev/integrations/all/pagerduty

pandadoc:
    display_name: Pandadoc
    categories:
        - legal
    auth_mode: OAUTH2
    authorization_url: https://app.pandadoc.com/oauth2/authorize
    token_url: https://api.pandadoc.com/oauth2/access_token
    authorization_params:
        response_type: code
    token_params:
        grant_type: authorization_code
    refresh_params:
        grant_type: refresh_token
    proxy:
        base_url: https://api.pandadoc.com
    docs: https://docs.nango.dev/integrations/all/pandadoc

payfit:
    display_name: Payfit
    categories:
        - hr
    auth_mode: OAUTH2
    authorization_url: https://oauth.payfit.com/authorize
    token_url: https://app.pagerduty.com/oauth/token
    authorization_params:
        response_type: code
    token_params:
        grant_type: authorization_code
    docs: https://docs.nango.dev/integrations/all/payfit

paypal:
    display_name: Paypal
    categories:
        - payment
    auth_mode: OAUTH2
    authorization_url: https://www.paypal.com/signin/authorize
    token_url: https://api.paypal.com/v1/oauth2/token
    token_request_auth_method: basic
    authorization_params:
        response_type: code
    token_params:
        grant_type: authorization_code
    refresh_params:
        grant_type: refresh_token
    docs: https://docs.nango.dev/integrations/all/paypal

paypal-sandbox:
    display_name: Paypal (sandbox)
    auth_mode: OAUTH2
    authorization_url: https://www.sandbox.paypal.com/signin/authorize
    token_url: https://api-m.sandbox.paypal.com/v1/oauth2/token
    token_request_auth_method: basic
    authorization_params:
        response_type: code
    token_params:
        grant_type: authorization_code
    refresh_params:
        grant_type: refresh_token
    docs: https://docs.nango.dev/integrations/all/paypal

pendo:
    display_name: Pendo
    categories:
        - analytics
    auth_mode: API_KEY
    proxy:
        base_url: https://app.pendo.io
        headers:
            x-pendo-integration-key: ${apiKey}
    docs: https://docs.nango.dev/integrations/all/pendo
    credentials:
        apiKey:
            type: string
            title: API Key
            description: The API key for your Pendo account

pennylane:
    display_name: Pennylane
    categories:
        - accounting
        - banking
        - invoicing
        - payment
    auth_mode: OAUTH2
    authorization_url: https://app.pennylane.com/oauth/authorize
    token_url: https://app.pennylane.com/oauth/token
    proxy:
        base_url: https://app.pennylane.com
    scope_separator: '+'
    authorization_params:
        response_type: code
    token_params:
        grant_type: authorization_code
    refresh_params:
        grant_type: refresh_token
    docs: https://docs.nango.dev/integrations/all/pennylane

peopledatalabs:
    display_name: People Data Labs
    categories:
        - analytics
    auth_mode: API_KEY
    proxy:
        base_url: https://api.peopledatalabs.com
        query:
            api_key: ${apiKey}
    docs: https://docs.nango.dev/integrations/all/peopledatalabs
    credentials:
        apiKey:
            type: string
            title: API Key
            description: The API key for your People Data Labs account

personio:
    display_name: Personio
    categories:
        - hr
    auth_mode: OAUTH2_CC
    proxy:
        base_url: https://api.personio.de/v1
        headers:
            x-personio-partner-id: ${connectionConfig.partnerId}
            x-personio-app-id: ${connectionConfig.appId}
    token_url: https://api.personio.de/v1/auth
    body_format: json
    docs: https://docs.nango.dev/integrations/all/personio
    connection_config:
        partnerId:
            type: string
            title: Partner ID
            description: The partner ID of your Personio account
        appId:
            type: string
            title: App ID
            description: The app ID of your Personio account

personio-recruiting:
    display_name: Personio Recruiting
    categories:
        - hr
    auth_mode: API_KEY
    proxy:
        base_url: https://api.personio.de/v1
        headers:
            Authorization: Bearer ${apiKey}
            x-company-id: ${connectionConfig.companyId}
            x-personio-partner-id: ${connectionConfig.partnerId}
            x-personio-app-id: ${connectionConfig.appId}
        verification:
            method: GET
            endpoint: /xml?language=en
            base_url_override: https://${connectionConfig.company}.jobs.personio.de
            headers:
                accept: application/xml
                content-type: xml
    docs: https://docs.nango.dev/integrations/all/personio
    connection_config:
        companyId:
            type: string
            title: Company ID
            description: The company ID of your Personio account
        company:
            type: string
            title: Company Name
            description: The company name of your Workday account
        partnerId:
            type: string
            title: Partner ID
            description: The partner ID of your Personio account
        appId:
            type: string
            title: App ID
            description: The app ID of your Personio account
    credentials:
        apiKey:
            type: string
            title: API Key
            description: The API key for your Pingboard account

pingboard:
    display_name: Pingboard
    categories:
        - productivity
    auth_mode: OAUTH2_CC
    proxy:
        base_url: https://app.pingboard.com/api/v2
    token_url: https://app.pingboard.com/oauth/token
    scope_separator: ' '
    token_params:
        grant_type: client_credentials
    docs: https://docs.nango.dev/integrations/all/pingboard

pinterest:
    display_name: Pinterest
    categories:
        - design
        - marketing
        - social
        - video
    auth_mode: OAUTH2
    authorization_url: https://www.pinterest.com/oauth
    token_url: https://api.pinterest.com/v5/oauth/token
    token_request_auth_method: basic
    authorization_params:
        response_type: code
    token_params:
        grant_type: authorization_code
    refresh_params:
        grant_type: refresh_token
    proxy:
        base_url: https://api.pinterest.com
    docs: https://docs.nango.dev/integrations/all/pinterest

pipedrive:
    display_name: Pipedrive
    categories:
        - crm
    auth_mode: OAUTH2
    authorization_url: https://oauth.pipedrive.com/oauth/authorize
    token_url: https://oauth.pipedrive.com/oauth/token
    token_response_metadata:
        - api_domain
    proxy:
        base_url: ${connectionConfig.api_domain}/api
        decompress: true
        paginate:
            type: offset
            offset_name_in_request: start
            response_path: data
            limit_name_in_request: limit
    docs: https://docs.nango.dev/integrations/all/pipedrive
    connection_config:
        api_domain:
            type: string
            title: API URL
            description: The API URL of your Pipedrive account
            format: uri
            pattern: '^https?://.*$'

pivotaltracker:
    display_name: Pivotal Tracker
    categories:
        - productivity
    auth_mode: API_KEY
    proxy:
        headers:
            X-TrackerToken: ${apiKey}
        base_url: https://www.pivotaltracker.com/services/v5
        verification:
            method: GET
            endpoint: /accounts
    docs: https://docs.nango.dev/integrations/all/pivotaltracker
    credentials:
        apiKey:
            type: string
            title: API Key
            description: The API key for your Pivotal Tracker account

podium:
    display_name: Podium
    categories:
        - communication
        - marketing
    auth_mode: OAUTH2
    authorization_url: https://api.podium.com/oauth/authorize
    token_url: https://api.podium.com/oauth/token
    scope_separator: ' '
    body_format: json
    authorization_params:
        response_type: code
    token_params:
        grant_type: authorization_code
    refresh_params:
        grant_type: refresh_token
    proxy:
        headers:
            Podium-Version: ${connectionConfig.apiVersion}
            Content-Type: application/json
        base_url: https://api.podium.com
        retry:
            after: 'x-ratelimit-reset'
    docs: https://docs.nango.dev/integrations/all/podium
    connection_config:
        apiVersion:
            type: string
            title: API Version
            description: The API version of your Podium account

posthog:
    display_name: PostHog
    categories:
        - dev-tools
    auth_mode: API_KEY
    proxy:
        headers:
            Authorization: Bearer ${apiKey}
        base_url: https://${connectionConfig.subdomain}.posthog.com
        verification:
            method: GET
            endpoint: /api/users/@me
    docs: https://docs.nango.dev/integrations/all/posthog
    connection_config:
        subdomain:
            type: string
            title: Subdomain
            description: The subdomain of your PostHog account
            pattern: '^[a-z0-9_-]+$'
    credentials:
        apiKey:
            type: string
            title: API Key
            description: The API key for your PostHog account

productboard:
    display_name: Productboard
    categories:
        - productivity
    auth_mode: OAUTH2
    authorization_url: https://app.productboard.com/oauth2/authorize
    token_url: https://app.productboard.com/oauth2/token
    scope_separator: ' '
    authorization_params:
        response_type: code
    token_params:
        grant_type: authorization_code
    refresh_params:
        grant_type: refresh_token
    proxy:
        headers:
            X-Version: '1'
        base_url: https://api.productboard.com
    docs: https://docs.nango.dev/integrations/all/productboard

qualtrics:
    display_name: Qualtrics
    categories:
        - surveys
    auth_mode: OAUTH2
    authorization_url: https://${connectionConfig.subdomain}.qualtrics.com/oauth2/auth
    token_url: https://${connectionConfig.subdomain}.qualtrics.com/oauth2/token
    proxy:
        base_url: https://${connectionConfig.subdomain}.qualtrics.com
    docs: https://docs.nango.dev/integrations/all/qualtrics
    connection_config:
        subdomain:
            type: string
            title: Subdomain
            description: The subdomain of your Qualtrics account
            pattern: '^[a-z0-9_-]+$'

quickbooks:
    display_name: Quickbooks
    categories:
        - accounting
    auth_mode: OAUTH2
    authorization_url: https://appcenter.intuit.com/connect/oauth2
    token_url: https://oauth.platform.intuit.com/oauth2/v1/tokens/bearer
    redirect_uri_metadata:
        - realmId
    proxy:
        base_url: https://quickbooks.api.intuit.com
    docs: https://docs.nango.dev/integrations/all/quickbooks

ramp:
    display_name: Ramp
    categories:
        - banking
    auth_mode: OAUTH2
    authorization_url: https://app.ramp.com/v1/authorize
    token_url: https://api.ramp.com/developer/v1/token
    authorization_method: header
    proxy:
        base_url: https://api.ramp.com
    docs: https://docs.nango.dev/integrations/all/ramp

ramp-sandbox:
    display_name: Ramp (sandbox)
    auth_mode: OAUTH2
    authorization_url: https://demo.ramp.com/v1/authorize
    token_url: https://demo-api.ramp.com/developer/v1/token
    authorization_method: header
    proxy:
        base_url: https://demo-api.ramp.com
    docs: https://docs.nango.dev/integrations/all/ramp

reddit:
    display_name: Reddit
    categories:
        - social
    auth_mode: OAUTH2
    authorization_url: https://www.reddit.com/api/v1/authorize
    token_url: https://www.reddit.com/api/v1/access_token
    authorization_method: header
    authorization_params:
        duration: permanent
    proxy:
        base_url: https://oauth.reddit.com
    docs: https://docs.nango.dev/integrations/all/reddit

refiner:
    display_name: Refiner
    categories:
        - surveys
    auth_mode: API_KEY
    proxy:
        headers:
            Authorization: Bearer ${apiKey}
        base_url: https://api.refiner.io/v1
    docs: https://docs.nango.dev/integrations/all/refiner
<<<<<<< HEAD
    credentials:
        apiKey:
            type: string
            title: API Key
            description: The API key for your Refiner account

=======
replicate:
    display_name: Replicate
    auth_mode: API_KEY
    proxy:
        headers:
            Authorization: Bearer ${apiKey}
        base_url: https://api.replicate.com
    docs: https://docs.nango.dev/integrations/all/replicate
>>>>>>> 168ccb29
ring-central:
    display_name: RingCentral
    categories:
        - support
    auth_mode: OAUTH2
    authorization_url: https://platform.ringcentral.com/restapi/oauth/authorize
    token_url: https://platform.ringcentral.com/restapi/oauth/token
    authorization_method: header
    authorization_params:
        response_type: code
    token_params:
        grant_type: authorization_code
    refresh_params:
        grant_type: refresh_token
    proxy:
        base_url: https://platform.ringcentral.com
    docs: https://docs.nango.dev/integrations/all/ring-central

ring-central-sandbox:
    display_name: RingCentral (sandbox)
    auth_mode: OAUTH2
    authorization_url: https://platform.devtest.ringcentral.com/restapi/oauth/authorize
    token_url: https://platform.devtest.ringcentral.com/restapi/oauth/token
    authorization_method: header
    authorization_params:
        response_type: code
    token_params:
        grant_type: authorization_code
    refresh_params:
        grant_type: refresh_token
    proxy:
        base_url: https://platform.devtest.ringcentral.com
    docs: https://docs.nango.dev/integrations/all/ring-central

segment:
    display_name: Segment
    categories:
        - analytics
        - marketing
    auth_mode: OAUTH2
    authorization_url: https://id.segmentapis.com/oauth2/auth
    token_url: https://id.segmentapis.com/oauth2/token
    token_request_auth_method: basic
    proxy:
        base_url: https://api.segment.io
    docs: https://docs.nango.dev/integrations/all/segment

sage:
    display_name: Sage
    categories:
        - accounting
        - erp
    auth_mode: OAUTH2
    authorization_url: https://www.sageone.com/oauth2/auth/central
    token_url: https://oauth.accounting.sage.com/token
    authorization_params:
        filter: apiv3.1
    proxy:
        base_url: https://api.accounting.sage.com
    docs: https://docs.nango.dev/integrations/all/sage

salesforce:
    display_name: Salesforce
    categories:
        - crm
    auth_mode: OAUTH2
    authorization_url: https://login.salesforce.com/services/oauth2/authorize
    token_url: https://login.salesforce.com/services/oauth2/token
    authorization_params:
        prompt: consent
    default_scopes:
        - offline_access
    token_response_metadata:
        - instance_url
    proxy:
        base_url: ${connectionConfig.instance_url}
    webhook_routing_script: salesforceWebhookRouting
    post_connection_script: salesforcePostConnection
    docs: https://docs.nango.dev/integrations/all/salesforce
    connection_config:
        instance_url:
            type: string
            title: Instance URL
            description: The instance URL of your Salesforce account
            format: uri
            pattern: '^https?://.*$'

salesforce-sandbox:
    display_name: Salesforce (sandbox)
    auth_mode: OAUTH2
    authorization_url: https://test.salesforce.com/services/oauth2/authorize
    token_url: https://test.salesforce.com/services/oauth2/token
    default_scopes:
        - offline_access
    token_response_metadata:
        - instance_url
    proxy:
        base_url: ${connectionConfig.instance_url}
    docs: https://docs.nango.dev/integrations/all/salesforce
    connection_config:
        instance_url:
            type: string
            title: Instance URL
            description: The instance URL of your Salesforce account
            format: uri
            pattern: '^https?://.*$'

salesforce-experience-cloud:
    display_name: Salesforce Experience Cloud
    auth_mode: OAUTH2
    authorization_url: https://${connectionConfig.subdomain}.my.site.com/services/oauth2/authorize
    token_url: https://${connectionConfig.subdomain}.my.site.com/services/oauth2/token
    default_scopes:
        - offline_access
    token_response_metadata:
        - instance_url
    proxy:
        base_url: ${connectionConfig.instance_url}
    docs: https://docs.nango.dev/integrations/all/salesforce-experience-cloud
    connection_config:
        subdomain:
            type: string
            title: Subdomain
            description: The subdomain of your Salesforce Experience Cloud account
            pattern: '^[a-z0-9_-]+$'
        instance_url:
            type: string
            title: Instance URL
            description: The instance URL of your Salesforce Experience Cloud account
            format: uri
            pattern: '^https?://.*$'

salesloft:
    display_name: Salesloft
    categories:
        - marketing
    auth_mode: OAUTH2
    authorization_url: https://accounts.salesloft.com/oauth/authorize
    token_url: https://accounts.salesloft.com/oauth/token
    proxy:
        base_url: https://api.salesloft.com
    docs: https://docs.nango.dev/integrations/all/salesloft

sendgrid:
    display_name: Sendgrid
    categories:
        - marketing
    auth_mode: API_KEY
    proxy:
        headers:
            Authorization: Bearer ${apiKey}
        base_url: https://api.sendgrid.com
    docs: https://docs.nango.dev/integrations/all/sendgrid
    credentials:
        apiKey:
            type: string
            title: API Key
            description: The API key for your Sendgrid account
servicem8:
    display_name: ServiceM8
    categories:
        - productivity
    auth_mode: OAUTH2
    authorization_url: https://go.servicem8.com/oauth/authorize
    token_url: https://go.servicem8.com/oauth/access_token
    proxy:
        base_url: https://api.servicem8.com
    scope_separator: ' '
    authorization_params:
        response_type: code
    token_params:
        grant_type: authorization_code
    refresh_params:
        grant_type: refresh_token
    docs: https://docs.nango.dev/integrations/all/servicem8

signnow:
    display_name: SignNow
    categories:
        - legal
    auth_mode: OAUTH2
    authorization_url: https://app.signnow.com/authorize
    token_url: https://api.signnow.com/oauth2/token
    disable_pkce: true
    token_request_auth_method: basic
    authorization_params:
        response_type: code
    token_params:
        grant_type: authorization_code
    refresh_params:
        grant_type: refresh_token
    docs: https://docs.nango.dev/integrations/all/signnow

signnow-sandbox:
    display_name: SignNow (sandbox)
    categories:
        - legal
    auth_mode: OAUTH2
    authorization_url: https://app-eval.signnow.com/authorize
    token_url: https://api-eval.signnow.com/oauth2/token
    disable_pkce: true
    token_request_auth_method: basic
    authorization_params:
        response_type: code
    token_params:
        grant_type: authorization_code
    refresh_params:
        grant_type: refresh_token
    docs: https://docs.nango.dev/integrations/all/signnow

servicenow:
    display_name: ServiceNow
    categories:
        - productivity
    auth_mode: OAUTH2
    authorization_url: https://${connectionConfig.subdomain}.service-now.com/oauth_auth.do
    token_url: https://${connectionConfig.subdomain}.service-now.com/oauth_token.do
    authorization_params:
        response_type: code
    token_params:
        grant_type: authorization_code
    refresh_params:
        grant_type: refresh_token
    docs: https://docs.nango.dev/integrations/all/servicenow
    connection_config:
        subdomain:
            type: string
            title: Subdomain
            description: The subdomain of your ServiceNow account
            pattern: '^[a-z0-9_-]+$'

sharepoint-online:
    display_name: SharePoint Online
    categories:
        - storage
        - communication
    alias: microsoft
    docs: https://docs.nango.dev/integrations/all/sharepoint-online

shipstation:
    display_name: Shipstation
    categories:
        - e-commerce
    auth_mode: BASIC
    proxy:
        base_url: https://ssapi.shipstation.com
        retry:
            after: 'X-Rate-Limit-Reset'
        verification:
            method: GET
            endpoint: /users
    docs: https://docs.nango.dev/integrations/all/shipstation

shopify:
    display_name: Shopify
    categories:
        - e-commerce
    auth_mode: OAUTH2
    authorization_url: https://${connectionConfig.subdomain}.myshopify.com/admin/oauth/authorize
    token_url: https://${connectionConfig.subdomain}.myshopify.com/admin/oauth/access_token
    proxy:
        base_url: https://${connectionConfig.subdomain}.myshopify.com
        headers:
            X-Shopify-Access-Token: ${accessToken}
    docs: https://docs.nango.dev/integrations/all/shopify
    connection_config:
        subdomain:
            type: string
            title: Subdomain
            description: The subdomain of your Shopify account
            pattern: '^[a-z0-9_-]+$'

shortcut:
    display_name: Shortcut
    categories:
        - dev-tools
        - productivity
    auth_mode: API_KEY
    proxy:
        base_url: https://api.app.shortcut.com
        headers:
            Shortcut-Token: ${apiKey}
    docs: https://docs.nango.dev/integrations/all/shortcut
    credentials:
        apiKey:
            type: string
            title: API Key
            description: The API key for your Shortcut account

slack:
    display_name: Slack
    categories:
        - productivity
    auth_mode: OAUTH2
    authorization_url: https://slack.com/oauth/v2/authorize
    token_url: https://slack.com/api/oauth.v2.access
    token_response_metadata:
        - incoming_webhook.url
        - incoming_webhook.channel
        - incoming_webhook.channel_id
        - bot_user_id
        - team.id
    proxy:
        base_url: https://slack.com/api
        paginate:
            type: cursor
            cursor_path_in_response: response_metadata.next_cursor
            cursor_name_in_request: cursor
            limit_name_in_request: limit
    webhook_routing_script: slackWebhookRouting
    docs: https://docs.nango.dev/integrations/all/slack

smartrecruiters-api-key:
    display_name: Smartrecruiters (api key)
    auth_mode: API_KEY
    proxy:
        base_url: https://api.smartrecruiters.com
        headers:
            X-SmartToken: ${apiKey}
    docs: https://docs.nango.dev/integrations/all/smartrecruiters
    credentials:
        apiKey:
            type: string
            title: API Key
            description: The API key for your Smartrecruiters account

smartsheet:
    display_name: Smartsheet
    auth_mode: OAUTH2
    authorization_url: https://app.smartsheet.com/b/authorize
    token_url: https://api.smartsheet.com/2.0/token
    authorization_params:
        response_type: code
    token_params:
        grant_type: authorization_code
    proxy:
        base_url: https://api.smartsheet.com
    docs: https://docs.nango.dev/integrations/all/smartsheet

smugmug:
    display_name: Smugmug
    auth_mode: OAUTH1
    request_url: https://api.smugmug.com/services/oauth/1.0a/getRequestToken
    authorization_url: https://api.smugmug.com/services/oauth/1.0a/authorize
    token_url: https://api.smugmug.com/services/oauth/1.0a/getAccessToken
    scope_separator: ','
    signature_method: 'PLAINTEXT'
    proxy:
        base_url: https://www.smugmug.com
    docs: https://docs.nango.dev/integrations/all/smugmug

snowflake:
    display_name: Snowflake
    categories:
        - dev-tools
    auth_mode: OAUTH2
    authorization_url: https://${connectionConfig.snowflake_account_url}/oauth/authorize
    token_url: https://${connectionConfig.snowflake_account_url}/oauth/token-request
    token_request_auth_method: basic
    authorization_params:
        response_type: code
    token_params:
        grant_type: authorization_code
    refresh_params:
        grant_type: refresh_token
    proxy:
        base_url: https://{connectionConfig.snowflake_account_url}
    docs: https://docs.nango.dev/integrations/all/snowflake
    connection_config:
        snowflake_account_url:
            type: string
            title: Domain
            description: The domain of your Snowflake account
            format: hostname

splitwise:
    display_name: Splitwise
    categories:
        - payment
        - social
    auth_mode: OAUTH2
    authorization_url: https://secure.splitwise.com/oauth/authorize
    token_url: https://secure.splitwise.com/oauth/token
    proxy:
        base_url: https://secure.splitwise.com
    docs: https://docs.nango.dev/integrations/all/splitwise

spotify:
    display_name: Spotify
    categories:
        - other
    auth_mode: OAUTH2
    authorization_url: https://accounts.spotify.com/authorize
    token_url: https://accounts.spotify.com/api/token
    authorization_params:
        response_type: code
    token_params:
        grant_type: authorization_code
    refresh_params:
        grant_type: refresh_token
    proxy:
        base_url: https://api.spotify.com
    docs: https://docs.nango.dev/integrations/all/spotify
spotify-oauth2-cc:
    display_name: Spotify (custom)
    categories:
        - other
    auth_mode: OAUTH2_CC
    token_url: https://accounts.spotify.com/api/token
    token_request_auth_method: basic
    scope_separator: ' '
    token_params:
        grant_type: client_credentials
    proxy:
        base_url: https://api.spotify.com
    docs: https://docs.nango.dev/integrations/all/spotify

squarespace:
    display_name: Squarespace
    categories:
        - dev-tools
        - design
    auth_mode: OAUTH2
    authorization_url: https://login.squarespace.com/api/1/login/oauth/provider/authorize
    token_url: https://login.squarespace.com/api/1/login/oauth/provider/tokens
    token_request_auth_method: basic
    scope_separator: ','
    authorization_params:
        response_type: code
    token_params:
        grant_type: authorization_code
    refresh_params:
        grant_type: refresh_token
    proxy:
        base_url: https://api.squarespace.com
        headers:
            User-Agent: ${connectionConfig.customappDescription}
    docs: https://docs.nango.dev/integrations/all/squarespace
    connection_config:
        customappDescription:
            type: string
            title: User Agent
            description: The user agent of your custom app

squareup:
    display_name: Squareup
    categories:
        - payment
    auth_mode: OAUTH2
    authorization_url: https://connect.squareup.com/oauth2/authorize
    token_url: https://connect.squareup.com/oauth2/token
    disable_pkce: true
    decode_url: true
    authorization_params:
        response_type: code
        session: false
    token_params:
        grant_type: authorization_code
    refresh_params:
        grant_type: refresh_token
    proxy:
        base_url: https://connect.squareup.com
    docs: https://docs.nango.dev/integrations/all/squareup

squareup-sandbox:
    display_name: Squareup (sandbox)
    auth_mode: OAUTH2
    authorization_url: https://connect.squareupsandbox.com/oauth2/authorize
    token_url: https://connect.squareupsandbox.com/oauth2/token
    disable_pkce: true
    authorization_params:
        response_type: code
        session: false
    token_params:
        grant_type: authorization_code
    refresh_params:
        grant_type: refresh_token
    proxy:
        base_url: https://connect.squareupsandbox.com
    docs: https://docs.nango.dev/integrations/all/squareup

stackexchange:
    display_name: Stack Exchange
    categories:
        - knowledge-base
        - support
    auth_mode: OAUTH2
    authorization_url: https://stackoverflow.com/oauth
    token_url: https://stackoverflow.com/oauth/access_token/json
    default_scopes:
        - no_expiry
    proxy:
        base_url: https://api.stackexchange.com
    docs: https://docs.nango.dev/integrations/all/stackexchange

strava:
    display_name: Strava (mobile)
    categories:
        - social
        - sports
    auth_mode: OAUTH2
    authorization_url: https://www.strava.com/oauth/mobile/authorize
    token_url: https://www.strava.com/api/v3/oauth/token
    scope_separator: ','
    authorization_params:
        response_type: code
        approval_prompt: auto
    token_params:
        grant_type: authorization_code
    refresh_params:
        grant_type: refresh_token
    proxy:
        base_url: https://www.strava.com
    docs: https://docs.nango.dev/integrations/all/strava

strava-web:
    display_name: Strava (web)
    categories:
        - social
        - sports
    auth_mode: OAUTH2
    authorization_url: https://www.strava.com/oauth/authorize
    token_url: https://www.strava.com/api/v3/oauth/token
    scope_separator: ','
    authorization_params:
        response_type: code
        approval_prompt: force
    token_params:
        grant_type: authorization_code
    refresh_params:
        grant_type: refresh_token
    proxy:
        base_url: https://www.strava.com
    docs: https://docs.nango.dev/integrations/all/strava

stripe:
    display_name: Stripe
    categories:
        - payment
    auth_mode: OAUTH2
    authorization_url: https://connect.stripe.com/oauth/authorize
    token_url: https://connect.stripe.com/oauth/token
    docs: https://docs.nango.dev/integrations/all/stripe

stripe-express:
    display_name: Stripe Express
    categories:
        - payment
    auth_mode: OAUTH2
    authorization_url: https://connect.stripe.com/express/oauth/authorize
    token_url: https://connect.stripe.com/oauth/token
    token_response_metadata:
        - stripe_user_id
    proxy:
        base_url: https://api.stripe.com
    docs: https://docs.nango.dev/integrations/all/stripe-express

stripe-app:
    display_name: Stripe App
    categories:
        - payment
    auth_mode: OAUTH2
    authorization_url: https://marketplace.stripe.com/oauth/v2/authorize
    token_url: https://api.stripe.com/v1/oauth/token
    disable_pkce: true
    proxy:
        base_url: https://api.stripe.com
    refresh_params:
        grant_type: refresh_token
    docs: https://docs.nango.dev/integrations/all/stripe-app

stripe-app-sandbox:
    display_name: Stripe App (sandbox)
    auth_mode: OAUTH2
    authorization_url: https://marketplace.stripe.com/oauth/v2/${connectionConfig.appDomain}/authorize
    token_url: https://api.stripe.com/v1/oauth/token
    disable_pkce: true
    proxy:
        base_url: https://api.stripe.com
    refresh_params:
        grant_type: refresh_token
    docs: https://docs.nango.dev/integrations/all/stripe-app
    connection_config:
        appDomain:
            type: string
            title: App Domain
            description: The domain of your Stripe app

survey-monkey:
    display_name: SurveyMonkey
    categories:
        - surveys
    auth_mode: OAUTH2
    authorization_url: https://api.surveymonkey.com/oauth/authorize
    token_url: https://api.surveymonkey.com/oauth/token
    disable_pkce: true
    authorization_params:
        response_type: code
    token_params:
        grant_type: authorization_code
    proxy:
        base_url: https://api.surveymonkey.com
    docs: https://docs.nango.dev/integrations/all/survey-monkey

tableau:
    display_name: Tableau
    categories:
        - analytics
    auth_mode: TABLEAU
    token_url: https://${connectionConfig.myServer}/api/${connectionConfig.version}/auth/signin
    proxy:
        headers:
            Accept: application/json
            Content-Type: application/json
        base_url: https://${connectionConfig.myServer}/api/${connectionConfig.version}
    docs: https://docs.nango.dev/integrations/all/tableau
    connection_config:
        myServer:
            type: string
            title: Domain
            description: The domain of your Tableau instance
            format: hostname
        version:
            type: string
            title: Version
            description: The version of the Tableau API to use

teamtailor:
    display_name: Teamtailor
    categories:
        - ats
    auth_mode: API_KEY
    proxy:
        base_url: https://${connectionConfig.extension}.teamtailor.com
        retry:
            after: 'X-Rate-Limit-Reset'
        headers:
            Authorization: Token token=${apiKey}
            X-Api-Version: '20210218'
    docs: https://docs.nango.dev/integrations/all/teamtailor
    connection_config:
        extension:
            type: string
            title: Subdomain
            description: The subdomain of your Teamtailor instance
            pattern: '^[a-z0-9_-]+$'
    credentials:
        apiKey:
            type: string
            title: API Key
            description: The API key for your Teamtailor account

teamwork:
    display_name: Teamwork
    categories:
        - productivity
        - ticketing
    auth_mode: OAUTH2
    authorization_url: https://www.teamwork.com/launchpad/login
    token_url: https://www.teamwork.com/launchpad/v1/token.json
    token_response_metadata:
        - installation.apiEndPoint
    proxy:
        base_url: ${connectionConfig.installation.apiEndPoint}
    docs: https://docs.nango.dev/integrations/all/teamwork

ticktick:
    display_name: TickTick
    categories:
        - productivity
        - ticketing
    auth_mode: OAUTH2
    authorization_url: https://ticktick.com/oauth/authorize
    token_url: https://ticktick.com/oauth/token
    scope_separator: ' '
    proxy:
        base_url: https://api.ticktick.com
    docs: https://docs.nango.dev/integrations/all/ticktick

tiktok-accounts:
    display_name: TikTok Accounts
    categories:
        - social
    auth_mode: OAUTH2
    authorization_url: https://www.tiktok.com/v2/auth/authorize/
    token_url: https://business-api.tiktok.com/open_api/v1.3/tt_user/oauth2/token/
    refresh_url: https://business-api.tiktok.com/open_api/v1.3/tt_user/oauth2/refresh_token/
    proxy:
        base_url: https://business-api.tiktok.com/open_api/v1.3/
    authorization_params:
        response_type: code
    authorization_url_replacements:
        client_id: client_key
    token_params:
        grant_type: authorization_code
    refresh_params:
        grant_type: refresh_token
    scope_separator: ','
    docs: https://docs.nango.dev/integrations/all/tiktok-accounts

tiktok-ads:
    display_name: TikTok Ads
    categories:
        - social
    auth_mode: OAUTH2
    authorization_url: https://business-api.tiktok.com/portal/auth
    token_url: https://business-api.tiktok.com/open_api/v1.3/oauth2/access_token/
    proxy:
        base_url: https://business-api.tiktok.com/open_api/v1.3/
    token_params:
        grant_type: authorization_code
    authorization_url_replacements:
        client_id: app_id
    docs: https://docs.nango.dev/integrations/all/tiktok-ads

timely:
    display_name: Timely
    categories:
        - productivity
    auth_mode: OAUTH2
    authorization_url: https://api.timelyapp.com/1.1/oauth/authorize
    token_url: https://api.timelyapp.com/1.1/oauth/token
    disable_pkce: true
    authorization_params:
        response_type: code
    token_params:
        grant_type: authorization_code
    proxy:
        base_url: https://api.timelyapp.com
    docs: https://docs.nango.dev/integrations/all/timely

tremendous:
    display_name: Tremendous
    categories:
        - payment
    auth_mode: OAUTH2
    authorization_url: https://api.tremendous.com/oauth/authorize
    token_url: https://api.tremendous.com/oauth/token
    scope_separator: ' '
    authorization_params:
        response_type: code
    token_params:
        grant_type: authorization_code
    refresh_params:
        grant_type: refresh_token
    proxy:
        base_url: https://api.tremendous.com/api/v2
    docs: https://docs.nango.dev/integrations/all/tremendous

tremendous-sandbox:
    display_name: Tremendous (sandbox)
    categories:
        - payment
    auth_mode: OAUTH2
    authorization_url: https://testflight.tremendous.com/oauth/authorize
    token_url: https://testflight.tremendous.com/oauth/token
    scope_separator: ' '
    authorization_params:
        response_type: code
    token_params:
        grant_type: authorization_code
    refresh_params:
        grant_type: refresh_token
    proxy:
        base_url: https://testflight.tremendous.com/api/v2
    docs: https://docs.nango.dev/integrations/all/tremendous

trello:
    display_name: Trello
    categories:
        - productivity
        - ticketing
    auth_mode: OAUTH1
    request_url: https://trello.com/1/OAuthGetRequestToken
    authorization_url: https://trello.com/1/OAuthAuthorizeToken
    token_url: https://trello.com/1/OAuthGetAccessToken
    signature_method: 'HMAC-SHA1'
    scope_separator: ','
    authorization_params:
        expiration: never
    proxy:
        base_url: https://api.trello.com
    docs: https://docs.nango.dev/integrations/all/trello

tsheetsteam:
    display_name: TSheets
    categories:
        - payroll
        - hr
        - productivity
    auth_mode: OAUTH2
    authorization_url: https://rest.tsheets.com/api/v1/authorize
    token_url: https://rest.tsheets.com/api/v1/grant
    authorization_params:
        response_type: code
    token_params:
        grant_type: authorization_code
    refresh_params:
        grant_type: refresh_token
    proxy:
        base_url: https://rest.tsheets.com/api/v1
    docs: https://docs.nango.dev/integrations/all/tsheetsteam

todoist:
    display_name: Todoist
    categories:
        - productivity
        - ticketing
    auth_mode: OAUTH2
    authorization_url: https://todoist.com/oauth/authorize
    token_url: https://todoist.com/oauth/access_token
    scope_separator: ','
    proxy:
        base_url: https://api.todoist.com
    docs: https://docs.nango.dev/integrations/all/todoist

tumblr:
    display_name: Tumblr
    categories:
        - social
        - communication
    auth_mode: OAUTH2
    authorization_url: https://www.tumblr.com/oauth2/authorize
    token_url: https://api.tumblr.com/v2/oauth2/token
    scope_separator: ' '
    authorization_params:
        response_type: code
    token_params:
        grant_type: authorization_code
    refresh_params:
        grant_type: refresh_token
    proxy:
        base_url: https://api.tumblr.com/v2
    docs: https://docs.nango.dev/integrations/all/tumblr

twitch:
    display_name: Twitch
    categories:
        - gaming
        - social
        - sports
        - video
    auth_mode: OAUTH2
    authorization_url: https://id.twitch.tv/oauth2/authorize
    token_url: https://id.twitch.tv/oauth2/token
    authorization_params:
        force_verify: false
        response_type: code
    token_params:
        grant_type: authorization_code
    refresh_params:
        grant_type: refresh_token
    proxy:
        base_url: https://api.twitch.tv
    docs: https://docs.nango.dev/integrations/all/twitch

twitter:
    display_name: Twitter (v1)
    categories:
        - marketing
        - social
    auth_mode: OAUTH1
    request_url: https://api.twitter.com/oauth/request_token
    authorization_url: https://api.twitter.com/oauth/authorize
    token_url: https://api.twitter.com/oauth/access_token
    signature_method: 'HMAC-SHA1'
    request_params:
        x_auth_access_type: write
    proxy:
        base_url: https://api.twitter.com
    docs: https://docs.nango.dev/integrations/all/twitter
twitter-v2:
    display_name: Twitter (v2)
    categories:
        - marketing
        - social
    auth_mode: OAUTH2
    authorization_url: https://twitter.com/i/oauth2/authorize
    token_url: https://api.twitter.com/2/oauth2/token
    token_request_auth_method: basic
    authorization_params:
        response_type: code
        response_mode: query
    token_params:
        grant_type: authorization_code
    refresh_params:
        grant_type: refresh_token
    default_scopes:
        - offline.access
    proxy:
        base_url: https://api.twitter.com
    docs: https://docs.nango.dev/integrations/all/twitter
twitter-oauth2-cc:
    display_name: Twitter (custom)
    categories:
        - marketing
        - social
    auth_mode: OAUTH2_CC
    token_url: https://api.twitter.com/oauth2/token
    token_request_auth_method: basic
    scope_separator: ' '
    token_params:
        grant_type: client_credentials
    proxy:
        base_url: https://api.twitter.com
    docs: https://docs.nango.dev/integrations/all/twitter

twinfield:
    display_name: Twinfield
    auth_mode: OAUTH2
    authorization_url: https://login.twinfield.com/auth/authentication/connect/authorize
    token_url: https://login.twinfield.com/auth/authentication/connect/token
    authorization_params:
        response_type: code
        nonce: AnotherRandomStringTwinfield
    refresh_params:
        grant_type: refresh_token
    scope_separator: ' '
    default_scopes:
        - openid
        - twf.user
        - twf.organisation
        - twf.organisationUser
        - offline_access
    disable_pkce: true
    docs: https://docs.nango.dev/integrations/all/twinfield

typeform:
    display_name: Typeform
    categories:
        - surveys
    auth_mode: OAUTH2
    authorization_url: https://api.typeform.com/oauth/authorize
    token_url: https://api.typeform.com/oauth/token
    disable_pkce: true
    default_scopes:
        - offline
    authorization_params:
        response_type: code
    token_params:
        grant_type: authorization_code
    refresh_params:
        grant_type: refresh_token
    proxy:
        base_url: https://api.typeform.com
    docs: https://docs.nango.dev/integrations/all/typeform

uber:
    display_name: Uber
    auth_mode: OAUTH2
    authorization_url: https://login.uber.com/oauth/v2/authorize
    token_url: https://login.uber.com/oauth/v2/token
    authorization_params:
        response_type: code
    token_params:
        grant_type: authorization_code
    refresh_params:
        grant_type: refresh_token
    proxy:
        base_url: https://api.uber.com
    docs: https://docs.nango.dev/integrations/all/uber

unanet:
    display_name: Unanet
    categories:
        - crm
        - erp
        - accounting
    auth_mode: BASIC
    proxy:
        headers:
            x-compass-firm-id: ${connectionConfig.firmId}
            x-compass-api-key: ${connectionConfig.apiKey}
        base_url: https://compass.cosential.com
        verification:
            method: GET
            endpoint: /api/projects
    docs: https://docs.nango.dev/integrations/all/unanet
    connection_config:
        firmId:
            type: string
            title: Firm ID
            description: The firm ID of your Unanet instance
        apiKey:
            type: string
            title: API Key
            description: The API key of your Unanet instance

unauthenticated:
    display_name: Unauthenticated
    auth_mode: NONE
    webhook_routing_script: unauthenticatedWebhookRouting
    docs: https://docs.nango.dev/integrations/all/unauthenticated

vimeo:
    display_name: Vimeo
    categories:
        - video
    auth_mode: OAUTH2
    authorization_url: https://api.vimeo.com/oauth/authorize
    token_url: https://api.vimeo.com/oauth/access_token
    token_request_auth_method: basic
    scope_separator: ' '
    authorization_params:
        response_type: code
    token_params:
        grant_type: authorization_code
    proxy:
        base_url: https://api.vimeo.com
    docs: https://docs.nango.dev/integrations/all/vimeo

vimeo-basic:
    display_name: Vimeo (basic auth)
    categories:
        - video
    auth_mode: BASIC
    proxy:
        base_url: https://api.vimeo.com
        verification:
            method: GET
            endpoint: /
    docs: https://docs.nango.dev/integrations/all/vimeo

wakatime:
    display_name: Wakatime
    categories:
        - analytics
        - dev-tools
    auth_mode: OAUTH2
    authorization_url: https://wakatime.com/oauth/authorize
    token_url: https://wakatime.com/oauth/token
    proxy:
        base_url: https://wakatime.com
    docs: https://docs.nango.dev/integrations/all/wakatime

wave-accounting:
    display_name: Wave Accounting
    categories:
        - accounting
    auth_mode: OAUTH2
    authorization_url: https://api.waveapps.com/oauth2/authorize
    token_url: https://api.waveapps.com/oauth2/token/
    proxy:
        base_url: https://gql.waveapps.com
    docs: https://docs.nango.dev/integrations/all/wave-accounting

wealthbox:
    display_name: Wealthbox
    categories:
        - crm
    auth_mode: OAUTH2
    authorization_url: https://app.crmworkspace.com/oauth/authorize
    token_url: https://app.crmworkspace.com/oauth/token
    authorization_params:
        response_type: code
    token_params:
        grant_type: authorization_code
    refresh_params:
        grant_type: refresh_token
    proxy:
        base_url: https://api.crmworkspace.com
    docs: https://docs.nango.dev/integrations/all/wealthbox

webflow:
    display_name: Webflow
    categories:
        - dev-tools
        - design
        - cms
    auth_mode: OAUTH2
    authorization_url: https://webflow.com/oauth/authorize
    token_url: https://api.webflow.com/oauth/access_token
    authorization_params:
        response_type: code
    token_params:
        grant_type: authorization_code
    proxy:
        base_url: https://api.webflow.com
    docs: https://docs.nango.dev/integrations/all/webflow

whoop:
    display_name: Whoop
    categories:
        - sports
    auth_mode: OAUTH2
    authorization_url: https://api.prod.whoop.com/oauth/oauth2/auth
    token_url: https://api.prod.whoop.com/oauth/oauth2/token
    authorization_params:
        response_type: code
    proxy:
        base_url: https://api.prod.whoop.com/
        retry:
            after: 'x-ratelimit-reset'
        paginate:
            type: cursor
            offset_name_in_request: nextToken
            limit_name_in_request: limit
    docs: https://docs.nango.dev/integrations/all/whoop

wildix-pbx:
    display_name: Wildix PBX
    auth_mode: OAUTH2
    authorization_url: https://${connectionConfig.subdomain}.wildixin.com/authorization/oauth2
    token_url: https://${connectionConfig.subdomain}.wildixin.com/authorization/oauth2Token
    authorization_params:
        response_type: code
    redirect_uri_metadata:
        - subdomain
    docs: https://docs.nango.dev/integrations/all/wildix-pbx
    proxy:
        base_url: https://${connectionConfig.subdomain}.wildixin.com
    connection_config:
        subdomain:
            type: string
            title: Subdomain
            description: The subdomain of your Wildix instance
            pattern: '^[a-z0-9_-]+$'

wordpress:
    display_name: WordPress
    categories:
        - dev-tools
        - design
        - cms
    auth_mode: OAUTH2
    authorization_url: https://public-api.wordpress.com/oauth2/authorize
    token_url: https://public-api.wordpress.com/oauth2/token
    scope_separator: ' '
    authorization_params:
        response_type: code
    token_params:
        grant_type: authorization_code
    proxy:
        base_url: https://public-api.wordpress.com/rest/v1
    docs: https://docs.nango.dev/integrations/all/wordpress

woocommerce:
    display_name: WooCommerce
    categories:
        - e-commerce
        - dev-tools
        - design
    auth_mode: BASIC
    proxy:
        base_url: https://${connectionConfig.storeURL}
        verification:
            method: GET
            endpoint: /wp-json/wc/v3/customers
    docs: https://docs.nango.dev/integrations/all/woocommerce
    connection_config:
        storeURL:
            type: string
            title: Domain
            description: The domain of your WooCommerce store

workable:
    display_name: Workable
    categories:
        - ats
    auth_mode: API_KEY
    proxy:
        headers:
            Authorization: Bearer ${apiKey}
        base_url: https://${connectionConfig.subdomain}.workable.com
    docs: https://docs.nango.dev/integrations/all/workable
    connection_config:
        subdomain:
            type: string
            title: Subdomain
            description: The subdomain of your Workable account
            pattern: '^[a-z0-9_-]+$'
    credentials:
        apiKey:
            type: string
            title: API Key
            description: The API key for your Workable account

workday:
    display_name: Workday
    categories:
        - hr
    auth_mode: BASIC
    proxy:
        base_url: https://${connectionConfig.subdomain}.workday.com
    docs: https://docs.nango.dev/integrations/all/workday
    connection_config:
        subdomain:
            type: string
            title: Subdomain
            description: The subdomain of your Workday account
            pattern: '^[a-z0-9_-]+$'

wrike:
    display_name: Wrike
    categories:
        - productivity
    auth_mode: OAUTH2
    authorization_url: https://login.wrike.com/oauth2/authorize/v4
    token_url: https://login.wrike.com/oauth2/token
    scope_separator: ','
    authorization_params:
        response_type: code
    token_params:
        grant_type: authorization_code
    refresh_params:
        grant_type: refresh_token
    token_response_metadata:
        - host
    proxy:
        base_url: https://${connectionConfig.host}/api/v4
    docs: https://docs.nango.dev/integrations/all/wrike
    connection_config:
        host:
            type: string
            title: Domain
            description: The domain of your Wrike account
            format: hostname

xero:
    display_name: Xero
    categories:
        - accounting
    auth_mode: OAUTH2
    authorization_url: https://login.xero.com/identity/connect/authorize
    token_url: https://identity.xero.com/connect/token
    authorization_params:
        response_type: code
    default_scopes:
        - offline_access
    proxy:
        base_url: https://api.xero.com
    post_connection_script: xeroPostConnection
    docs: https://docs.nango.dev/integrations/all/xero

yahoo:
    display_name: Yahoo
    categories:
        - social
    auth_mode: OAUTH2
    authorization_url: https://api.login.yahoo.com/oauth2/request_auth
    token_url: https://api.login.yahoo.com/oauth2/get_token
    docs: https://docs.nango.dev/integrations/all/yahoo

yandex:
    display_name: Yandex
    categories:
        - social
    auth_mode: OAUTH2
    authorization_url: https://oauth.yandex.com/authorize
    token_url: https://oauth.yandex.com/token
    authorization_params:
        response_type: code
    token_params:
        grant_type: authorization_code
    refresh_params:
        grant_type: refresh_token
    proxy:
        base_url: https://translate.yandex.net
    docs: https://docs.nango.dev/integrations/all/yandex

youtube:
    display_name: YouTube
    alias: google
    categories:
        - video
    docs: https://docs.nango.dev/integrations/all/youtube

zapier-nla:
    display_name: Zapier NLA
    auth_mode: OAUTH2
    authorization_url: https://nla.zapier.com/oauth/authorize/
    token_url: https://nla.zapier.com/oauth/token/
    proxy:
        base_url: https://nla.zapier.com
    docs: https://docs.nango.dev/integrations/all/zapier-nla

zendesk:
    display_name: Zendesk
    categories:
        - support
        - ticketing
    auth_mode: OAUTH2
    authorization_url: https://${connectionConfig.subdomain}.zendesk.com/oauth/authorizations/new
    token_url: https://${connectionConfig.subdomain}.zendesk.com/oauth/tokens
    proxy:
        base_url: https://${connectionConfig.subdomain}.zendesk.com
        retry:
            after: 'Retry-After'
        paginate:
            type: link
            limit_name_in_request: per_page
            link_path_in_response_body: next_page
    docs: https://docs.nango.dev/integrations/all/zendesk
    connection_config:
        subdomain:
            type: string
            title: Subdomain
            description: The subdomain of your Zendesk account
            pattern: '^[a-z0-9_-]+$'

zenefits:
    display_name: Zenefits
    categories:
        - hr
    auth_mode: OAUTH2
    authorization_url: https://secure.zenefits.com/oauth2/platform-authorize
    token_url: https://secure.zenefits.com/oauth2/token
    authorization_params:
        response_type: code
    token_params:
        grant_type: authorization_code
    refresh_params:
        grant_type: refresh_token
    proxy:
        base_url: https://api.zenefits.com
    docs: https://docs.nango.dev/integrations/all/zenefits

zoho:
    display_name: Zoho
    categories:
        - accounting
    auth_mode: OAUTH2
    authorization_url: https://accounts.zoho.${connectionConfig.extension}/oauth/v2/auth
    token_url: https://accounts.zoho.${connectionConfig.extension}/oauth/v2/token
    authorization_params:
        prompt: consent
        access_type: offline
    proxy:
        base_url: https://www.zohoapis.${connectionConfig.extension}
        paginate:
            type: offset
            response_path: data
            offset_name_in_request: page
            limit_name_in_request: per_page
    docs: https://docs.nango.dev/integrations/all/zoho
    connection_config:
        extension:
            type: string
            title: Domain Extension
            description: The domain extension of your Zoho account
            pattern: '^[a-z.]+$'

zoho-books:
    display_name: Zoho Books
    alias: zoho
    docs: https://docs.nango.dev/integrations/all/zoho-books

zoho-crm:
    display_name: Zoho CRM
    alias: zoho
    docs: https://docs.nango.dev/integrations/all/zoho-crm

zoho-desk:
    display_name: Zoho Desk
    categories:
        - support
        - ticketing
    alias: zoho
    docs: https://docs.nango.dev/integrations/all/zoho-desk

zoho-inventory:
    display_name: Zoho Inventory
    categories:
        - e-commerce
    alias: zoho
    docs: https://docs.nango.dev/integrations/all/zoho-inventory

zoho-invoice:
    display_name: Zoho Invoice
    categories:
        - invoicing
    alias: zoho
    docs: https://docs.nango.dev/integrations/all/zoho-invoice

zoho-mail:
    display_name: Zoho Mail
    categories:
        - productivity
        - communication
    alias: zoho
    proxy:
        base_url: https://mail.zoho.${connectionConfig.extension}
    docs: https://docs.nango.dev/integrations/all/zoho-mail
    connection_config:
        extension:
            type: string
            title: Domain Extension
            description: The domain extension of your Zoho account
            pattern: '^[a-z.]+$'

zoho-bigin:
    display_name: Zoho Bigin
    alias: zoho
    docs: https://docs.nango.dev/integrations/all/zoho-bigin

zoho-people:
    display_name: Zoho People
    categories:
        - hr
    alias: zoho
    proxy:
        base_url: https://people.zoho.com
    docs: https://docs.nango.dev/integrations/all/zoho-people

zoom:
    display_name: Zoom
    categories:
        - video
    auth_mode: OAUTH2
    authorization_url: https://zoom.us/oauth/authorize
    token_url: https://zoom.us/oauth/token
    authorization_params:
        response_type: code
    refresh_params:
        grant_type: refresh_token
    proxy:
        base_url: https://api.zoom.us/v2
    docs: https://docs.nango.dev/integrations/all/zoom

zoominfo:
    display_name: ZoomInfo
    categories:
        - crm
        - marketing
    auth_mode: OAUTH2_CC
    proxy:
        retry:
            after: 'X-RateLimit-Reset'
        base_url: https://api.zoominfo.com
    token_url: https://api.zoominfo.com/authenticate
    token_request_auth_method: custom
    body_format: json
    docs: https://docs.nango.dev/integrations/all/zoominfo<|MERGE_RESOLUTION|>--- conflicted
+++ resolved
@@ -176,9 +176,7 @@
     proxy:
         base_url: https://amplitude.com
     docs: https://docs.nango.dev/integrations/all/amplitude
-<<<<<<< HEAD
-
-=======
+
 anthropic:
     display_name: Anthropic
     categories:
@@ -194,7 +192,19 @@
         retry:
             after: 'retry-after'
     docs: https://docs.nango.dev/integrations/all/anthropic
->>>>>>> 168ccb29
+    connection_config:
+        version:
+            type: string
+            title: API Version
+            description: The version of the Anthropic API to use
+            pattern: '^[0-9]{4}-[0-9]{2}-[0-9]{2}$'
+            example: '2023-06-01'
+    credentials:
+        apiKey:
+            type: string
+            title: API Key
+            description: The API key for your Anthropic account
+
 apollo:
     display_name: Apollo
     categories:
@@ -3688,14 +3698,12 @@
             Authorization: Bearer ${apiKey}
         base_url: https://api.refiner.io/v1
     docs: https://docs.nango.dev/integrations/all/refiner
-<<<<<<< HEAD
     credentials:
         apiKey:
             type: string
             title: API Key
             description: The API key for your Refiner account
 
-=======
 replicate:
     display_name: Replicate
     auth_mode: API_KEY
@@ -3704,7 +3712,12 @@
             Authorization: Bearer ${apiKey}
         base_url: https://api.replicate.com
     docs: https://docs.nango.dev/integrations/all/replicate
->>>>>>> 168ccb29
+    credentials:
+        apiKey:
+            type: string
+            title: API Key
+            description: The API key for your Replicate account
+
 ring-central:
     display_name: RingCentral
     categories:
@@ -4329,7 +4342,7 @@
             format: hostname
         version:
             type: string
-            title: Version
+            title: API Version
             description: The version of the Tableau API to use
 
 teamtailor:
