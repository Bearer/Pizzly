{
<<<<<<< HEAD
    "watch": ["lib", "../shared/lib", "../../.env", "../shared/providers.yaml", "../logs/dist"],
    "ext": "ts,json,js",
=======
    "watch": ["lib", "../shared/dist", "../utils/dist", "../../.env", "../shared/providers.yaml"],
    "ext": "ts,json",
>>>>>>> 756ed88d
    "ignore": ["src/**/*.spec.ts"],
    "exec": "tsx -r dotenv/config lib/server.ts Dotenv_config_path=./../../.env"
}<|MERGE_RESOLUTION|>--- conflicted
+++ resolved
@@ -1,11 +1,15 @@
 {
-<<<<<<< HEAD
-    "watch": ["lib", "../shared/lib", "../../.env", "../shared/providers.yaml", "../logs/dist"],
+    "watch": [
+        "lib",
+        "../shared/dist",
+        "../utils/dist",
+        "../../.env",
+        "../shared/providers.yaml",
+        "../logs/dist"
+    ],
     "ext": "ts,json,js",
-=======
-    "watch": ["lib", "../shared/dist", "../utils/dist", "../../.env", "../shared/providers.yaml"],
-    "ext": "ts,json",
->>>>>>> 756ed88d
-    "ignore": ["src/**/*.spec.ts"],
+    "ignore": [
+        "src/**/*.spec.ts"
+    ],
     "exec": "tsx -r dotenv/config lib/server.ts Dotenv_config_path=./../../.env"
 }