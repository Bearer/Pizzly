--- conflicted
+++ resolved
@@ -1,14 +1,9 @@
 import migrate from './utils/migrate.js';
-<<<<<<< HEAD
 import { start as migrateLogs } from '@nangohq/logs';
+import { migrate as migrateRecords } from '@nangohq/records';
 
 await migrate();
 await migrateLogs();
+await migrateRecords();
 
-=======
-import { migrate as migrateRecords } from '@nangohq/records';
-
-await migrate();
-await migrateRecords();
->>>>>>> 9e85728b
 process.exit(0);