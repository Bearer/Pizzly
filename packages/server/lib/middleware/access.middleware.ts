import type { Request, Response, NextFunction } from 'express';
import { isCloud, isBasicAuthEnabled, getLogger, metrics, stringifyError } from '@nangohq/utils';
import { LogActionEnum, ErrorSourceEnum, environmentService, errorManager, userService } from '@nangohq/shared';
import { NANGO_ADMIN_UUID } from '../controllers/account.controller.js';
import tracer from 'dd-trace';
import type { RequestLocals } from '../utils/express.js';

const logger = getLogger('AccessMiddleware');

<<<<<<< HEAD
const secretKeyRegex = /^[0-9A-F]{8}-[0-9A-F]{4}-[4][0-9A-F]{3}-[89AB][0-9A-F]{3}-[0-9A-F]{12}$/i;
const ignoreEnvPaths = ['/api/v1/meta', '/api/v1/user', '/api/v1/user/name', '/api/v1/users/:userId/suspend'];
=======
const keyRegex = /^[0-9A-F]{8}-[0-9A-F]{4}-[4][0-9A-F]{3}-[89AB][0-9A-F]{3}-[0-9A-F]{12}$/i;
const ignoreEnvPaths = ['/api/v1/meta', '/api/v1/user', '/api/v1/user/name', '/api/v1/users/:userId/suspend', '/api/v1/signin'];
>>>>>>> db2b1eb4

export class AccessMiddleware {
    async secretKeyAuth(req: Request, res: Response<any, RequestLocals>, next: NextFunction) {
        const authorizationHeader = req.get('authorization');

        if (!authorizationHeader) {
            return errorManager.errRes(res, 'missing_auth_header');
        }

        const secret = authorizationHeader.split('Bearer ').pop();

        if (!secret) {
            return errorManager.errRes(res, 'malformed_auth_header');
        }

<<<<<<< HEAD
        if (!secretKeyRegex.test(secret)) {
=======
        if (!keyRegex.test(secret)) {
>>>>>>> db2b1eb4
            return errorManager.errRes(res, 'invalid_secret_key_format');
        }

        const start = Date.now();
        try {
            const result = await environmentService.getAccountAndEnvironmentBySecretKey(secret);
            if (!result) {
                res.status(401).send({ error: { code: 'unknown_user_account' } });
                return;
            }

            res.locals['authType'] = 'secretKey';
            res.locals['account'] = result.account;
            res.locals['environment'] = result.environment;
            tracer.setUser({ id: String(result.account.id), environmentId: String(result.environment.id) });
            next();
        } catch (err) {
            logger.error(`failed_get_env_by_secret_key ${stringifyError(err)}`);
            return errorManager.errRes(res, 'malformed_auth_header');
        } finally {
            metrics.duration(metrics.Types.AUTH_GET_ENV_BY_SECRET_KEY, Date.now() - start);
        }
    }

    /**
     * Inherit secretKeyAuth
     */
    adminKeyAuth(_: Request, res: Response<any, RequestLocals>, next: NextFunction) {
        if (res.locals['account']?.uuid !== NANGO_ADMIN_UUID) {
            res.status(401).send({ error: { code: 'unauthorized' } });
            return;
        }

<<<<<<< HEAD
        const { accountId } = response;
        const fullAccount = await accountService.getAccountById(accountId);

        if (fullAccount?.uuid !== NANGO_ADMIN_UUID) {
            res.status(401).send({ error: { code: 'unauthorized' } });
            return;
        }
=======
        res.locals['authType'] = 'adminKey';
>>>>>>> db2b1eb4
        next();
    }

    async publicKeyAuth(req: Request, res: Response<any, RequestLocals>, next: NextFunction) {
        const publicKey = req.query['public_key'] as string;

        if (!publicKey) {
            return errorManager.errRes(res, 'missing_public_key');
        }

        if (!keyRegex.test(publicKey)) {
            return errorManager.errRes(res, 'invalid_public_key');
        }

        try {
            const result = await environmentService.getAccountAndEnvironmentByPublicKey(publicKey);
            if (!result) {
                res.status(401).send({ error: { code: 'unknown_user_account' } });
                return;
            }

            res.locals['authType'] = 'publicKey';
            res.locals['account'] = result.account;
            res.locals['environment'] = result.environment;
            tracer.setUser({ id: String(result.account.id), environmentId: String(result.environment.id) });
            next();
        } catch (e) {
            errorManager.report(e, { source: ErrorSourceEnum.PLATFORM, operation: LogActionEnum.INTERNAL_AUTHORIZATION });
            return errorManager.errRes(res, 'unknown_account');
        }
    }

    async sessionAuth(req: Request, res: Response<any, RequestLocals>, next: NextFunction) {
        if (!req.isAuthenticated()) {
            res.status(401).send({ error: { code: 'unauthorized' } });
            return;
        }

        if (ignoreEnvPaths.includes(req.route.path)) {
            next();
            return;
        }

<<<<<<< HEAD
        try {
            const user = await userService.getUserById(req.user.id);
            if (!user) {
                res.status(401).send({ error: { code: 'unknown_user' } });
                return;
            }

            const currentEnv = req.query['env'];
            if (typeof currentEnv !== 'string') {
                res.status(401).send({ error: { code: 'invalid_env' } });
                return;
            }

            const result = await environmentService.getAccountAndEnvironment({ name: currentEnv, accountId: user.account_id });
            if (!result) {
                res.status(401).send({ error: { code: 'unknown_key' } });
                return;
            }

            res.locals['account'] = result.account;
            res.locals['environment'] = result.environment;
            next();
        } catch {
            res.status(401).send({ error: { code: 'unknown_key' } });
            return;
        }
    }

    async noAuth(req: Request, res: Response, next: NextFunction) {
=======
        res.locals['authType'] = 'session';
        await fillLocalsFromSession(req, res, next);
    }

    async noAuth(req: Request, res: Response<any, RequestLocals>, next: NextFunction) {
>>>>>>> db2b1eb4
        if (!req.isAuthenticated()) {
            const user = await userService.getUserById(process.env['LOCAL_NANGO_USER_ID'] ? parseInt(process.env['LOCAL_NANGO_USER_ID']) : 0);

            req.login(user!, function (err) {
                if (err) {
                    return next(err);
                }

                next();
            });
            return;
<<<<<<< HEAD
        }

        if (ignoreEnvPaths.includes(req.route.path)) {
            next();
            return;
        }

        try {
            const user = await userService.getUserById(req.user.id);
            if (!user) {
                res.status(401).send({ error: { code: 'unknown_user' } });
                return;
            }

            const currentEnv = req.query['env'];
            if (typeof currentEnv !== 'string') {
                res.status(401).send({ error: { code: 'invalid_env' } });
                return;
            }

            const result = await environmentService.getAccountAndEnvironment({ name: currentEnv, accountId: user.account_id });
            if (!result) {
                res.status(401).send({ error: { code: 'unknown_user_account' } });
                return;
            }

            res.locals['account'] = result.account;
            res.locals['environment'] = result.environment;
            next();
        } catch {
            res.status(401).send({ error: { code: 'unknown_key' } });
            return;
=======
>>>>>>> db2b1eb4
        }

        res.locals['authType'] = 'none';
        await fillLocalsFromSession(req, res, next);
    }

<<<<<<< HEAD
    basicAuth(req: Request, res: Response, next: NextFunction) {
=======
    async basicAuth(req: Request, res: Response<any, RequestLocals>, next: NextFunction) {
>>>>>>> db2b1eb4
        // Already signed in.
        if (req.isAuthenticated()) {
            await fillLocalsFromSession(req, res, next);
            res.locals['authType'] = 'basic';
            return;
        }

        // Protected by basic auth: should be signed in.
        if (isBasicAuthEnabled) {
            res.status(401).send({ error: { code: 'unauthorized' } });
            return;
        }
    }

    admin(req: Request, res: Response, next: NextFunction) {
        if (!isCloud) {
            return errorManager.errRes(res, 'only_nango_cloud');
        }

        const adminKey = process.env['NANGO_ADMIN_KEY'];

        if (!adminKey) {
            return errorManager.errRes(res, 'admin_key_configuration');
        }

        const authorizationHeader = req.get('authorization');

        if (!authorizationHeader) {
            return errorManager.errRes(res, 'missing_auth_header');
        }

        const candidateKey = authorizationHeader.split('Bearer ').pop();
        if (candidateKey !== adminKey) {
            return errorManager.errRes(res, 'invalid_admin_key');
        }

        next();
    }

    async testAuth(req: Request, res: Response, next: NextFunction) {
        const authorizationHeader = req.get('authorization');

        if (!authorizationHeader) {
            res.status(401).send({ error: { code: 'missing_auth_header' } });
            return;
        }

        const secret = authorizationHeader.split('Bearer ').pop();

        if (!secret) {
            res.status(401).send({ error: { code: 'malformed_auth_header' } });
            return;
        }

        if (!secretKeyRegex.test(secret)) {
            res.status(401).send({ error: { code: 'invalid_key' } });
            return;
        }

        try {
            const result = await environmentService.getAccountAndEnvironment({ secretKey: secret });
            if (!result) {
                res.status(401).send({ error: { code: 'unknown_key' } });
                return;
            }

            res.locals['account'] = result.account;
            res.locals['environment'] = result.environment;
        } catch {
            res.status(401).send({ error: { code: 'unknown_key' } });
            return;
        }

        next();
    }
}

/**
 * Fill res.locals with common information
 */
async function fillLocalsFromSession(req: Request, res: Response<any, RequestLocals>, next: NextFunction) {
    if (ignoreEnvPaths.includes(req.route.path)) {
        next();
        return;
    }

    try {
        const user = await userService.getUserById(req.user!.id);
        if (!user) {
            res.status(401).send({ error: { code: 'unknown_user' } });
            return;
        }

        const currentEnv = req.query['env'];
        if (typeof currentEnv !== 'string') {
            res.status(401).send({ error: { code: 'invalid_env' } });
            return;
        }

        const result = await environmentService.getAccountAndEnvironment({ accountId: user.account_id, envName: currentEnv });
        if (!result) {
            res.status(401).send({ error: { code: 'unknown_account_or_env' } });
            return;
        }

        res.locals['user'] = req.user!;
        res.locals['account'] = result.account;
        res.locals['environment'] = result.environment;
        next();
    } catch {
        res.status(401).send({ error: { code: 'unknown_key' } });
        return;
    }
}

export default new AccessMiddleware();<|MERGE_RESOLUTION|>--- conflicted
+++ resolved
@@ -7,13 +7,8 @@
 
 const logger = getLogger('AccessMiddleware');
 
-<<<<<<< HEAD
-const secretKeyRegex = /^[0-9A-F]{8}-[0-9A-F]{4}-[4][0-9A-F]{3}-[89AB][0-9A-F]{3}-[0-9A-F]{12}$/i;
-const ignoreEnvPaths = ['/api/v1/meta', '/api/v1/user', '/api/v1/user/name', '/api/v1/users/:userId/suspend'];
-=======
 const keyRegex = /^[0-9A-F]{8}-[0-9A-F]{4}-[4][0-9A-F]{3}-[89AB][0-9A-F]{3}-[0-9A-F]{12}$/i;
 const ignoreEnvPaths = ['/api/v1/meta', '/api/v1/user', '/api/v1/user/name', '/api/v1/users/:userId/suspend', '/api/v1/signin'];
->>>>>>> db2b1eb4
 
 export class AccessMiddleware {
     async secretKeyAuth(req: Request, res: Response<any, RequestLocals>, next: NextFunction) {
@@ -29,11 +24,7 @@
             return errorManager.errRes(res, 'malformed_auth_header');
         }
 
-<<<<<<< HEAD
-        if (!secretKeyRegex.test(secret)) {
-=======
         if (!keyRegex.test(secret)) {
->>>>>>> db2b1eb4
             return errorManager.errRes(res, 'invalid_secret_key_format');
         }
 
@@ -67,17 +58,7 @@
             return;
         }
 
-<<<<<<< HEAD
-        const { accountId } = response;
-        const fullAccount = await accountService.getAccountById(accountId);
-
-        if (fullAccount?.uuid !== NANGO_ADMIN_UUID) {
-            res.status(401).send({ error: { code: 'unauthorized' } });
-            return;
-        }
-=======
         res.locals['authType'] = 'adminKey';
->>>>>>> db2b1eb4
         next();
     }
 
@@ -121,43 +102,11 @@
             return;
         }
 
-<<<<<<< HEAD
-        try {
-            const user = await userService.getUserById(req.user.id);
-            if (!user) {
-                res.status(401).send({ error: { code: 'unknown_user' } });
-                return;
-            }
-
-            const currentEnv = req.query['env'];
-            if (typeof currentEnv !== 'string') {
-                res.status(401).send({ error: { code: 'invalid_env' } });
-                return;
-            }
-
-            const result = await environmentService.getAccountAndEnvironment({ name: currentEnv, accountId: user.account_id });
-            if (!result) {
-                res.status(401).send({ error: { code: 'unknown_key' } });
-                return;
-            }
-
-            res.locals['account'] = result.account;
-            res.locals['environment'] = result.environment;
-            next();
-        } catch {
-            res.status(401).send({ error: { code: 'unknown_key' } });
-            return;
-        }
-    }
-
-    async noAuth(req: Request, res: Response, next: NextFunction) {
-=======
         res.locals['authType'] = 'session';
         await fillLocalsFromSession(req, res, next);
     }
 
     async noAuth(req: Request, res: Response<any, RequestLocals>, next: NextFunction) {
->>>>>>> db2b1eb4
         if (!req.isAuthenticated()) {
             const user = await userService.getUserById(process.env['LOCAL_NANGO_USER_ID'] ? parseInt(process.env['LOCAL_NANGO_USER_ID']) : 0);
 
@@ -169,52 +118,13 @@
                 next();
             });
             return;
-<<<<<<< HEAD
-        }
-
-        if (ignoreEnvPaths.includes(req.route.path)) {
-            next();
-            return;
-        }
-
-        try {
-            const user = await userService.getUserById(req.user.id);
-            if (!user) {
-                res.status(401).send({ error: { code: 'unknown_user' } });
-                return;
-            }
-
-            const currentEnv = req.query['env'];
-            if (typeof currentEnv !== 'string') {
-                res.status(401).send({ error: { code: 'invalid_env' } });
-                return;
-            }
-
-            const result = await environmentService.getAccountAndEnvironment({ name: currentEnv, accountId: user.account_id });
-            if (!result) {
-                res.status(401).send({ error: { code: 'unknown_user_account' } });
-                return;
-            }
-
-            res.locals['account'] = result.account;
-            res.locals['environment'] = result.environment;
-            next();
-        } catch {
-            res.status(401).send({ error: { code: 'unknown_key' } });
-            return;
-=======
->>>>>>> db2b1eb4
         }
 
         res.locals['authType'] = 'none';
         await fillLocalsFromSession(req, res, next);
     }
 
-<<<<<<< HEAD
-    basicAuth(req: Request, res: Response, next: NextFunction) {
-=======
     async basicAuth(req: Request, res: Response<any, RequestLocals>, next: NextFunction) {
->>>>>>> db2b1eb4
         // Already signed in.
         if (req.isAuthenticated()) {
             await fillLocalsFromSession(req, res, next);
@@ -249,43 +159,6 @@
         const candidateKey = authorizationHeader.split('Bearer ').pop();
         if (candidateKey !== adminKey) {
             return errorManager.errRes(res, 'invalid_admin_key');
-        }
-
-        next();
-    }
-
-    async testAuth(req: Request, res: Response, next: NextFunction) {
-        const authorizationHeader = req.get('authorization');
-
-        if (!authorizationHeader) {
-            res.status(401).send({ error: { code: 'missing_auth_header' } });
-            return;
-        }
-
-        const secret = authorizationHeader.split('Bearer ').pop();
-
-        if (!secret) {
-            res.status(401).send({ error: { code: 'malformed_auth_header' } });
-            return;
-        }
-
-        if (!secretKeyRegex.test(secret)) {
-            res.status(401).send({ error: { code: 'invalid_key' } });
-            return;
-        }
-
-        try {
-            const result = await environmentService.getAccountAndEnvironment({ secretKey: secret });
-            if (!result) {
-                res.status(401).send({ error: { code: 'unknown_key' } });
-                return;
-            }
-
-            res.locals['account'] = result.account;
-            res.locals['environment'] = result.environment;
-        } catch {
-            res.status(401).send({ error: { code: 'unknown_key' } });
-            return;
         }
 
         next();
