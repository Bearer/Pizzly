import type { Request, Response, NextFunction } from 'express';
<<<<<<< HEAD
import type { LogLevel, NangoConnection, HTTP_VERB, Connection, IncomingFlowConfig, LastAction } from '@nangohq/shared';
=======
import type { Span } from 'dd-trace';
import type { LogLevel, NangoConnection, HTTP_VERB, Connection, IncomingFlowConfig } from '@nangohq/shared';
>>>>>>> b4edbb2c
import tracer from 'dd-trace';
import { getUserAccountAndEnvironmentFromSession } from '../utils/utils.js';
import {
    getEnvironmentId,
    deploy as deploySyncConfig,
    connectionService,
    getSyncs,
    verifyOwnership,
    isSyncValid,
    getSyncNamesByConnectionId,
    getSyncsByProviderConfigKey,
    SyncClient,
    updateScheduleStatus,
    updateSuccess as updateSuccessActivityLog,
    createActivityLogMessageAndEnd,
    createActivityLog,
    getAndReconcileDifferences,
    getSyncConfigsWithConnectionsByEnvironmentId,
    getProviderConfigBySyncAndAccount,
    SyncCommand,
    CommandToActivityLog,
    errorManager,
    analytics,
    AnalyticsTypes,
    ErrorSourceEnum,
    LogActionEnum,
    NangoError,
    configService,
    syncOrchestrator,
    getAttributes,
    flowService,
    getActionOrModelByEndpoint,
    getSyncsBySyncConfigId,
    updateFrequency,
    updateSyncScheduleFrequency,
    getInterval,
    findSyncByConnections,
    setFrequency,
    getEnvironmentAndAccountId,
    getSyncAndActionConfigsBySyncNameAndConfigId,
    createActivityLogMessage,
    trackFetch,
    getAccount,
    syncCommandToOperation
} from '@nangohq/shared';
import type { LogContext } from '@nangohq/logs';
import { logContextGetter } from '@nangohq/logs';
import { isErr, isOk } from '@nangohq/utils';
import type { LastAction } from '@nangohq/records';
import { records as recordsService } from '@nangohq/records';

class SyncController {
    public async deploySync(req: Request, res: Response, next: NextFunction) {
        try {
            const {
                syncs,
                reconcile,
                debug,
                singleDeployMode
            }: { syncs: IncomingFlowConfig[]; reconcile: boolean; debug: boolean; singleDeployMode?: boolean } = req.body;
            const environmentId = getEnvironmentId(res);

            let reconcileSuccess = true;

            const {
                success,
                error,
                response: syncConfigDeployResult
            } = await deploySyncConfig(environmentId, syncs, req.body.nangoYamlBody || '', logContextGetter, debug);

            if (!success) {
                errorManager.errResFromNangoErr(res, error);

                return;
            }

            if (reconcile) {
                const logCtx = logContextGetter.get({ id: String(syncConfigDeployResult?.activityLogId) });
                const success = await getAndReconcileDifferences({
                    environmentId,
                    syncs,
                    performAction: reconcile,
                    activityLogId: syncConfigDeployResult?.activityLogId as number,
                    debug,
                    singleDeployMode,
                    logCtx,
                    logContextGetter
                });
                if (!success) {
                    reconcileSuccess = false;
                }
            }

            if (!reconcileSuccess) {
                res.status(500).send({ message: 'There was an error deploying syncs, please check the activity tab and report this issue to support' });

                return;
            }

            void analytics.trackByEnvironmentId(AnalyticsTypes.SYNC_DEPLOY_SUCCESS, environmentId);

            res.send(syncConfigDeployResult?.result);
        } catch (e) {
            const environmentId = getEnvironmentId(res);

            errorManager.report(e, {
                source: ErrorSourceEnum.PLATFORM,
                environmentId,
                operation: LogActionEnum.SYNC_DEPLOY
            });

            next(e);
        }
    }

    public async confirmation(req: Request, res: Response, next: NextFunction) {
        try {
            const { syncs, debug, singleDeployMode }: { syncs: IncomingFlowConfig[]; reconcile: boolean; debug: boolean; singleDeployMode?: boolean } =
                req.body;
            const environmentId = getEnvironmentId(res);

            const result = await getAndReconcileDifferences({
                environmentId,
                syncs,
                performAction: false,
                activityLogId: null,
                debug,
                singleDeployMode,
                logContextGetter
            });

            res.send(result);
        } catch (e) {
            next(e);
        }
    }

    public async getAllRecords(req: Request, res: Response, next: NextFunction) {
        try {
            const { model, delta, modified_after, modifiedAfter, limit, filter, cursor, next_cursor } = req.query;
            const environmentId = getEnvironmentId(res);
            const connectionId = req.get('Connection-Id') as string;
            const providerConfigKey = req.get('Provider-Config-Key') as string;

            if (modifiedAfter) {
                const error = new NangoError('incorrect_param', { incorrect: 'modifiedAfter', correct: 'modified_after' });

                errorManager.errResFromNangoErr(res, error);
                return;
            }

            if (next_cursor) {
                const error = new NangoError('incorrect_param', { incorrect: 'next_cursor', correct: 'cursor' });

                errorManager.errResFromNangoErr(res, error);
                return;
            }

            const { error, response: connection } = await connectionService.getConnection(connectionId, providerConfigKey, environmentId);

            if (error || !connection) {
                const nangoError = new NangoError('unknown_connection', { connectionId, providerConfigKey, environmentId });
                errorManager.errResFromNangoErr(res, nangoError);
                return;
            }

            const result = await recordsService.getRecords({
                connectionId: connection.id as number,
                model: model as string,
                modifiedAfter: (delta || modified_after) as string,
                limit: limit as string,
                filter: filter as LastAction,
                cursor: cursor as string
            });

            if (isErr(result)) {
                errorManager.errResFromNangoErr(res, new NangoError('pass_through_error', result.err));
                return;
            }
            await trackFetch(connection.id as number);
            res.send(result.res);
        } catch (e) {
            next(e);
        }
    }

    public async getSyncsByParams(req: Request, res: Response, next: NextFunction) {
        try {
            const { success: sessionSuccess, error: sessionError, response } = await getUserAccountAndEnvironmentFromSession(req);
            if (!sessionSuccess || response === null) {
                errorManager.errResFromNangoErr(res, sessionError);
                return;
            }
            const { environment } = response;

            const { connection_id, provider_config_key } = req.query;

            const {
                success,
                error,
                response: connection
            } = await connectionService.getConnection(connection_id as string, provider_config_key as string, environment.id);

            if (!success) {
                errorManager.errResFromNangoErr(res, error);

                return;
            }

            if (!connection) {
                const error = new NangoError('unknown_connection', { connection_id, provider_config_key, environmentName: environment.name });
                errorManager.errResFromNangoErr(res, error);

                return;
            }

            const syncs = await getSyncs(connection);

            res.send(syncs);
        } catch (e) {
            next(e);
        }
    }

    public async getSyncs(req: Request, res: Response, next: NextFunction) {
        try {
            const { success: sessionSuccess, error: sessionError, response } = await getUserAccountAndEnvironmentFromSession(req);
            if (!sessionSuccess || response === null) {
                errorManager.errResFromNangoErr(res, sessionError);
                return;
            }
            const { environment } = response;

            const syncs = await getSyncConfigsWithConnectionsByEnvironmentId(environment.id);
            const flows = flowService.getAllAvailableFlows();

            res.send({ syncs, flows });
        } catch (e) {
            next(e);
        }
    }

    public async trigger(req: Request, res: Response, next: NextFunction) {
        try {
            const { syncs: syncNames, full_resync } = req.body;

            const provider_config_key: string | undefined = req.body.provider_config_key || req.get('Provider-Config-Key');
            if (!provider_config_key) {
                res.status(400).send({ message: 'Missing provider config key' });

                return;
            }

            const connection_id: string | undefined = req.body.connection_id || req.get('Connection-Id');

            if (typeof syncNames === 'string') {
                res.status(400).send({ message: 'Syncs must be an array' });

                return;
            }

            if (!syncNames) {
                res.status(400).send({ message: 'Missing sync names' });

                return;
            }

            if (full_resync && typeof full_resync !== 'boolean') {
                res.status(400).send({ message: 'full_resync must be a boolean' });
                return;
            }

            const environmentId = getEnvironmentId(res);

            const { success, error } = await syncOrchestrator.runSyncCommand({
                recordsService,
                environmentId,
                providerConfigKey: provider_config_key,
                syncNames: syncNames as string[],
                command: full_resync ? SyncCommand.RUN_FULL : SyncCommand.RUN,
                logContextGetter,
                connectionId: connection_id!
            });

            if (!success) {
                errorManager.errResFromNangoErr(res, error);
                return;
            }

            res.sendStatus(200);
        } catch (e) {
            next(e);
        }
    }

    public async actionOrModel(req: Request, res: Response, next: NextFunction) {
        try {
            const environmentId = getEnvironmentId(res);
            const providerConfigKey = req.get('Provider-Config-Key') as string;
            const connectionId = req.get('Connection-Id') as string;
            const path = '/' + req.params['0'];
            if (!connectionId) {
                res.status(400).send({ error: 'Missing connection id' });

                return;
            }

            if (!providerConfigKey) {
                res.status(400).send({ error: 'Missing provider config key' });

                return;
            }
            const { success, error, response: connection } = await connectionService.getConnection(connectionId, providerConfigKey, environmentId);

            if (!success) {
                errorManager.errResFromNangoErr(res, error);
                return;
            }

            const { action, model } = await getActionOrModelByEndpoint(connection as NangoConnection, req.method as HTTP_VERB, path);
            if (action) {
                const input = req.body || req.params[1];
                req.body = {};
                req.body['action_name'] = action;
                req.body['input'] = input;
                await this.triggerAction(req, res, next);
            } else if (model) {
                req.query['model'] = model;
                await this.getAllRecords(req, res, next);
            } else {
                res.status(404).send({ message: `Unknown endpoint '${req.method} ${path}'` });
            }
        } catch (e) {
            next(e);
        }
    }

    public async triggerAction(req: Request, res: Response, next: NextFunction) {
        const span = tracer.startSpan('server.sync.triggerAction');

        const { input, action_name } = req.body;
        const accountId = getAccount(res);
        const environmentId = getEnvironmentId(res);
        const connectionId = req.get('Connection-Id');
        const providerConfigKey = req.get('Provider-Config-Key');
        let logCtx: LogContext | undefined;
        try {
            if (!action_name || typeof action_name !== 'string') {
                res.status(400).send({ error: 'Missing action name' });

                span.finish();
                return;
            }

            if (!connectionId) {
                res.status(400).send({ error: 'Missing connection id' });

                span.finish();
                return;
            }

            if (!providerConfigKey) {
                res.status(400).send({ error: 'Missing provider config key' });

                span.finish();
                return;
            }

            const { success, error, response: connection } = await connectionService.getConnection(connectionId, providerConfigKey, environmentId);

            if (!success || !connection) {
                errorManager.errResFromNangoErr(res, error);

                span.finish();
                return;
            }

            const provider = await configService.getProviderConfig(providerConfigKey, environmentId);

            const log = {
                level: 'info' as LogLevel,
                success: false,
                action: LogActionEnum.ACTION,
                start: Date.now(),
                end: Date.now(),
                timestamp: Date.now(),
                connection_id: connection.connection_id,
                provider: provider!.provider,
                provider_config_key: connection.provider_config_key,
                environment_id: environmentId,
                operation_name: action_name
            };

            span.setTag('nango.actionName', action_name)
                .setTag('nango.connectionId', connectionId)
                .setTag('nango.environmentId', environmentId)
                .setTag('nango.providerConfigKey', providerConfigKey);

            const activityLogId = await createActivityLog(log);
            if (!activityLogId) {
                throw new NangoError('failed_to_create_activity_log');
            }

            logCtx = await logContextGetter.create(
                { id: String(activityLogId), operation: { type: 'action' }, message: 'Start action' },
                { account: { id: accountId }, environment: { id: environmentId }, config: { id: provider!.id! }, connection: { id: connection.id! } }
            );

            const syncClient = await SyncClient.getInstance();

            if (!syncClient) {
                throw new NangoError('failed_to_get_sync_client');
            }

            const actionResponse = await syncClient.triggerAction({
                connection,
                actionName: action_name,
                input,
                activityLogId,
                environment_id: environmentId,
                logCtx
            });

            if (isOk(actionResponse)) {
                span.finish();
                await logCtx.success();
                res.send(actionResponse.res);

                return;
            } else {
                span.setTag('nango.error', actionResponse.err);
                errorManager.errResFromNangoErr(res, actionResponse.err);
                await logCtx.error('Failed to trigger action', { err: actionResponse.err });
                await logCtx.failed();
                span.finish();

                return;
            }
        } catch (err) {
            span.setTag('nango.error', err);
            span.finish();
            if (logCtx) {
                await logCtx.error('Failed to trigger action', { error: err });
                await logCtx.failed();
            }

            next(err);
        }
    }

    public async getSyncProvider(req: Request, res: Response, next: NextFunction) {
        try {
            const environmentId = getEnvironmentId(res);
            const { syncName } = req.query;

            if (!syncName) {
                res.status(400).send({ message: 'Missing sync name!' });

                return;
            }

            const providerConfigKey = await getProviderConfigBySyncAndAccount(syncName as string, environmentId);

            res.send(providerConfigKey);
        } catch (e) {
            next(e);
        }
    }

    public async pause(req: Request, res: Response, next: NextFunction) {
        try {
            const { syncs: syncNames, provider_config_key, connection_id } = req.body;

            if (!provider_config_key) {
                res.status(400).send({ message: 'Missing provider config key' });

                return;
            }

            if (typeof syncNames === 'string') {
                res.status(400).send({ message: 'Syncs must be an array' });

                return;
            }

            if (!syncNames) {
                res.status(400).send({ message: 'Missing sync names' });

                return;
            }

            const environmentId = getEnvironmentId(res);

            await syncOrchestrator.runSyncCommand({
                recordsService,
                environmentId,
                providerConfigKey: provider_config_key as string,
                syncNames: syncNames as string[],
                command: SyncCommand.PAUSE,
                logContextGetter,
                connectionId: connection_id
            });

            res.sendStatus(200);
        } catch (e) {
            next(e);
        }
    }

    public async start(req: Request, res: Response, next: NextFunction) {
        try {
            const { syncs: syncNames, provider_config_key, connection_id } = req.body;

            if (!provider_config_key) {
                res.status(400).send({ message: 'Missing provider config key' });

                return;
            }

            if (typeof syncNames === 'string') {
                res.status(400).send({ message: 'Syncs must be an array' });

                return;
            }

            if (!syncNames) {
                res.status(400).send({ message: 'Missing sync names' });

                return;
            }

            const environmentId = getEnvironmentId(res);

            await syncOrchestrator.runSyncCommand({
                recordsService,
                environmentId,
                providerConfigKey: provider_config_key as string,
                syncNames: syncNames as string[],
                command: SyncCommand.UNPAUSE,
                logContextGetter,
                connectionId: connection_id
            });

            res.sendStatus(200);
        } catch (e) {
            next(e);
        }
    }

    public async getSyncStatus(req: Request, res: Response, next: NextFunction) {
        try {
            const { syncs: passedSyncNames, provider_config_key, connection_id } = req.query;

            let syncNames = passedSyncNames;

            if (!provider_config_key) {
                res.status(400).send({ message: 'Missing provider config key' });

                return;
            }

            if (!syncNames) {
                res.status(400).send({ message: 'Sync names must be passed in' });

                return;
            }

            const environmentId = getEnvironmentId(res);

            let connection: Connection | null = null;

            if (connection_id) {
                const connectionResult = await connectionService.getConnection(connection_id as string, provider_config_key as string, environmentId);
                const { success: connectionSuccess, error: connectionError } = connectionResult;
                if (!connectionSuccess || !connectionResult.response) {
                    errorManager.errResFromNangoErr(res, connectionError);
                    return;
                }

                connection = connectionResult.response;
            }

            if (syncNames === '*') {
                if (connection && connection.id) {
                    syncNames = await getSyncNamesByConnectionId(connection.id);
                } else {
                    const syncs = await getSyncsByProviderConfigKey(environmentId, provider_config_key as string);
                    syncNames = syncs.map((sync) => sync.name);
                }
            } else {
                syncNames = (syncNames as string).split(',');
            }

            const {
                success,
                error,
                response: syncsWithStatus
            } = await syncOrchestrator.getSyncStatus(environmentId, provider_config_key as string, syncNames, connection_id as string, false, connection);

            if (!success || !syncsWithStatus) {
                errorManager.errResFromNangoErr(res, error);
                return;
            }

            res.send({ syncs: syncsWithStatus });
        } catch (e) {
            next(e);
        }
    }

    public async syncCommand(req: Request, res: Response, next: NextFunction) {
        let logCtx: LogContext | undefined;

        try {
            const { success: sessionSuccess, error: sessionError, response } = await getUserAccountAndEnvironmentFromSession(req);
            if (!sessionSuccess || response === null) {
                errorManager.errResFromNangoErr(res, sessionError);
                return;
            }
            const { environment } = response;

            const { schedule_id, command, nango_connection_id, sync_id, sync_name, provider } = req.body;
            const connection = await connectionService.getConnectionById(nango_connection_id);

            const action = CommandToActivityLog[command as SyncCommand];

            const log = {
                level: 'info' as LogLevel,
                success: false,
                action,
                start: Date.now(),
                end: Date.now(),
                timestamp: Date.now(),
                connection_id: connection?.connection_id as string,
                provider,
                provider_config_key: connection?.provider_config_key as string,
                environment_id: environment.id,
                operation_name: sync_name
            };
            const activityLogId = await createActivityLog(log);
            logCtx = await logContextGetter.create(
                {
                    id: String(activityLogId),
                    operation: { type: 'sync', action: syncCommandToOperation[command as SyncCommand] },
                    message: `Trigger ${command}`
                },
                { account: { id: environment.account_id }, environment: { id: environment.id, name: environment.name }, connection: { id: connection!.id! } }
            );

            if (!(await verifyOwnership(nango_connection_id, environment.id, sync_id))) {
                await createActivityLogMessage({
                    level: 'error',
                    activity_log_id: activityLogId!,
                    environment_id: environment.id,
                    timestamp: Date.now(),
                    content: `Unauthorized access to run the command: "${action}" for sync: ${sync_id}`
                });
                await logCtx.error('Unauthorized access to run the command');
                await logCtx.failed();

                res.sendStatus(401);
                return;
            }

            const syncClient = await SyncClient.getInstance();

            if (!syncClient) {
                const error = new NangoError('failed_to_get_sync_client');
                errorManager.errResFromNangoErr(res, error);
                await logCtx.failed();

                return;
            }

            const result = await syncClient.runSyncCommand({
                scheduleId: schedule_id,
                syncId: sync_id,
                command,
                activityLogId: activityLogId as number,
                environmentId: environment.id,
                providerConfigKey: connection?.provider_config_key as string,
                connectionId: connection?.connection_id as string,
                syncName: sync_name,
                nangoConnectionId: connection?.id,
                logCtx,
                recordsService
            });

            if (isErr(result)) {
                await errorManager.handleGenericError(result.err, req, res, tracer);
                await logCtx.failed();
                return;
            }

            if (command !== SyncCommand.RUN) {
                await updateScheduleStatus(schedule_id, command, activityLogId as number, environment.id, logCtx);
            }

            await createActivityLogMessageAndEnd({
                level: 'info',
                environment_id: environment.id,
                activity_log_id: activityLogId as number,
                timestamp: Date.now(),
                content: `Sync was updated with command: "${action}" for sync: ${sync_id}`
            });
            await updateSuccessActivityLog(activityLogId as number, true);
            await logCtx.info('Sync command run successfully', { action, syncId: sync_id });
            await logCtx.success();

            let event = AnalyticsTypes.SYNC_RUN;

            switch (command) {
                case SyncCommand.PAUSE:
                    event = AnalyticsTypes.SYNC_PAUSE;
                    break;
                case SyncCommand.UNPAUSE:
                    event = AnalyticsTypes.SYNC_UNPAUSE;
                    break;
                case SyncCommand.RUN:
                    event = AnalyticsTypes.SYNC_RUN;
                    break;
                case SyncCommand.CANCEL:
                    event = AnalyticsTypes.SYNC_CANCEL;
                    break;
            }

            void analytics.trackByEnvironmentId(event, environment.id, {
                sync_id,
                sync_name,
                provider,
                provider_config_key: connection?.provider_config_key as string,
                connection_id: connection?.connection_id as string,
                schedule_id
            });

            res.sendStatus(200);
        } catch (err) {
            if (logCtx) {
                await logCtx.error('Failed to sync command', { error: err });
                await logCtx.failed();
            }
            next(err);
        }
    }

    public async getFlowAttributes(req: Request, res: Response, next: NextFunction) {
        try {
            const { sync_name, provider_config_key } = req.query;

            if (!provider_config_key) {
                res.status(400).send({ message: 'Missing provider config key' });

                return;
            }

            if (!sync_name) {
                res.status(400).send({ message: 'Missing sync name' });

                return;
            }

            const attributes = await getAttributes(provider_config_key as string, sync_name as string);

            res.status(200).send(attributes);
        } catch (e) {
            next(e);
        }
    }

    public async updateFrequency(req: Request, res: Response, next: NextFunction) {
        try {
            const { success: sessionSuccess, error: sessionError, response } = await getUserAccountAndEnvironmentFromSession(req);

            if (!sessionSuccess || response === null) {
                errorManager.errResFromNangoErr(res, sessionError);
                return;
            }

            const { environment } = response;
            const syncConfigId = req.params['syncId'];
            const { frequency } = req.body;

            if (!syncConfigId) {
                res.status(400).send({ message: 'Missing sync config id' });

                return;
            }

            if (!frequency) {
                res.status(400).send({ message: 'Missing frequency' });

                return;
            }

            const syncs = await getSyncsBySyncConfigId(environment.id, Number(syncConfigId));
            const setFrequency = `every ${frequency}`;
            for (const sync of syncs) {
                const { success: updateScheduleSuccess, error: updateScheduleError } = await updateSyncScheduleFrequency(
                    sync.id,
                    setFrequency,
                    sync.name,
                    environment.id
                );

                if (!updateScheduleSuccess) {
                    errorManager.errResFromNangoErr(res, updateScheduleError);
                    return;
                }
            }
            await updateFrequency(Number(syncConfigId), setFrequency);

            res.sendStatus(200);
        } catch (e) {
            next(e);
        }
    }

    public async deleteSync(req: Request, res: Response, next: NextFunction) {
        try {
            const syncId = req.params['syncId'];
            const { connection_id, provider_config_key } = req.query;

            if (!provider_config_key) {
                res.status(400).send({ message: 'Missing provider config key' });

                return;
            }

            if (!syncId) {
                res.status(400).send({ message: 'Missing sync id' });

                return;
            }

            if (!connection_id) {
                res.status(400).send({ message: 'Missing connection id' });

                return;
            }

            const environmentId = getEnvironmentId(res);

            const isValid = await isSyncValid(connection_id as string, provider_config_key as string, environmentId, syncId);

            if (!isValid) {
                res.status(400).send({ message: 'Invalid sync id' });

                return;
            }

            await syncOrchestrator.softDeleteSync(syncId, environmentId);

            res.sendStatus(204);
        } catch (e) {
            next(e);
        }
    }

    /**
     * PUT /sync/update-connection-frequency
     *
     * Allow users to change the default frequency value of a sync without losing the value.
     * The system will store the value inside `_nango_syncs.frequency` and update the relevant schedules.
     */
    public async updateFrequencyForConnection(req: Request, res: Response, next: NextFunction) {
        try {
            const { sync_name, provider_config_key, connection_id, frequency } = req.body;

            if (!provider_config_key || typeof provider_config_key !== 'string') {
                res.status(400).send({ message: 'provider_config_key must be a string' });
                return;
            }
            if (!sync_name || typeof sync_name !== 'string') {
                res.status(400).send({ message: 'sync_name must be a string' });
                return;
            }
            if (!connection_id || typeof connection_id !== 'string') {
                res.status(400).send({ message: 'connection_id must be a string' });
                return;
            }
            if (typeof frequency !== 'string' && frequency !== null) {
                res.status(400).send({ message: 'frequency must be a string or null' });
                return;
            }

            let newFrequency: string | undefined;
            if (frequency) {
                const { error, response } = getInterval(frequency, new Date());
                if (error || !response) {
                    res.status(400).send({ message: 'frequency must have a valid format (https://github.com/vercel/ms)' });
                    return;
                }
                newFrequency = response.interval;
            }

            const getEnv = await getEnvironmentAndAccountId(res, req);
            if (!getEnv.success || getEnv.response === null) {
                errorManager.errResFromNangoErr(res, getEnv.error);
                return;
            }
            const envId = getEnv.response.environmentId;

            const getConnection = await connectionService.getConnection(connection_id, provider_config_key, envId);
            if (!getConnection.response || getConnection.error) {
                res.status(400).send({ message: 'Invalid connection_id' });
                return;
            }
            const connection = getConnection.response;

            const syncs = await findSyncByConnections([Number(connection.id)], sync_name);
            if (syncs.length <= 0) {
                res.status(400).send({ message: 'Invalid sync_name' });
                return;
            }
            const syncId = syncs[0]!.id;

            // When "frequency === null" we revert the value stored in the sync config
            if (!newFrequency) {
                const providerId = await configService.getIdByProviderConfigKey(envId, provider_config_key);
                const syncConfigs = await getSyncAndActionConfigsBySyncNameAndConfigId(envId, providerId!, sync_name);
                if (syncConfigs.length <= 0) {
                    res.status(400).send({ message: 'Invalid sync_name' });
                    return;
                }
                newFrequency = syncConfigs[0]!.runs;
            }

            await setFrequency(syncId, frequency);

            const { success, error } = await updateSyncScheduleFrequency(syncId, newFrequency, sync_name, connection.environment_id);
            if (!success) {
                errorManager.errResFromNangoErr(res, error);
                return;
            }

            res.status(200).send({ frequency: newFrequency });
        } catch (e) {
            next(e);
        }
    }
}

export default new SyncController();<|MERGE_RESOLUTION|>--- conflicted
+++ resolved
@@ -1,10 +1,5 @@
 import type { Request, Response, NextFunction } from 'express';
-<<<<<<< HEAD
-import type { LogLevel, NangoConnection, HTTP_VERB, Connection, IncomingFlowConfig, LastAction } from '@nangohq/shared';
-=======
-import type { Span } from 'dd-trace';
 import type { LogLevel, NangoConnection, HTTP_VERB, Connection, IncomingFlowConfig } from '@nangohq/shared';
->>>>>>> b4edbb2c
 import tracer from 'dd-trace';
 import { getUserAccountAndEnvironmentFromSession } from '../utils/utils.js';
 import {
