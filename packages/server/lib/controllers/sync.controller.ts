--- conflicted
+++ resolved
@@ -45,12 +45,8 @@
     createActivityLogMessage,
     featureFlags
 } from '@nangohq/shared';
-<<<<<<< HEAD
 import { getExistingOperationContext, getOperationContext, syncCommandToOperation } from '@nangohq/logs';
-import { isErr, isOk } from '@nangohq/utils';
-=======
 import { isErr, isOk, getLogger } from '@nangohq/utils';
->>>>>>> 4eb27e9b
 import { records as recordsService } from '@nangohq/records';
 
 const logger = getLogger('sync.controller');
