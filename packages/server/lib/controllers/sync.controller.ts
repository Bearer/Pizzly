--- conflicted
+++ resolved
@@ -629,6 +629,11 @@
                 operation_name: sync_name
             };
             const activityLogId = await createActivityLog(log);
+            // TODO: move that outside try/catch
+            const logCtx = await getOperationContext(
+                { id: String(activityLogId), operation: { type: 'sync', action: syncCommandToOperation[command as SyncCommand] }, message: '' },
+                { account: { id: environment.account_id, name: '' }, environment: { id: environment.id, name: environment.name } }
+            );
 
             if (!(await verifyOwnership(nango_connection_id, environment.id, sync_id))) {
                 await createActivityLogMessage({
@@ -638,21 +643,13 @@
                     timestamp: Date.now(),
                     content: `Unauthorized access to run the command: "${action}" for sync: ${sync_id}`
                 });
+                await logCtx.error('Unauthorized access to run the command');
+                await logCtx.failed();
 
                 res.sendStatus(401);
                 return;
             }
 
-<<<<<<< HEAD
-            const activityLogId = await createActivityLog(log);
-            // TODO: move that outside try/catch
-            const logCtx = await getOperationContext(
-                { id: String(activityLogId), operation: { type: 'sync', action: syncCommandToOperation[command as SyncCommand] }, message: 'Start action' },
-                { account: { id: environment.account_id, name: '' }, environment: { id: environment.id, name: environment.name } }
-            );
-
-=======
->>>>>>> 05ab9cc8
             const syncClient = await SyncClient.getInstance();
 
             if (!syncClient) {
