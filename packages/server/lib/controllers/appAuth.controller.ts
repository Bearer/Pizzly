import type { Request, Response, NextFunction } from 'express';
import type { AuthCredentials, NangoError } from '@nangohq/shared';
import {
    environmentService,
    connectionCreated as connectionCreatedHook,
    connectionCreationFailed as connectionCreationFailedHook,
    errorManager,
    analytics,
    AnalyticsTypes,
    createActivityLogMessage,
    updateSuccess as updateSuccessActivityLog,
    configService,
    connectionService,
    LogActionEnum,
    createActivityLogMessageAndEnd,
    telemetry,
    AuthOperation,
    LogTypes,
    AuthModes
} from '@nangohq/shared';
import { missesInterpolationParam } from '../utils/utils.js';
import * as WSErrBuilder from '../utils/web-socket-error.js';
import oAuthSessionService from '../services/oauth-session.service.js';
import publisher from '../clients/publisher.client.js';
import { logContextGetter } from '@nangohq/logs';
import { stringifyError } from '@nangohq/utils';

class AppAuthController {
    async connect(req: Request, res: Response, _next: NextFunction) {
        const installation_id = req.query['installation_id'] as string | undefined;
        const state = req.query['state'] as string;
        const action = req.query['setup_action'] as string;

        // this is an instance where an organization approved an install
        // reconcile the installation id using the webhook
        if ((action === 'install' && !state) || (action === 'update' && !state)) {
            res.redirect(req.get('referer') || req.get('Referer') || req.headers.referer || 'https://github.com');
            return;
        }

        if (!state) {
            res.sendStatus(400);
            return;
        }

        const session = await oAuthSessionService.findById(state);

        if (!session) {
            res.sendStatus(404);
            return;
        } else {
            await oAuthSessionService.delete(session.id);
        }

        const accountId = (await environmentService.getAccountIdFromEnvironment(session.environmentId)) as number;

        void analytics.track(AnalyticsTypes.PRE_APP_AUTH, accountId);

        const { providerConfigKey, connectionId, webSocketClientId: wsClientId, environmentId } = session;
        const activityLogId = Number(session.activityLogId);
        const logCtx = logContextGetter.get({ id: session.activityLogId });

        try {
            if (!providerConfigKey) {
                errorManager.errRes(res, 'missing_connection');

                return;
            }

            if (!connectionId) {
                errorManager.errRes(res, 'missing_connection_id');

                return;
            }

            const config = await configService.getProviderConfig(providerConfigKey, environmentId);

            if (config == null) {
                await createActivityLogMessageAndEnd({
                    level: 'error',
                    environment_id: environmentId,
                    activity_log_id: activityLogId,
                    content: `Error during API Key auth: config not found`,
                    timestamp: Date.now()
                });
                await logCtx.error('Error during API Key auth: config not found');
                await logCtx.failed();

                await updateSuccessActivityLog(activityLogId, false);

                errorManager.errRes(res, 'unknown_provider_config');

                return;
            }

<<<<<<< HEAD
            const template = configService.getTemplate(config?.provider);
=======
            const template = configService.getTemplate(config.provider);
>>>>>>> fc33a19b
            const tokenUrl = typeof template.token_url === 'string' ? template.token_url : (template.token_url[AuthModes.App] as string);

            if (template.auth_mode !== AuthModes.App) {
                await createActivityLogMessageAndEnd({
                    level: 'error',
                    environment_id: environmentId,
                    activity_log_id: activityLogId,
                    timestamp: Date.now(),
                    content: `Provider ${config.provider} does not support app creation`
                });
                await logCtx.error('Provider does not support app creation', { provider: config.provider });
                await logCtx.failed();

                errorManager.errRes(res, 'invalid_auth_mode');

                await updateSuccessActivityLog(activityLogId, false);

                return;
            }

            if (action === 'request') {
                await createActivityLogMessage({
                    level: 'error',
                    environment_id: environmentId,
                    activity_log_id: activityLogId,
                    content: 'App types do not support the request flow. Please use the github-app-oauth provider for the request flow.',
                    timestamp: Date.now(),
                    auth_mode: AuthModes.App,
                    url: req.originalUrl
                });
                await logCtx.error('App types do not support the request flow. Please use the github-app-oauth provider for the request flow.', {
                    provider: config.provider,
                    url: req.originalUrl
                });
                await logCtx.failed();

                await updateSuccessActivityLog(activityLogId, false);

                errorManager.errRes(res, 'wrong_auth_mode');

                return;
            }

            const connectionConfig = {
                installation_id,
                app_id: config.oauth_client_id
            };

            if (missesInterpolationParam(tokenUrl, connectionConfig)) {
                const error = WSErrBuilder.InvalidConnectionConfig(tokenUrl, JSON.stringify(connectionConfig));
                await createActivityLogMessage({
                    level: 'error',
                    environment_id: environmentId,
                    activity_log_id: activityLogId,
                    content: error.message,
                    timestamp: Date.now(),
                    auth_mode: template.auth_mode,
                    url: req.originalUrl,
                    params: {
                        ...connectionConfig
                    }
                });
                await logCtx.error(error.message, { connectionConfig, url: req.originalUrl });
                await logCtx.failed();

                return publisher.notifyErr(res, wsClientId, providerConfigKey, connectionId, error);
            }

            if (!installation_id) {
                await logCtx.failed();
                res.sendStatus(400);
                return;
            }

            const { success, error, response: credentials } = await connectionService.getAppCredentials(template, config, connectionConfig);

            if (!success || !credentials) {
                await createActivityLogMessageAndEnd({
                    level: 'error',
                    environment_id: environmentId,
                    activity_log_id: activityLogId,
                    content: `Error during app token retrieval call: ${error?.message}`,
                    timestamp: Date.now()
                });
                await logCtx.error('Error during app token retrieval call', { error });
                await logCtx.failed();

                await telemetry.log(
                    LogTypes.AUTH_TOKEN_REQUEST_FAILURE,
                    `App auth token retrieval request process failed ${error?.message}`,
                    LogActionEnum.AUTH,
                    {
                        environmentId: String(environmentId),
                        providerConfigKey: String(providerConfigKey),
                        connectionId: String(connectionId),
                        authMode: String(template.auth_mode)
                    }
                );

                void connectionCreationFailedHook(
                    {
                        id: -1,
                        connection_id: connectionId,
                        provider_config_key: providerConfigKey,
                        environment_id: environmentId,
                        auth_mode: AuthModes.App,
                        error: `Error during app token retrieval call: ${error?.message}`,
                        operation: AuthOperation.UNKNOWN
                    },
                    session.provider,
                    activityLogId,
                    logCtx
                );

                return publisher.notifyErr(res, wsClientId, providerConfigKey, connectionId, error as NangoError);
            }

            await updateSuccessActivityLog(activityLogId, true);

            const [updatedConnection] = await connectionService.upsertConnection(
                connectionId,
                providerConfigKey,
                session.provider,
                credentials as unknown as AuthCredentials,
                connectionConfig as Record<string, string | boolean>,
                environmentId,
                accountId
            );

            if (updatedConnection) {
                void connectionCreatedHook(
                    {
                        id: updatedConnection.id,
                        connection_id: connectionId,
                        provider_config_key: providerConfigKey,
                        environment_id: environmentId,
                        auth_mode: AuthModes.App,
                        operation: updatedConnection.operation
                    },
                    session.provider,
                    logContextGetter,
                    activityLogId,
                    undefined,
                    logCtx
                );
            }

            await createActivityLogMessageAndEnd({
                level: 'info',
                environment_id: environmentId,
                activity_log_id: activityLogId,
                content: 'App connection was successful and credentials were saved',
                timestamp: Date.now()
            });
            await logCtx.error('App connection was successful and credentials were saved');
            await logCtx.success();

            await telemetry.log(LogTypes.AUTH_TOKEN_REQUEST_SUCCESS, 'App auth token request succeeded', LogActionEnum.AUTH, {
                environmentId: String(environmentId),
                providerConfigKey: String(providerConfigKey),
                provider: String(config.provider),
                connectionId: String(connectionId),
                authMode: String(template.auth_mode)
            });

            return publisher.notifySuccess(res, wsClientId, providerConfigKey, connectionId);
        } catch (err) {
            const prettyError = stringifyError(err, { pretty: true });

            const error = WSErrBuilder.UnknownError();
            const content = error.message + '\n' + prettyError;

            await createActivityLogMessage({
                level: 'error',
                environment_id: environmentId,
                activity_log_id: activityLogId,
                content,
                timestamp: Date.now(),
                auth_mode: AuthModes.App,
                url: req.originalUrl
            });
            await logCtx.error(error.message, { error: err, url: req.originalUrl });
            await logCtx.failed();

            await telemetry.log(LogTypes.AUTH_TOKEN_REQUEST_FAILURE, `App auth request process failed ${content}`, LogActionEnum.AUTH, {
                environmentId: String(environmentId),
                providerConfigKey: String(providerConfigKey),
                connectionId: String(connectionId)
            });

            void connectionCreationFailedHook(
                {
                    id: -1,
                    connection_id: connectionId,
                    provider_config_key: providerConfigKey,
                    environment_id: environmentId,
                    auth_mode: AuthModes.App,
                    error: content,
                    operation: AuthOperation.UNKNOWN
                },
                'unknown',
                activityLogId,
                logCtx
            );

            return publisher.notifyErr(res, wsClientId, providerConfigKey, connectionId, WSErrBuilder.UnknownError(prettyError));
        }
    }
}

export default new AppAuthController();<|MERGE_RESOLUTION|>--- conflicted
+++ resolved
@@ -93,11 +93,7 @@
                 return;
             }
 
-<<<<<<< HEAD
-            const template = configService.getTemplate(config?.provider);
-=======
             const template = configService.getTemplate(config.provider);
->>>>>>> fc33a19b
             const tokenUrl = typeof template.token_url === 'string' ? template.token_url : (template.token_url[AuthModes.App] as string);
 
             if (template.auth_mode !== AuthModes.App) {
