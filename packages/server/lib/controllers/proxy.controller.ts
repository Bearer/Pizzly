import type { Request, Response, NextFunction } from 'express';
import type { OutgoingHttpHeaders } from 'http';
import type { TransformCallback } from 'stream';
import type stream from 'stream';
import { Readable, Transform, PassThrough } from 'stream';
import type { UrlWithParsedQuery } from 'url';
import url from 'url';
import querystring from 'querystring';
import type { AxiosError, AxiosRequestConfig, AxiosResponse } from 'axios';
import axios from 'axios';
import { backOff } from 'exponential-backoff';
import type {
    ActivityLogMessage,
    HTTP_VERB,
    LogLevel,
    LogAction,
    UserProvidedProxyConfiguration,
    InternalProxyConfiguration,
    ApplicationConstructedProxyConfiguration
} from '@nangohq/shared';
import {
    NangoError,
    updateProvider as updateProviderActivityLog,
    updateEndpoint as updateEndpointActivityLog,
    createActivityLog,
    createActivityLogMessageAndEnd,
    createActivityLogMessage,
    updateSuccess as updateSuccessActivityLog,
    LogActionEnum,
    errorManager,
    ErrorSourceEnum,
    proxyService,
    connectionService,
    configService
} from '@nangohq/shared';
import { metrics } from '@nangohq/utils';
import { logContextGetter, oldLevelToNewLevel } from '@nangohq/logs';
import type { LogContext } from '@nangohq/logs';
import type { RequestLocals } from '../utils/express.js';

type ForwardedHeaders = Record<string, string>;

class ProxyController {
    /**
     * Route Call
     * @desc Parse incoming request from the SDK or HTTP request and route the
     * call on the provided method after verifying the necessary parameters are set.
     * @param {Request} req Express request object
     * @param {Response} res Express response object
     * @param {NextFuncion} next callback function to pass control to the next middleware function in the pipeline.
     */
    public async routeCall(req: Request, res: Response<any, Required<RequestLocals>>, next: NextFunction) {
        const { environment, account } = res.locals;

        let logCtx: LogContext | undefined;
        try {
            const connectionId = req.get('Connection-Id') as string;
            const providerConfigKey = req.get('Provider-Config-Key') as string;
            const retries = req.get('Retries') as string;
            const baseUrlOverride = req.get('Base-Url-Override') as string;
            const decompress = req.get('Decompress') as string;
            const isSync = (req.get('Nango-Is-Sync') as string) === 'true';
            const isDryRun = (req.get('Nango-Is-Dry-Run') as string) === 'true';
            const retryOn = req.get('Retry-On') ? (req.get('Retry-On') as string).split(',').map(Number) : null;
            const existingActivityLogId = req.get('Nango-Activity-Log-Id') as number | string;
<<<<<<< HEAD
=======
            const { account, environment } = res.locals;
            const accountId = account.id;
            const environment_id = environment.id;
>>>>>>> 0afc24a8

            const logAction: LogAction = isSync ? LogActionEnum.SYNC : LogActionEnum.PROXY;

            if (!isSync) {
                metrics.increment(metrics.Types.PROXY, 1, { accountId: account.id });
            }

            const log = {
                level: 'debug' as LogLevel,
                success: false,
                action: logAction,
                start: Date.now(),
                end: Date.now(),
                timestamp: Date.now(),
                method: req.method as HTTP_VERB,
                connection_id: connectionId,
                provider_config_key: providerConfigKey,
                environment_id: environment.id
            };

            let activityLogId: number | null = null;

            if (!isDryRun) {
                activityLogId = existingActivityLogId ? Number(existingActivityLogId) : await createActivityLog(log);
            }
            logCtx = existingActivityLogId
                ? logContextGetter.get({ id: String(existingActivityLogId) })
<<<<<<< HEAD
                : await logContextGetter.create(
                      { operation: { type: 'action' }, message: 'Start action' },
                      { account: { id: account.id }, environment: { id: environment.id } },
                      { dryRun: isDryRun }
                  );
=======
                : await logContextGetter.create({ operation: { type: 'proxy' }, message: 'Proxy call' }, { account, environment }, { dryRun: isDryRun });
>>>>>>> 0afc24a8

            const { method } = req;

            const path = req.params[0] as string;
            const { query }: UrlWithParsedQuery = url.parse(req.url, true) as unknown as UrlWithParsedQuery;
            const queryString = querystring.stringify(query);
            const endpoint = `${path}${queryString ? `?${queryString}` : ''}`;

            const headers = parseHeaders(req);

            const externalConfig: UserProvidedProxyConfiguration = {
                endpoint,
                providerConfigKey,
                connectionId,
                retries: retries ? Number(retries) : 0,
                data: req.body,
                headers,
                baseUrlOverride,
                decompress: decompress === 'true' ? true : false,
                method: method.toUpperCase() as HTTP_VERB,
                retryOn
            };

            const credentialResponse = await connectionService.getConnectionCredentials({
                account,
                environment,
                connectionId,
                providerConfigKey,
                instantRefresh: false
            });

<<<<<<< HEAD
            if (credentialResponse.isErr()) {
                throw new Error(`Failed to get connection credentials: '${credentialResponse.error.message}'`);
=======
            if (!connSuccess || !connection) {
                await logCtx.error('Failed to get connection credentials', { error: connError });
                await logCtx.failed();
                throw new Error(`Failed to get connection credentials: '${connError}'`);
>>>>>>> 0afc24a8
            }

            const { value: connection } = credentialResponse;

            const providerConfig = await configService.getProviderConfig(providerConfigKey, environment.id);

<<<<<<< HEAD
            if (!providerConfig && activityLogId) {
                await createActivityLogMessageAndEnd({
                    level: 'error',
                    environment_id: environment.id,
                    activity_log_id: activityLogId,
                    timestamp: Date.now(),
                    content: 'Provider configuration not found'
                });
                await logCtx.error('Provider configuration not found');
                await logCtx.failed();
=======
            if (!providerConfig) {
                if (activityLogId) {
                    await createActivityLogMessageAndEnd({
                        level: 'error',
                        environment_id,
                        activity_log_id: activityLogId,
                        timestamp: Date.now(),
                        content: 'Provider configuration not found'
                    });
                    await logCtx.error('Provider configuration not found');
                    await logCtx.failed();
                }
>>>>>>> 0afc24a8

                throw new NangoError('unknown_provider_config');
            }
            if (activityLogId) {
                await updateProviderActivityLog(activityLogId, providerConfig.provider);
                await logCtx.enrichOperation({
                    integrationId: providerConfig.id!,
                    integrationName: providerConfig.unique_key,
                    providerName: providerConfig.provider,
                    connectionId: connection.id!,
                    connectionName: connection.connection_id
                });
            }

            const internalConfig: InternalProxyConfiguration = {
                existingActivityLogId: activityLogId,
                connection,
                provider: providerConfig.provider
            };

            const { success, error, response: proxyConfig, activityLogs } = proxyService.configure(externalConfig, internalConfig);
            if (activityLogId) {
                await updateEndpointActivityLog(activityLogId, externalConfig.endpoint);
                for (const log of activityLogs) {
                    switch (log.level) {
                        case 'error':
                            await createActivityLogMessageAndEnd(log);
                            await logCtx.error(log.content);
                            break;
                        default:
                            await createActivityLogMessage(log);
                            await logCtx.info(log.content);
                            break;
                    }
                }
            }
            if (!success || !proxyConfig || error) {
                errorManager.errResFromNangoErr(res, error);
                await logCtx.failed();
                return;
            }

            await this.sendToHttpMethod({
                res,
                method: method as HTTP_VERB,
                configBody: proxyConfig,
                activityLogId,
                environment_id: environment.id,
                isSync,
                isDryRun,
                logCtx
            });
        } catch (err) {
            const connectionId = req.get('Connection-Id') as string;
            const providerConfigKey = req.get('Provider-Config-Key') as string;

            errorManager.report(err, {
                source: ErrorSourceEnum.PLATFORM,
                operation: LogActionEnum.PROXY,
                environmentId: environment.id,
                metadata: {
                    connectionId,
                    providerConfigKey
                }
            });
            if (logCtx) {
                await logCtx.error('uncaught error', { error: err });
                await logCtx.failed();
            }
            next(err);
        }
    }

    /**
     * Send to http method
     */
    private sendToHttpMethod({
        res,
        method,
        configBody,
        activityLogId,
        environment_id,
        isSync,
        isDryRun,
        logCtx
    }: {
        res: Response;
        method: HTTP_VERB;
        configBody: ApplicationConstructedProxyConfiguration;
        activityLogId: number | null;
        environment_id: number;
        isSync?: boolean | undefined;
        isDryRun?: boolean | undefined;
        logCtx: LogContext;
    }) {
        const url = proxyService.constructUrl(configBody);
        let decompress = false;

        if (configBody.decompress === true || configBody.template.proxy?.decompress === true) {
            decompress = true;
        }

        return this.request({
            res,
            method,
            url,
            config: configBody,
            activityLogId,
            environment_id,
            decompress,
            isSync,
            isDryRun,
            data: configBody.data,
            logCtx
        });
    }

    private async handleResponse({
        res,
        responseStream,
        config,
        activityLogId,
        environment_id,
        url,
        isSync = false,
        isDryRun = false,
        logCtx
    }: {
        res: Response;
        responseStream: AxiosResponse;
        config: ApplicationConstructedProxyConfiguration;
        activityLogId: number | null;
        environment_id: number;
        url: string;
        isSync?: boolean | undefined;
        isDryRun?: boolean | undefined;
        logCtx: LogContext;
    }) {
        if (!isDryRun && activityLogId) {
            if (!isSync) {
                await updateSuccessActivityLog(activityLogId, true);
            }
            const safeHeaders = proxyService.stripSensitiveHeaders(config.headers, config);
            await createActivityLogMessageAndEnd({
                level: 'info',
                environment_id,
                activity_log_id: activityLogId,
                timestamp: Date.now(),
                content: `${config.method.toUpperCase()} request to ${url} was successful`,
                params: {
                    headers: JSON.stringify(safeHeaders)
                }
            });
            await logCtx.info(`${config.method.toUpperCase()} request to ${url} was successful`, { headers: JSON.stringify(safeHeaders) });
        }

        const passThroughStream = new PassThrough();
        responseStream.data.pipe(passThroughStream);
        passThroughStream.pipe(res);

        res.writeHead(responseStream.status, responseStream.headers as OutgoingHttpHeaders);
    }

    private async handleErrorResponse(
        res: Response,
        e: unknown,
        url: string,
        config: ApplicationConstructedProxyConfiguration,
        activityLogId: number | null,
        environment_id: number,
        logCtx: LogContext
    ) {
        const error = e as AxiosError;

        if (!error.response?.data && error.toJSON) {
            const {
                message,
                stack,
                config: { method },
                code,
                status
            } = error.toJSON() as any;

            const errorObject = { message, stack, code, status, url, method };

            if (activityLogId) {
                await createActivityLogMessageAndEnd({
                    level: 'error',
                    environment_id,
                    activity_log_id: activityLogId,
                    timestamp: Date.now(),
                    content: `${method.toUpperCase()} request to ${url} failed`,
                    params: errorObject
                });
                await logCtx.error(`${method.toUpperCase()} request to ${url} failed`, errorObject);
            } else {
                console.error(`Error: ${method.toUpperCase()} request to ${url} failed with the following params: ${JSON.stringify(errorObject)}`);
            }

            const responseStatus = error.response?.status || 500;
            const responseHeaders = error.response?.headers || {};

            res.writeHead(responseStatus, responseHeaders as OutgoingHttpHeaders);

            const stream = new Readable();
            stream.push(JSON.stringify(errorObject));
            stream.push(null);

            stream.pipe(res);

            return;
        }

        const errorData = error.response?.data as stream.Readable;
        const stringify = new Transform({
            transform(chunk: Buffer, _encoding: BufferEncoding, callback: TransformCallback) {
                callback(null, chunk);
            }
        });
        if (error.response?.status) {
            res.writeHead(error.response.status, error.response.headers as OutgoingHttpHeaders);
        }
        if (errorData) {
            errorData.pipe(stringify).pipe(res);
            stringify.on('data', (data) => {
                void this.reportError(error, url, config, activityLogId, environment_id, data, logCtx);
            });
        }
    }

    private async request({
        res,
        method,
        url,
        config,
        activityLogId,
        environment_id,
        decompress,
        isSync,
        isDryRun,
        data,
        logCtx
    }: {
        res: Response;
        method: HTTP_VERB;
        url: string;
        config: ApplicationConstructedProxyConfiguration;
        activityLogId: number | null;
        environment_id: number;
        decompress: boolean;
        isSync?: boolean | undefined;
        isDryRun?: boolean | undefined;
        data?: unknown;
        logCtx: LogContext;
    }) {
        try {
            const activityLogs: ActivityLogMessage[] = [];
            const headers = proxyService.constructHeaders(config);
            const requestConfig: AxiosRequestConfig = {
                method,
                url,
                responseType: 'stream',
                headers,
                decompress
            };
            if (['POST', 'PUT', 'PATCH'].includes(method)) {
                requestConfig.data = data || {};
            }
            const responseStream: AxiosResponse = await backOff(
                () => {
                    return axios(requestConfig);
                },
                { numOfAttempts: Number(config.retries), retry: proxyService.retry.bind(this, activityLogId, environment_id, config, activityLogs) }
            );
            await Promise.all(
                activityLogs.map(async (msg) => {
                    await createActivityLogMessage(msg);
                    await logCtx.log({
                        type: 'log',
                        level: oldLevelToNewLevel[msg.level],
                        message: msg.content,
                        createdAt: new Date(msg.timestamp).toISOString()
                    });
                })
            );

            await this.handleResponse({ res, responseStream, config, activityLogId, environment_id, url, isSync, isDryRun, logCtx });
        } catch (error) {
            await this.handleErrorResponse(res, error, url, config, activityLogId, environment_id, logCtx);
        }
    }

    private async reportError(
        error: AxiosError,
        url: string,
        config: ApplicationConstructedProxyConfiguration,
        activityLogId: number | null,
        environment_id: number,
        errorMessage: string,
        logCtx: LogContext | undefined
    ) {
        if (activityLogId) {
            const safeHeaders = proxyService.stripSensitiveHeaders(config.headers, config);
            await createActivityLogMessageAndEnd({
                level: 'error',
                environment_id,
                activity_log_id: activityLogId,
                timestamp: Date.now(),
                content: JSON.stringify({
                    nangoComment: `The provider responded back with a ${error.response?.status} to the url: ${url}`,
                    providerResponse: errorMessage.toString()
                }),
                params: {
                    requestHeaders: JSON.stringify(safeHeaders, null, 2),
                    responseHeaders: JSON.stringify(error.response?.headers, null, 2)
                }
            });
            await logCtx?.error('he provider responded back with an error code', {
                code: error.response?.status,
                url,
                error: errorMessage,
                requestHeaders: JSON.stringify(safeHeaders, null, 2),
                responseHeaders: JSON.stringify(error.response?.headers, null, 2)
            });
        } else {
            const content = `The provider responded back with a ${error.response?.status} and the message ${errorMessage} to the url: ${url}.${
                config.template.docs ? ` Refer to the documentation at ${config.template.docs} for help` : ''
            }`;
            console.error(content);
        }
    }
}

/**
 * Parse Headers
 */
export function parseHeaders(req: Pick<Request, 'rawHeaders'>) {
    const headers = req.rawHeaders;
    const HEADER_PROXY_LOWER = 'nango-proxy-';
    const HEADER_PROXY_UPPER = 'Nango-Proxy-';
    const forwardedHeaders: ForwardedHeaders = {};

    if (!headers) {
        return forwardedHeaders;
    }

    for (let i = 0, n = headers.length; i < n; i += 2) {
        const headerKey = headers[i];

        if (headerKey?.toLowerCase().startsWith(HEADER_PROXY_LOWER) || headerKey?.startsWith(HEADER_PROXY_UPPER)) {
            forwardedHeaders[headerKey.slice(HEADER_PROXY_LOWER.length)] = headers[i + 1] || '';
        }
    }

    return forwardedHeaders;
}

export default new ProxyController();<|MERGE_RESOLUTION|>--- conflicted
+++ resolved
@@ -63,12 +63,6 @@
             const isDryRun = (req.get('Nango-Is-Dry-Run') as string) === 'true';
             const retryOn = req.get('Retry-On') ? (req.get('Retry-On') as string).split(',').map(Number) : null;
             const existingActivityLogId = req.get('Nango-Activity-Log-Id') as number | string;
-<<<<<<< HEAD
-=======
-            const { account, environment } = res.locals;
-            const accountId = account.id;
-            const environment_id = environment.id;
->>>>>>> 0afc24a8
 
             const logAction: LogAction = isSync ? LogActionEnum.SYNC : LogActionEnum.PROXY;
 
@@ -96,15 +90,7 @@
             }
             logCtx = existingActivityLogId
                 ? logContextGetter.get({ id: String(existingActivityLogId) })
-<<<<<<< HEAD
-                : await logContextGetter.create(
-                      { operation: { type: 'action' }, message: 'Start action' },
-                      { account: { id: account.id }, environment: { id: environment.id } },
-                      { dryRun: isDryRun }
-                  );
-=======
                 : await logContextGetter.create({ operation: { type: 'proxy' }, message: 'Proxy call' }, { account, environment }, { dryRun: isDryRun });
->>>>>>> 0afc24a8
 
             const { method } = req;
 
@@ -136,38 +122,21 @@
                 instantRefresh: false
             });
 
-<<<<<<< HEAD
             if (credentialResponse.isErr()) {
+                await logCtx.error('Failed to get connection credentials', { error: credentialResponse.error.message });
+                await logCtx.failed();
                 throw new Error(`Failed to get connection credentials: '${credentialResponse.error.message}'`);
-=======
-            if (!connSuccess || !connection) {
-                await logCtx.error('Failed to get connection credentials', { error: connError });
-                await logCtx.failed();
-                throw new Error(`Failed to get connection credentials: '${connError}'`);
->>>>>>> 0afc24a8
             }
 
             const { value: connection } = credentialResponse;
 
             const providerConfig = await configService.getProviderConfig(providerConfigKey, environment.id);
 
-<<<<<<< HEAD
-            if (!providerConfig && activityLogId) {
-                await createActivityLogMessageAndEnd({
-                    level: 'error',
-                    environment_id: environment.id,
-                    activity_log_id: activityLogId,
-                    timestamp: Date.now(),
-                    content: 'Provider configuration not found'
-                });
-                await logCtx.error('Provider configuration not found');
-                await logCtx.failed();
-=======
             if (!providerConfig) {
                 if (activityLogId) {
                     await createActivityLogMessageAndEnd({
                         level: 'error',
-                        environment_id,
+                        environment_id: environment.id,
                         activity_log_id: activityLogId,
                         timestamp: Date.now(),
                         content: 'Provider configuration not found'
@@ -175,10 +144,10 @@
                     await logCtx.error('Provider configuration not found');
                     await logCtx.failed();
                 }
->>>>>>> 0afc24a8
 
                 throw new NangoError('unknown_provider_config');
             }
+
             if (activityLogId) {
                 await updateProviderActivityLog(activityLogId, providerConfig.provider);
                 await logCtx.enrichOperation({
