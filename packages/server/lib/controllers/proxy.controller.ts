--- conflicted
+++ resolved
@@ -9,23 +9,10 @@
 import type { AxiosError, AxiosRequestConfig, AxiosResponse } from 'axios';
 import { backOff } from 'exponential-backoff';
 import type { HTTP_VERB, UserProvidedProxyConfiguration, InternalProxyConfiguration, ApplicationConstructedProxyConfiguration } from '@nangohq/shared';
-import {
-    NangoError,
-    LogActionEnum,
-    errorManager,
-    ErrorSourceEnum,
-    proxyService,
-    connectionService,
-    configService
-} from '@nangohq/shared';
-<<<<<<< HEAD
-import { metrics, getLogger } from '@nangohq/utils';
+import { NangoError, LogActionEnum, errorManager, ErrorSourceEnum, proxyService, connectionService, configService } from '@nangohq/shared';
+import { metrics, getLogger, axiosInstance as axios } from '@nangohq/utils';
 import { logContextGetter } from '@nangohq/logs';
-=======
-import { metrics, getLogger, axiosInstance as axios } from '@nangohq/utils';
-import { logContextGetter, oldLevelToNewLevel } from '@nangohq/logs';
 import { connectionRefreshFailed as connectionRefreshFailedHook, connectionRefreshSuccess as connectionRefreshSuccessHook } from '../hooks/hooks.js';
->>>>>>> 2077715d
 import type { LogContext } from '@nangohq/logs';
 import type { RequestLocals } from '../utils/express.js';
 import type { LogsBuffer } from '@nangohq/types';
