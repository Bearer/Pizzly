import type { Request, Response, NextFunction } from 'express';
import {
    errorManager,
    initOnboarding,
    getOnboardingProgress,
    updateOnboardingProgress,
    flowService,
    SyncConfigType,
    deployPreBuilt as deployPreBuiltSyncConfig,
    syncOrchestrator,
    syncDataService,
    getOnboardingProvider,
    createOnboardingProvider,
    DEMO_GITHUB_CONFIG_KEY,
    connectionService,
    DEMO_SYNC_NAME,
    DEMO_MODEL,
    getSyncByIdAndName,
    DEFAULT_GITHUB_CLIENT_ID,
    DEFAULT_GITHUB_CLIENT_SECRET,
    SyncCommand,
    SyncStatus,
    SyncClient,
    NangoError,
    DEMO_ACTION_NAME,
    createActivityLog,
    LogActionEnum,
    analytics,
    AnalyticsTypes
} from '@nangohq/shared';
import type { CustomerFacingDataRecord, IncomingPreBuiltFlowConfig } from '@nangohq/shared';
import { getLogger, isErr } from '@nangohq/utils';
import { getUserAccountAndEnvironmentFromSession } from '../utils/utils.js';
<<<<<<< HEAD
import { getOperationContext } from '@nangohq/logs';
=======
import { records as recordsService } from '@nangohq/records';
>>>>>>> 4c94a690

const logger = getLogger('Server.Onboarding');

interface OnboardingStatus {
    id: number;
    progress: number;
    records: CustomerFacingDataRecord[] | null;
    provider: boolean;
    connection: boolean;
    sync: boolean;
}

class OnboardingController {
    /**
     * Start an onboarding process.
     * We create a row in the DB to store the global state and create a GitHub provider so we can launch the oauth process
     */
    async create(req: Request, res: Response, next: NextFunction) {
        try {
            const { success: sessionSuccess, error: sessionError, response } = await getUserAccountAndEnvironmentFromSession(req);
            if (!sessionSuccess || response === null) {
                errorManager.errResFromNangoErr(res, sessionError);
                return;
            }

            const { user, environment, account } = response;

            if (environment.name !== 'dev') {
                res.status(400).json({ error: 'onboarding_dev_only' });
                return;
            }
            if (!DEFAULT_GITHUB_CLIENT_ID || !DEFAULT_GITHUB_CLIENT_SECRET) {
                throw new Error('missing_env_var');
            }

            void analytics.track(AnalyticsTypes.DEMO_1, account.id, { user_id: user.id });

            // Create an onboarding state to remember where user left
            const onboardingId = await initOnboarding(user.id);
            if (!onboardingId) {
                void analytics.track(AnalyticsTypes.DEMO_1_ERR, account.id, { user_id: user.id });
                res.status(500).json({
                    error: 'Failed to create onboarding'
                });
            }

            // We create a default provider if not already there
            // Because we need one to launch authorization straight away
            const provider = await getOnboardingProvider({ envId: environment.id });
            if (!provider) {
                await createOnboardingProvider({ envId: environment.id });
            }

            res.status(201).json({
                id: onboardingId
            });
        } catch (err) {
            next(err);
        }
    }

    /**
     * Get the interactive demo status.
     * We use the progress stored in DB to remember "unprovable step", but most of steps relies on specific data to be present.
     * So we check if each step has been correctly achieved.
     * This is particularly useful if we retry, if some parts have failed or if the user has deleted part of the state
     */
    async status(req: Request, res: Response, next: NextFunction) {
        try {
            const { success: sessionSuccess, error: sessionError, response } = await getUserAccountAndEnvironmentFromSession(req);
            if (!sessionSuccess || response === null) {
                errorManager.errResFromNangoErr(res, sessionError);
                return;
            }

            const { user, environment } = response;
            if (environment.name !== 'dev') {
                res.status(400).json({ message: 'onboarding_dev_only' });
                return;
            }

            const status = await getOnboardingProgress(user.id);
            if (!status) {
                res.status(404).send({ message: 'no_onboarding' });
                return;
            }

            const payload: OnboardingStatus = {
                id: status.id,
                progress: status.progress,
                connection: false,
                provider: false,
                sync: false,
                records: null
            };
            const { connection_id: connectionId } = req.query;
            if (!connectionId || typeof connectionId !== 'string') {
                res.status(400).json({ message: 'connection_id must be a string' });
                return;
            }

            const provider = await getOnboardingProvider({ envId: environment.id });
            if (!provider) {
                payload.progress = 0;
                res.status(200).json(payload);
                return;
            } else {
                payload.provider = true;
            }

            const connectionExists = await connectionService.checkIfConnectionExists(connectionId, DEMO_GITHUB_CONFIG_KEY, environment.id);
            if (!connectionExists) {
                payload.progress = 0;
                res.status(200).json(payload);
                return;
            } else {
                payload.connection = true;
            }

            const sync = await getSyncByIdAndName(connectionExists.id, DEMO_SYNC_NAME);
            if (!sync) {
                payload.progress = 1;
                res.status(200).json(payload);
                return;
            } else {
                payload.sync = true;
                payload.progress = 3;
            }

            const getRecords = await syncDataService.getAllDataRecords(connectionId, DEMO_GITHUB_CONFIG_KEY, environment.id, DEMO_MODEL);
            if (!getRecords.success) {
                res.status(400).json({ message: 'failed_to_get_records' });
                return;
            } else {
                payload.records = getRecords.response?.records || [];
            }
            if (payload.records.length > 0) {
                payload.progress = status.progress > 4 ? status.progress : 4;
            }

            res.status(200).json(payload);
        } catch (err) {
            next(err);
        }
    }

    /**
     * Create interactive demo Sync and Action
     * The code can be found in nango-integrations/github
     */
    async deploy(req: Request, res: Response, next: NextFunction) {
        try {
            const { success: sessionSuccess, error: sessionError, response } = await getUserAccountAndEnvironmentFromSession(req);
            if (!sessionSuccess || response === null) {
                errorManager.errResFromNangoErr(res, sessionError);
                return;
            }

            const { environment, account, user } = response;
            void analytics.track(AnalyticsTypes.DEMO_2, account.id, { user_id: user.id });

            const githubDemoSync = flowService.getFlow(DEMO_SYNC_NAME);
            const githubDemoAction = flowService.getFlow(DEMO_ACTION_NAME);
            if (!githubDemoSync || !githubDemoAction) {
                void analytics.track(AnalyticsTypes.DEMO_2_ERR, account.id, { user_id: user.id });
                throw new Error('failed_to_find_demo_sync');
            }

            const config: IncomingPreBuiltFlowConfig[] = [
                {
                    provider: 'github',
                    providerConfigKey: DEMO_GITHUB_CONFIG_KEY,
                    type: SyncConfigType.SYNC,
                    name: DEMO_SYNC_NAME,
                    runs: githubDemoSync.runs,
                    auto_start: githubDemoSync.auto_start === true,
                    models: githubDemoSync.returns,
                    endpoints: githubDemoSync.endpoints,
                    model_schema: JSON.stringify(githubDemoSync?.models),
                    is_public: true,
                    public_route: 'github',
                    input: ''
                },
                {
                    provider: 'github',
                    providerConfigKey: DEMO_GITHUB_CONFIG_KEY,
                    type: SyncConfigType.ACTION,
                    name: DEMO_ACTION_NAME,
                    is_public: true,
                    runs: 'every day',
                    endpoints: githubDemoAction.endpoints,
                    models: [githubDemoAction.returns as unknown as string],
                    model_schema: JSON.stringify(githubDemoAction?.models),
                    public_route: 'github',
                    input: githubDemoAction.input!
                }
            ];

            const deploy = await deployPreBuiltSyncConfig(environment.id, config, '');
            if (!deploy.success || deploy.response === null) {
                void analytics.track(AnalyticsTypes.DEMO_2_ERR, account.id, { user_id: user.id });
                errorManager.errResFromNangoErr(res, deploy.error);
                return;
            }

            await syncOrchestrator.triggerIfConnectionsExist(deploy.response.result, environment.id);

            void analytics.track(AnalyticsTypes.DEMO_2_SUCCESS, account.id, { user_id: user.id });
            res.status(200).json({ success: true });
        } catch (err) {
            next(err);
        }
    }

    /**
     * Check the sync completion state.
     * It could be replaced by regular API calls.
     */
    async checkSyncCompletion(req: Request<unknown, unknown, { connectionId?: string }>, res: Response, next: NextFunction) {
        try {
            const { success: sessionSuccess, error: sessionError, response } = await getUserAccountAndEnvironmentFromSession(req);

            if (!sessionSuccess || response === null) {
                errorManager.errResFromNangoErr(res, sessionError);
                return;
            }

            if (!req.body || !req.body.connectionId || typeof req.body.connectionId !== 'string') {
                res.status(400).json({ message: 'connection_id must be a string' });
                return;
            }

            const { environment, account, user } = response;
            void analytics.track(AnalyticsTypes.DEMO_4, account.id, { user_id: user.id });
            const {
                success,
                error,
                response: status
            } = await syncOrchestrator.getSyncStatus(environment.id, DEMO_GITHUB_CONFIG_KEY, [DEMO_SYNC_NAME], req.body.connectionId, true);

            if (!success || !status) {
                void analytics.track(AnalyticsTypes.DEMO_4_ERR, account.id, { user_id: user.id });
                errorManager.errResFromNangoErr(res, error);
                return;
            }

            if (!status || status.length <= 0) {
                // If for any reason we don't have a sync, because of a partial state
                logger.info(`[demo] no sync were found ${environment.id}`);
                await syncOrchestrator.runSyncCommand(
                    recordsService,
                    environment.id,
                    DEMO_GITHUB_CONFIG_KEY,
                    [DEMO_SYNC_NAME],
                    SyncCommand.RUN_FULL,
                    req.body.connectionId
                );
                await syncOrchestrator.runSyncCommand(
                    recordsService,
                    environment.id,
                    DEMO_GITHUB_CONFIG_KEY,
                    [DEMO_SYNC_NAME],
                    SyncCommand.UNPAUSE,
                    req.body.connectionId
                );

                res.status(200).json({ retry: true });
                return;
            }

            const [job] = status;
            if (!job) {
                res.status(400).json({ message: 'No sync job found' });
                return;
            }

            if (!job.nextScheduledSyncAt && job.jobStatus === SyncStatus.PAUSED) {
                // If the sync has never run
                logger.info(`[demo] no job were found ${environment.id}`);
                await syncOrchestrator.runSyncCommand(
                    recordsService,
                    environment.id,
                    DEMO_GITHUB_CONFIG_KEY,
                    [DEMO_SYNC_NAME],
                    SyncCommand.RUN_FULL,
                    req.body.connectionId
                );
            }

            if (job.jobStatus === SyncStatus.SUCCESS) {
                void analytics.track(AnalyticsTypes.DEMO_4_SUCCESS, account.id, { user_id: user.id });
            }

            res.status(200).json(job);
        } catch (err) {
            next(err);
        }
    }

    /**
     * Log the progress, this is merely informative and for BI.
     */
    async updateStatus(req: Request<unknown, unknown, { progress?: number }>, res: Response, next: NextFunction) {
        try {
            const { success: sessionSuccess, error: sessionError, response } = await getUserAccountAndEnvironmentFromSession(req);
            if (!sessionSuccess || response === null) {
                errorManager.errResFromNangoErr(res, sessionError);
                return;
            }

            if (response.environment.name !== 'dev') {
                res.status(400).json({ message: 'onboarding_dev_only' });
                return;
            }

            if (typeof req.body.progress !== 'number' || req.body.progress > 6 || req.body.progress < 0) {
                res.status(400).json({ message: 'Missing progress' });
                return;
            }

            const progress = req.body.progress;

            const { user, account } = response;
            const status = await getOnboardingProgress(user.id);
            if (!status) {
                res.status(404).send({ message: 'no_onboarding' });
                return;
            }

            await updateOnboardingProgress(status.id, progress);
            if (progress === 3 || progress === 6) {
                void analytics.track(AnalyticsTypes[`DEMO_${progress}`], account.id, { user_id: user.id });
            }
            if (progress === 1) {
                // Step 1 is actually deploy+frontend auth
                // Frontend is in a different API so we can't instrument it on the backend so we assume if we progress then step 1 was a success
                void analytics.track(AnalyticsTypes.DEMO_1_SUCCESS, account.id, { user_id: user.id });
            }

            res.status(200).json({
                success: true
            });
        } catch (err) {
            next(err);
        }
    }

    /**
     * Trigger an action to write a test GitHub issue
     */
    async writeGithubIssue(req: Request<unknown, unknown, { connectionId?: string; title?: string }>, res: Response, next: NextFunction) {
        try {
            const { success: sessionSuccess, error: sessionError, response } = await getUserAccountAndEnvironmentFromSession(req);
            if (!sessionSuccess || response === null) {
                errorManager.errResFromNangoErr(res, sessionError);
                return;
            }

            if (response.environment.name !== 'dev') {
                res.status(400).json({ message: 'onboarding_dev_only' });
                return;
            }

            if (!req.body?.connectionId || typeof req.body.connectionId !== 'string') {
                res.status(400).json({ message: 'connection_id must be a string' });
                return;
            }
            if (!req.body?.title || typeof req.body.title !== 'string') {
                res.status(400).json({ message: 'title must be a string' });
                return;
            }

            const { environment, account, user } = response;
            void analytics.track(AnalyticsTypes.DEMO_5, account.id, { user_id: user.id });

            const syncClient = await SyncClient.getInstance();
            if (!syncClient) {
                void analytics.track(AnalyticsTypes.DEMO_5_ERR, account.id, { user_id: user.id });
                throw new NangoError('failed_to_get_sync_client');
            }

            const {
                success,
                error,
                response: connection
            } = await connectionService.getConnection(req.body.connectionId, DEMO_GITHUB_CONFIG_KEY, environment.id);
            if (!success || !connection) {
                void analytics.track(AnalyticsTypes.DEMO_5_ERR, account.id, { user_id: user.id });
                errorManager.errResFromNangoErr(res, error);
                return;
            }

            const activityLogId = await createActivityLog({
                level: 'info',
                success: false,
                action: LogActionEnum.ACTION,
                start: Date.now(),
                end: Date.now(),
                timestamp: Date.now(),
                connection_id: connection.connection_id,
                provider: 'github',
                provider_config_key: connection.provider_config_key,
                environment_id: environment.id,
                operation_name: DEMO_ACTION_NAME
            });

            if (!activityLogId) {
                throw new NangoError('failed_to_create_activity_log');
            }

            // TODO: move that outside try/catch
            const logCtx = await getOperationContext(
                { id: String(activityLogId), operation: { type: 'action' }, message: 'Start action' },
                { account, environment, user }
            );
            const actionResponse = await syncClient.triggerAction({
                connection,
                actionName: DEMO_ACTION_NAME,
                input: { title: req.body.title },
                activityLogId,
                environment_id: environment.id,
                logCtx
            });

            if (isErr(actionResponse)) {
                void analytics.track(AnalyticsTypes.DEMO_5_ERR, account.id, { user_id: user.id });
                errorManager.errResFromNangoErr(res, actionResponse.err);
                await logCtx.failed();
                return;
            }

            await logCtx.success();
            void analytics.track(AnalyticsTypes.DEMO_5_SUCCESS, account.id, { user_id: user.id });
            res.status(200).json({ action: actionResponse.res });
        } catch (err) {
            next(err);
        }
    }
}

export default new OnboardingController();<|MERGE_RESOLUTION|>--- conflicted
+++ resolved
@@ -31,11 +31,8 @@
 import type { CustomerFacingDataRecord, IncomingPreBuiltFlowConfig } from '@nangohq/shared';
 import { getLogger, isErr } from '@nangohq/utils';
 import { getUserAccountAndEnvironmentFromSession } from '../utils/utils.js';
-<<<<<<< HEAD
 import { getOperationContext } from '@nangohq/logs';
-=======
 import { records as recordsService } from '@nangohq/records';
->>>>>>> 4c94a690
 
 const logger = getLogger('Server.Onboarding');
 
