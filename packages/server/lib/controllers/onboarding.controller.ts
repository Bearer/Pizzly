--- conflicted
+++ resolved
@@ -171,17 +171,10 @@
                     providerConfigKey: configService.DEMO_GITHUB_CONFIG_KEY,
                     type: SyncConfigType.SYNC,
                     name: syncName,
-<<<<<<< HEAD
-                    runs: githubDemoSync?.runs as string,
-                    auto_start: githubDemoSync?.auto_start as boolean,
-                    models: githubDemoSync?.returns as string[],
-                    model_schema: JSON.stringify(githubDemoSync?.models),
-=======
                     runs: githubDemoSync.runs,
                     auto_start: githubDemoSync.auto_start === true,
                     models: githubDemoSync.returns,
-                    model_schema: JSON.stringify(githubDemoSync.model_schema),
->>>>>>> d50cf6ae
+                    model_schema: JSON.stringify(githubDemoSync?.models),
                     is_public: true,
                     public_route: 'github'
                 }
