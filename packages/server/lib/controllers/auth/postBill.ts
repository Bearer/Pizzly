import type { NextFunction } from 'express';
import { z } from 'zod';
import { asyncWrapper } from '../../utils/asyncWrapper.js';
import { zodErrorToHTTP, stringifyError } from '@nangohq/utils';
import {
    analytics,
    configService,
    AnalyticsTypes,
    getConnectionConfig,
    connectionService,
    errorManager,
    ErrorSourceEnum,
    LogActionEnum,
    getProvider
} from '@nangohq/shared';
import type { PostPublicBillAuthorization } from '@nangohq/types';
import type { LogContext } from '@nangohq/logs';
import { defaultOperationExpiration, logContextGetter } from '@nangohq/logs';
import { hmacCheck } from '../../utils/hmac.js';
import { connectionCreated as connectionCreatedHook, connectionCreationFailed as connectionCreationFailedHook } from '../../hooks/hooks.js';
import { connectionCredential, connectionIdSchema, providerConfigKeySchema } from '../../helpers/validation.js';
import { linkConnection } from '../../services/endUser.service.js';
import db from '@nangohq/database';

const bodyValidation = z
    .object({
        username: z.string().min(1),
        password: z.string().min(1),
        organization_id: z.string().min(1),
        dev_key: z.string().min(1)
    })
    .strict();

const queryStringValidation = z
    .object({
        connection_id: connectionIdSchema.optional(),
        params: z.record(z.any()).optional(),
        user_scope: z.string().optional()
    })
    .strict()
    .and(connectionCredential);

const paramsValidation = z
    .object({
        providerConfigKey: providerConfigKeySchema
    })
    .strict();

export const postPublicBillAuthorization = asyncWrapper<PostPublicBillAuthorization>(async (req, res, next: NextFunction) => {
    const val = bodyValidation.safeParse(req.body);
    if (!val.success) {
        res.status(400).send({
            error: { code: 'invalid_body', errors: zodErrorToHTTP(val.error) }
        });
        return;
    }

    const queryStringVal = queryStringValidation.safeParse(req.query);
    if (!queryStringVal.success) {
        res.status(400).send({
            error: { code: 'invalid_query_params', errors: zodErrorToHTTP(queryStringVal.error) }
        });
        return;
    }

    const paramsVal = paramsValidation.safeParse(req.params);
    if (!paramsVal.success) {
        res.status(400).send({
            error: { code: 'invalid_uri_params', errors: zodErrorToHTTP(paramsVal.error) }
        });
        return;
    }

    const { account, environment, authType } = res.locals;
    const { username: userName, password: password, organization_id: organizationId, dev_key: devkey }: PostPublicBillAuthorization['Body'] = val.data;
    const queryString: PostPublicBillAuthorization['Querystring'] = queryStringVal.data;
    const { providerConfigKey }: PostPublicBillAuthorization['Params'] = paramsVal.data;
    const connectionConfig = queryString.params ? getConnectionConfig(queryString.params) : {};
    const connectionId = queryString.connection_id || connectionService.generateConnectionId();
    const hmac = 'hmac' in queryString ? queryString.hmac : undefined;

    let logCtx: LogContext | undefined;

    try {
        logCtx = await logContextGetter.create(
            {
                operation: { type: 'auth', action: 'create_connection' },
                meta: { authType: 'bill' },
                expiresAt: defaultOperationExpiration.auth()
            },
            { account, environment }
        );
        void analytics.track(AnalyticsTypes.PRE_BILL_AUTH, account.id);

        const checked = await hmacCheck({ environment, logCtx, providerConfigKey, connectionId, hmac, res });
        if (!checked) {
            return;
        }

        const config = await configService.getProviderConfig(providerConfigKey, environment.id);
        if (!config) {
            await logCtx.error('Unknown provider config');
            await logCtx.failed();
            res.status(404).send({ error: { code: 'unknown_provider_config' } });
            return;
        }

        const provider = getProvider(config.provider);
        if (!provider) {
            await logCtx.error('Unknown provider');
            await logCtx.failed();
            res.status(404).send({ error: { code: 'unknown_provider_template' } });
            return;
        }

        if (provider.auth_mode !== 'BILL') {
            await logCtx.error('Provider does not support BILL auth', { provider: config.provider });
            await logCtx.failed();
            res.status(400).send({ error: { code: 'invalid_auth_mode' } });
            return;
        }

        await logCtx.enrichOperation({ integrationId: config.id!, integrationName: config.unique_key, providerName: config.provider });

        const { success, error, response: credentials } = await connectionService.getBillCredentials(provider, userName, password, organizationId, devkey);

        if (!success || !credentials) {
            await logCtx.error('Error during Bill credentials creation', { error, provider: config.provider });
            await logCtx.failed();

            errorManager.errRes(res, 'bill_error');

            return;
        }

<<<<<<< HEAD
        const [updatedConnection] = await connectionService.upsertBillConnection({
=======
        const connectionId = receivedConnectionId || connectionService.generateConnectionId();

        const [updatedConnection] = await connectionService.upsertAuthConnection({
>>>>>>> 52fd88b1
            connectionId,
            providerConfigKey,
            credentials,
            connectionConfig,
            metadata: {},
            config,
            environment,
            account
        });
        if (!updatedConnection) {
            res.status(500).send({ error: { code: 'server_error', message: 'failed to create connection' } });
            await logCtx.error('Failed to create connection');
            await logCtx.failed();
            return;
        }

        if (authType === 'connectSession') {
            const session = res.locals.connectSession;
            await linkConnection(db.knex, { endUserId: session.endUserId, connection: updatedConnection.connection });
        }

        await logCtx.enrichOperation({ connectionId: updatedConnection.connection.id!, connectionName: updatedConnection.connection.connection_id });
        await logCtx.info('Bill connection creation was successful');
        await logCtx.success();

        void connectionCreatedHook(
            {
                connection: updatedConnection.connection,
                environment,
                account,
                auth_mode: 'BILL',
                operation: updatedConnection.operation
            },
            config.provider,
            logContextGetter,
            undefined,
            logCtx
        );

        res.status(200).send({ providerConfigKey, connectionId });
    } catch (err) {
        const prettyError = stringifyError(err, { pretty: true });

        void connectionCreationFailedHook(
            {
                connection: { connection_id: connectionId, provider_config_key: providerConfigKey },
                environment,
                account,
                auth_mode: 'BILL',
                error: {
                    type: 'unknown',
                    description: `Error during Bill create: ${prettyError}`
                },
                operation: 'unknown'
            },
            'unknown',
            logCtx
        );
        if (logCtx) {
            await logCtx.error('Error during Bill credentials creation', { error: err });
            await logCtx.failed();
        }

        errorManager.report(err, {
            source: ErrorSourceEnum.PLATFORM,
            operation: LogActionEnum.AUTH,
            environmentId: environment.id,
            metadata: { providerConfigKey, connectionId }
        });

        next(err);
    }
});<|MERGE_RESOLUTION|>--- conflicted
+++ resolved
@@ -133,13 +133,7 @@
             return;
         }
 
-<<<<<<< HEAD
-        const [updatedConnection] = await connectionService.upsertBillConnection({
-=======
-        const connectionId = receivedConnectionId || connectionService.generateConnectionId();
-
         const [updatedConnection] = await connectionService.upsertAuthConnection({
->>>>>>> 52fd88b1
             connectionId,
             providerConfigKey,
             credentials,
