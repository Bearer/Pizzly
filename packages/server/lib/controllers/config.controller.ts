import type { NextFunction, Request, Response } from 'express';
import { configService, Config as ProviderConfig } from '@nangohq/shared';
import analytics from '../utils/analytics.js';
import { getAccount, getUserAndAccountFromSession, parseConnectionConfigParamsFromTemplate } from '../utils/utils.js';
import errorManager from '../utils/error.manager.js';
import connectionService from '../services/connection.service.js';
import { NangoError } from '../utils/error.js';

interface Integration {
    uniqueKey: string;
    provider: string;
    connectionCount: number;
    creationDate: Date | undefined;
    connectionConfigParams?: string[];
}

class ConfigController {
    /**
     * Webapp
     */

    async listProviderConfigsWeb(req: Request, res: Response, next: NextFunction) {
        try {
            const account = (await getUserAndAccountFromSession(req)).account;

            const configs = await configService.listProviderConfigs(account.id);

            const connections = await connectionService.listConnections(account.id);

<<<<<<< HEAD
            let integrations = configs.map((config: ProviderConfig) => {
                let template = configService.getTemplates()[config.provider];
                let integration: Integration = {
=======
            const integrations = configs.map((config: ProviderConfig) => {
                const template = configService.getTemplates()[config.provider];
                const integration: Integration = {
>>>>>>> 9893444b
                    uniqueKey: config.unique_key,
                    provider: config.provider,
                    connectionCount: connections.filter((connection) => connection.provider === config.unique_key).length,
                    creationDate: config.created_at
                };
                if (template) {
                    integration['connectionConfigParams'] = parseConnectionConfigParamsFromTemplate(template!);
                }
                return integration;
            });

            res.status(200).send({
                integrations: integrations.sort(function (a: Integration, b: Integration) {
                    return b.creationDate!.getTime() - a.creationDate!.getTime();
                })
            });
        } catch (err) {
            console.log(err);
            next(err);
        }
    }

    async createProviderConfigWeb(req: Request, res: Response, next: NextFunction) {
        try {
            let account = (await getUserAndAccountFromSession(req)).account;

            if (req.body == null) {
                errorManager.errRes(res, 'missing_body');
                return;
            }

            if (req.body['provider_config_key'] == null) {
                errorManager.errRes(res, 'missing_provider_config');
                return;
            }

            if (req.body['provider'] == null) {
                errorManager.errRes(res, 'missing_provider_template');
                return;
            }

            let provider = req.body['provider'];

            if (!configService.checkProviderTemplateExists(provider)) {
                errorManager.errRes(res, 'unknown_provider_template');
                return;
            }

            if (req.body['client_id'] == null) {
                errorManager.errRes(res, 'missing_client_id');
                return;
            }

            if (req.body['client_secret'] == null) {
                errorManager.errRes(res, 'missing_client_secret');
                return;
            }

            if (req.body['scopes'] == null) {
                errorManager.errRes(res, 'missing_scopes');
                return;
            }

            let uniqueConfigKey = req.body['provider_config_key'];

            if ((await configService.getProviderConfig(uniqueConfigKey, account.id)) != null) {
                errorManager.errRes(res, 'duplicate_provider_config');
                return;
            }

            let config: ProviderConfig = {
                unique_key: uniqueConfigKey,
                provider: provider,
                oauth_client_id: req.body['client_id'],
                oauth_client_secret: req.body['client_secret'],
                oauth_scopes: req.body['scopes']
                    .replace(/ /g, ',')
                    .split(',')
                    .filter((w: string) => w)
                    .join(','), // Make coma-separated if needed
                account_id: account.id
            };

            const result = await configService.createProviderConfig(config);

            if (Array.isArray(result) && result.length === 1 && result[0] != null && 'id' in result[0]) {
                analytics.track('server:config_created', account.id, { provider: config.provider });
                res.status(200).send();
            } else {
                throw new NangoError('provider_config_creation_failure');
            }
        } catch (err) {
            next(err);
        }
    }

    async editProviderConfigWeb(req: Request, res: Response, next: NextFunction) {
        try {
            let account = (await getUserAndAccountFromSession(req)).account;

            if (req.body == null) {
                errorManager.errRes(res, 'missing_body');
                return;
            }

            if (req.body['provider_config_key'] == null) {
                errorManager.errRes(res, 'missing_provider_config');
                return;
            }

            if (req.body['provider'] == null) {
                errorManager.errRes(res, 'missing_provider_template');
                return;
            }
            if (req.body['client_id'] == null) {
                errorManager.errRes(res, 'missing_client_id');
                return;
            }
            if (req.body['client_secret'] == null) {
                errorManager.errRes(res, 'missing_client_secret');
                return;
            }

            if (req.body['scopes'] == null) {
                errorManager.errRes(res, 'missing_scopes');
                return;
            }

            let newConfig: ProviderConfig = {
                unique_key: req.body['provider_config_key'],
                provider: req.body['provider'],
                oauth_client_id: req.body['client_id'],
                oauth_client_secret: req.body['client_secret'],
                oauth_scopes: req.body['scopes'],
                account_id: account.id
            };

            let oldConfig = await configService.getProviderConfig(newConfig.unique_key, account.id);

            if (oldConfig == null) {
                errorManager.errRes(res, 'unknown_provider_config');
                return;
            }

            await configService.editProviderConfig(newConfig);
            res.status(200).send();
        } catch (err) {
            next(err);
        }
    }

    async deleteProviderConfigWeb(req: Request, res: Response, next: NextFunction) {
        try {
            let account = (await getUserAndAccountFromSession(req)).account;
            let providerConfigKey = req.params['providerConfigKey'] as string;

            if (providerConfigKey == null) {
                errorManager.errRes(res, 'missing_provider_config');
                return;
            }

            await configService.deleteProviderConfig(providerConfigKey, account.id);

            res.status(200).send();
        } catch (err) {
            next(err);
        }
    }

    async getProviderConfigWeb(req: Request, res: Response, next: NextFunction) {
        try {
            let account = (await getUserAndAccountFromSession(req)).account;
            let providerConfigKey = req.params['providerConfigKey'] as string;

            if (providerConfigKey == null) {
                errorManager.errRes(res, 'missing_provider_config');
                return;
            }

            let config = await configService.getProviderConfig(providerConfigKey, account.id);

            if (config == null) {
                errorManager.errRes(res, 'unknown_provider_config');
                return;
            }

            res.status(200).send({
                integration: {
                    uniqueKey: config.unique_key,
                    provider: config.provider,
                    clientId: config.oauth_client_id,
                    clientSecret: config.oauth_client_secret,
                    scopes: config.oauth_scopes
                }
            });
        } catch (err) {
            next(err);
        }
    }

    /**
     * CLI
     */

    async listProviderConfigs(_: Request, res: Response, next: NextFunction) {
        try {
            let accountId = getAccount(res);
            let configs = await configService.listProviderConfigs(accountId);
            res.status(200).send({ configs: configs });
        } catch (err) {
            next(err);
        }
    }

    async getProviderConfig(req: Request, res: Response, next: NextFunction) {
        try {
            let accountId = getAccount(res);
            let providerConfigKey = req.params['providerConfigKey'] as string;

            if (providerConfigKey == null) {
                errorManager.errRes(res, 'missing_provider_config');
                return;
            }

            let config = await configService.getProviderConfig(providerConfigKey, accountId);

            if (config == null) {
                errorManager.errRes(res, 'unknown_provider_config');
                return;
            }

            res.status(200).send({ config: config });
        } catch (err) {
            next(err);
        }
    }

    async createProviderConfig(req: Request, res: Response, next: NextFunction) {
        try {
            let accountId = getAccount(res);
            if (req.body == null) {
                errorManager.errRes(res, 'missing_body');
                return;
            }

            if (req.body['provider_config_key'] == null) {
                errorManager.errRes(res, 'missing_provider_config');
                return;
            }

            if (req.body['provider'] == null) {
                errorManager.errRes(res, 'missing_provider_template');
                return;
            }

            let provider = req.body['provider'];

            if (!configService.checkProviderTemplateExists(provider)) {
                errorManager.errRes(res, 'unknown_provider_template');
                return;
            }

            if (req.body['oauth_client_id'] == null) {
                errorManager.errRes(res, 'missing_client_id');
                return;
            }

            if (req.body['oauth_client_secret'] == null) {
                errorManager.errRes(res, 'missing_client_secret');
                return;
            }

            if (req.body['oauth_scopes'] == null) {
                errorManager.errRes(res, 'missing_scopes');
                return;
            }

            let uniqueConfigKey = req.body['provider_config_key'];

            if ((await configService.getProviderConfig(uniqueConfigKey, accountId)) != null) {
                errorManager.errRes(res, 'duplicate_provider_config');
                return;
            }

            let config: ProviderConfig = {
                unique_key: uniqueConfigKey,
                provider: provider,
                oauth_client_id: req.body['oauth_client_id'],
                oauth_client_secret: req.body['oauth_client_secret'],
                oauth_scopes: req.body['oauth_scopes']
                    .replace(/ /g, ',')
                    .split(',')
                    .filter((w: string) => w)
                    .join(','), // Make coma-separated if needed
                account_id: accountId
            };

            let result = await configService.createProviderConfig(config);

            if (Array.isArray(result) && result.length === 1 && result[0] != null && 'id' in result[0]) {
                let configId = result[0]['id'];

                analytics.track('server:config_created', accountId, { provider: config.provider });
                res.status(200).send({ config_id: configId });
            } else {
                throw new NangoError('provider_config_creation_failure');
            }
        } catch (err) {
            next(err);
        }
    }

    async editProviderConfig(req: Request, res: Response, next: NextFunction) {
        try {
            let accountId = getAccount(res);
            if (req.body == null) {
                errorManager.errRes(res, 'missing_body');
                return;
            }

            if (req.body['provider_config_key'] == null) {
                errorManager.errRes(res, 'missing_provider_config');
                return;
            }

            if (req.body['provider'] == null) {
                errorManager.errRes(res, 'missing_provider_template');
                return;
            }
            if (req.body['oauth_client_id'] == null) {
                errorManager.errRes(res, 'missing_client_id');
                return;
            }
            if (req.body['oauth_client_secret'] == null) {
                errorManager.errRes(res, 'missing_client_secret');
                return;
            }

            if (req.body['oauth_scopes'] == null) {
                errorManager.errRes(res, 'missing_scopes');
                return;
            }

            let newConfig: ProviderConfig = {
                unique_key: req.body['provider_config_key'],
                provider: req.body['provider'],
                oauth_client_id: req.body['oauth_client_id'],
                oauth_client_secret: req.body['oauth_client_secret'],
                oauth_scopes: req.body['oauth_scopes'],
                account_id: accountId
            };

            let oldConfig = await configService.getProviderConfig(newConfig.unique_key, accountId);

            if (oldConfig == null) {
                errorManager.errRes(res, 'unknown_provider_config');
                return;
            }

            await configService.editProviderConfig(newConfig);
            res.status(200).send();
        } catch (err) {
            next(err);
        }
    }

    async deleteProviderConfig(req: Request, res: Response, next: NextFunction) {
        try {
            let accountId = getAccount(res);
            let providerConfigKey = req.params['providerConfigKey'] as string;

            if (providerConfigKey == null) {
                errorManager.errRes(res, 'missing_provider_config');
                return;
            }

            await configService.deleteProviderConfig(providerConfigKey, accountId);

            res.status(200).send();
        } catch (err) {
            next(err);
        }
    }
}

export default new ConfigController();<|MERGE_RESOLUTION|>--- conflicted
+++ resolved
@@ -27,15 +27,9 @@
 
             const connections = await connectionService.listConnections(account.id);
 
-<<<<<<< HEAD
-            let integrations = configs.map((config: ProviderConfig) => {
-                let template = configService.getTemplates()[config.provider];
-                let integration: Integration = {
-=======
             const integrations = configs.map((config: ProviderConfig) => {
                 const template = configService.getTemplates()[config.provider];
                 const integration: Integration = {
->>>>>>> 9893444b
                     uniqueKey: config.unique_key,
                     provider: config.provider,
                     connectionCount: connections.filter((connection) => connection.provider === config.unique_key).length,
