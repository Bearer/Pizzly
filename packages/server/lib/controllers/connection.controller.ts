--- conflicted
+++ resolved
@@ -27,12 +27,9 @@
     NangoError,
     createActivityLogAndLogMessage,
     environmentService,
-<<<<<<< HEAD
-    accountService
-=======
+    accountService,
     SyncClient,
     Connection
->>>>>>> 98984802
 } from '@nangohq/shared';
 import { getUserAccountAndEnvironmentFromSession } from '../utils/utils.js';
 
