--- conflicted
+++ resolved
@@ -85,25 +85,7 @@
                 ({ success, error, response: connection } = await connectionService.getConnection(connectionId, providerConfigKey, environment.id));
             }
 
-<<<<<<< HEAD
             if (!success || !connection) {
-=======
-            if (!connection) {
-                const activityLogId = await createActivityLogAndLogMessage(log, {
-                    level: 'error',
-                    environment_id: environment.id,
-                    timestamp: Date.now(),
-                    content: 'Unknown connection'
-                });
-                const logCtx = await logContextGetter.create(
-                    { id: String(activityLogId), operation: { type: 'auth', action: 'refresh_token' }, message: 'Get connection web' },
-                    { account, environment }
-                );
-                await logCtx.error('Unknown connection');
-                await logCtx.failed();
-
-                const error = new NangoError('unknown_connection', { connectionId, providerConfigKey, environmentName: environment.name });
->>>>>>> 6018bdec
                 errorManager.errResFromNangoErr(res, error);
 
                 return;
