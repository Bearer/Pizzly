import type { PostConnectSessions } from '@nangohq/types';
import type { ZodIssue } from 'zod';
import { z } from 'zod';
import db from '@nangohq/database';
import { asyncWrapper } from '../../utils/asyncWrapper.js';
import * as keystore from '@nangohq/keystore';
import * as connectSessionService from '../../services/connectSession.service.js';
import { requireEmptyQuery, zodErrorToHTTP } from '@nangohq/utils';
import { configService, createEndUser, getEndUser, updateEndUser } from '@nangohq/shared';

export const bodySchema = z
    .object({
        end_user: z
            .object({
                id: z.string().max(255).min(1),
                email: z.string().email().min(5),
                display_name: z.string().max(255).optional()
            })
            .strict(),
        organization: z
            .object({
                id: z.string().max(255).min(0),
                display_name: z.string().max(255).optional()
            })
            .strict()
            .optional(),
        allowed_integrations: z.array(z.string()).optional(),
        integrations_config_defaults: z
            .record(
                z
                    .object({
                        user_scopes: z.string().optional(),
                        connection_config: z
                            .object({
                                oauth_scopes_override: z.string().optional()
                            })
                            .passthrough()
                    })
                    .strict()
            )
            .optional()
    })
    .strict();

export const postConnectSessions = asyncWrapper<PostConnectSessions>(async (req, res) => {
    const emptyQuery = requireEmptyQuery(req);
    if (emptyQuery) {
        res.status(400).send({ error: { code: 'invalid_query_params', errors: zodErrorToHTTP(emptyQuery.error) } });
        return;
    }

    const val = bodySchema.safeParse(req.body);
    if (!val.success) {
        res.status(400).send({ error: { code: 'invalid_body', errors: zodErrorToHTTP(val.error) } });
        return;
    }

    const { account, environment } = res.locals;
    const body: PostConnectSessions['Body'] = val.data;

    const { status, body } = await db.knex.transaction(async (trx) => {
        // Check if the endUser exists in the database
        const endUserRes = await getEndUser(trx, {
            endUserId: body.end_user.id,
            accountId: account.id,
            environmentId: environment.id
        });

        let endUserInternalId: number;
<<<<<<< HEAD
        if (getEndUser.isErr()) {
            if (getEndUser.error.code !== 'not_found') {
                return { status: 500, data: { error: { code: 'server_error', message: 'Failed to get end user' } } };
=======
        if (endUserRes.isErr()) {
            if (endUserRes.error.code !== 'not_found') {
                res.status(500).send({ error: { code: 'server_error', message: 'Failed to get end user' } });
                return;
>>>>>>> 41895c78
            }

            // create end user if it doesn't exist yet
            const createdEndUser = await createEndUser(trx, {
                endUserId: body.end_user.id,
                email: body.end_user.email,
                displayName: body.end_user.display_name || null,
                organization: body.organization?.id
                    ? {
                          organizationId: body.organization.id,
                          displayName: body.organization.display_name || null
                      }
                    : null,
                accountId: account.id,
                environmentId: environment.id
            });
<<<<<<< HEAD
            if (createEndUser.isErr()) {
                return { status: 500, data: { error: { code: 'server_error', message: 'Failed to create end user' } } };
=======
            if (createdEndUser.isErr()) {
                res.status(500).send({ error: { code: 'server_error', message: 'Failed to create end user' } });
                return;
>>>>>>> 41895c78
            }
            endUserInternalId = createdEndUser.value.id;
        } else {
            const endUser = endUserRes.value;
            const shouldUpdate =
                endUser.email !== body.end_user.email ||
                endUser.displayName !== body.end_user.display_name ||
                endUser.organization?.organizationId !== body.organization?.id ||
                endUser.organization?.displayName !== body.organization?.display_name;
            if (shouldUpdate) {
                const updatedEndUser = await updateEndUser(trx, {
                    endUserId: endUser.endUserId,
                    accountId: account.id,
                    environmentId: environment.id,
                    email: body.end_user.email,
                    displayName: body.end_user.display_name || null,
                    organization: body.organization?.id
                        ? {
                              organizationId: body.organization.id,
                              displayName: body.organization.display_name || null
                          }
                        : null
                });
<<<<<<< HEAD
                if (updateEndUser.isErr()) {
                    return { status: 500, data: { error: { code: 'server_error', message: 'Failed to update end user' } } };
=======
                if (updatedEndUser.isErr()) {
                    res.status(500).send({ error: { code: 'server_error', message: 'Failed to update end user' } });
                    return;
>>>>>>> 41895c78
                }
            }
            endUserInternalId = endUser.id;
        }

        const integrations = await configService.listProviderConfigs(environment.id);
        // Enforce that integrations exists in `allowed_integrations`
        if (body.allowed_integrations && body.allowed_integrations.length > 0) {
            const errors: ZodIssue[] = [];
            for (const [key, uniqueKey] of body.allowed_integrations.entries()) {
                if (!integrations.find((v) => v.unique_key === uniqueKey)) {
                    errors.push({ path: ['allowed_integrations', key], code: 'custom', message: 'Integration does not exist' });
                }
            }
            if (errors.length > 0) {
                res.status(400).send({ error: { code: 'invalid_body', errors: zodErrorToHTTP({ issues: errors }) } });
                return;
            }
        }

        // Enforce that integrations exists in `integrations_config_defaults`
        if (body.integrations_config_defaults) {
            const errors: ZodIssue[] = [];
            for (const uniqueKey of Object.keys(body.integrations_config_defaults)) {
                if (!integrations.find((v) => v.unique_key === uniqueKey)) {
                    errors.push({ path: ['integrations_config_defaults', uniqueKey], code: 'custom', message: 'Integration does not exist' });
                }
            }
            if (errors.length > 0) {
                res.status(400).send({ error: { code: 'invalid_body', errors: zodErrorToHTTP({ issues: errors }) } });
                return;
            }
        }

        // create connect session
        const createConnectSession = await connectSessionService.createConnectSession(trx, {
            endUserId: endUserInternalId,
            accountId: account.id,
            environmentId: environment.id,
            allowedIntegrations: body.allowed_integrations && body.allowed_integrations.length > 0 ? body.allowed_integrations : null,
            integrationsConfigDefaults: body.integrations_config_defaults
                ? Object.fromEntries(
                      Object.entries(body.integrations_config_defaults).map(([key, value]) => [
                          key,
                          { user_scopes: value.user_scopes, connectionConfig: value.connection_config }
                      ])
                  )
                : null
        });
        if (createConnectSession.isErr()) {
            return { status: 500, data: { error: { code: 'server_error', message: 'Failed to create connect session' } } };
        }

        // create a private key for the connect session
        const createPrivateKey = await keystore.createPrivateKey(trx, {
            displayName: '',
            accountId: account.id,
            environmentId: environment.id,
            entityType: 'connect_session',
            entityId: createConnectSession.value.id,
            ttlInMs: 30 * 60 * 1000 // 30 minutes
        });
        if (createPrivateKey.isErr()) {
            return { status: 500, data: { error: { code: 'server_error', message: 'Failed to create session token' } } };
        }

        const [token, privateKey] = createPrivateKey.value;
<<<<<<< HEAD
        return { status: 201, body: { data: { token, expires_at: privateKey.expiresAt! } } };
=======
        res.status(201).send({ data: { token, expires_at: privateKey.expiresAt!.toISOString() } });
>>>>>>> 41895c78
    });

    res.status(status).send(body);
});<|MERGE_RESOLUTION|>--- conflicted
+++ resolved
@@ -1,4 +1,4 @@
-import type { PostConnectSessions } from '@nangohq/types';
+import type { PostConnectSessions, ResDefaultErrors } from '@nangohq/types';
 import type { ZodIssue } from 'zod';
 import { z } from 'zod';
 import db from '@nangohq/database';
@@ -42,6 +42,11 @@
     })
     .strict();
 
+interface Reply {
+    status: number;
+    response: { data: { token: string; expires_at: string } } | ResDefaultErrors;
+}
+
 export const postConnectSessions = asyncWrapper<PostConnectSessions>(async (req, res) => {
     const emptyQuery = requireEmptyQuery(req);
     if (emptyQuery) {
@@ -58,7 +63,7 @@
     const { account, environment } = res.locals;
     const body: PostConnectSessions['Body'] = val.data;
 
-    const { status, body } = await db.knex.transaction(async (trx) => {
+    const { status, response }: Reply = await db.knex.transaction(async (trx) => {
         // Check if the endUser exists in the database
         const endUserRes = await getEndUser(trx, {
             endUserId: body.end_user.id,
@@ -67,16 +72,9 @@
         });
 
         let endUserInternalId: number;
-<<<<<<< HEAD
-        if (getEndUser.isErr()) {
-            if (getEndUser.error.code !== 'not_found') {
-                return { status: 500, data: { error: { code: 'server_error', message: 'Failed to get end user' } } };
-=======
         if (endUserRes.isErr()) {
             if (endUserRes.error.code !== 'not_found') {
-                res.status(500).send({ error: { code: 'server_error', message: 'Failed to get end user' } });
-                return;
->>>>>>> 41895c78
+                return { status: 500, response: { error: { code: 'server_error', message: 'Failed to get end user' } } };
             }
 
             // create end user if it doesn't exist yet
@@ -93,14 +91,8 @@
                 accountId: account.id,
                 environmentId: environment.id
             });
-<<<<<<< HEAD
-            if (createEndUser.isErr()) {
-                return { status: 500, data: { error: { code: 'server_error', message: 'Failed to create end user' } } };
-=======
             if (createdEndUser.isErr()) {
-                res.status(500).send({ error: { code: 'server_error', message: 'Failed to create end user' } });
-                return;
->>>>>>> 41895c78
+                return { status: 500, response: { error: { code: 'server_error', message: 'Failed to create end user' } } };
             }
             endUserInternalId = createdEndUser.value.id;
         } else {
@@ -124,14 +116,8 @@
                           }
                         : null
                 });
-<<<<<<< HEAD
-                if (updateEndUser.isErr()) {
-                    return { status: 500, data: { error: { code: 'server_error', message: 'Failed to update end user' } } };
-=======
                 if (updatedEndUser.isErr()) {
-                    res.status(500).send({ error: { code: 'server_error', message: 'Failed to update end user' } });
-                    return;
->>>>>>> 41895c78
+                    return { status: 500, response: { error: { code: 'server_error', message: 'Failed to update end user' } } };
                 }
             }
             endUserInternalId = endUser.id;
@@ -147,8 +133,7 @@
                 }
             }
             if (errors.length > 0) {
-                res.status(400).send({ error: { code: 'invalid_body', errors: zodErrorToHTTP({ issues: errors }) } });
-                return;
+                return { status: 400, response: { error: { code: 'invalid_body', errors: zodErrorToHTTP({ issues: errors }) } } };
             }
         }
 
@@ -161,8 +146,7 @@
                 }
             }
             if (errors.length > 0) {
-                res.status(400).send({ error: { code: 'invalid_body', errors: zodErrorToHTTP({ issues: errors }) } });
-                return;
+                return { status: 400, response: { error: { code: 'invalid_body', errors: zodErrorToHTTP({ issues: errors }) } } };
             }
         }
 
@@ -182,7 +166,7 @@
                 : null
         });
         if (createConnectSession.isErr()) {
-            return { status: 500, data: { error: { code: 'server_error', message: 'Failed to create connect session' } } };
+            return { status: 500, response: { error: { code: 'server_error', message: 'Failed to create connect session' } } };
         }
 
         // create a private key for the connect session
@@ -195,16 +179,12 @@
             ttlInMs: 30 * 60 * 1000 // 30 minutes
         });
         if (createPrivateKey.isErr()) {
-            return { status: 500, data: { error: { code: 'server_error', message: 'Failed to create session token' } } };
+            return { status: 500, response: { error: { code: 'server_error', message: 'Failed to create session token' } } };
         }
 
         const [token, privateKey] = createPrivateKey.value;
-<<<<<<< HEAD
-        return { status: 201, body: { data: { token, expires_at: privateKey.expiresAt! } } };
-=======
-        res.status(201).send({ data: { token, expires_at: privateKey.expiresAt!.toISOString() } });
->>>>>>> 41895c78
+        return { status: 201, response: { data: { token, expires_at: privateKey.expiresAt!.toISOString() } } };
     });
 
-    res.status(status).send(body);
+    res.status(status).send(response);
 });