import type { Request, Response, NextFunction } from 'express';
import tracer from 'dd-trace';
import { routeWebhook, featureFlags, environmentService } from '@nangohq/shared';
import { metrics } from '@nangohq/utils';
import { logContextGetter } from '@nangohq/logs';

class WebhookController {
<<<<<<< HEAD
    async receive(req: Request, res: Response, next: NextFunction) {
        const span = tracer.startSpan('server.sync.receiveWebhook');
=======
    async receive(req: Request, res: Response<any, never>, next: NextFunction) {
        const active = tracer.scope().active();
        const span = tracer.startSpan('server.sync.receiveWebhook', {
            childOf: active as Span
        });
>>>>>>> 5e36ce61

        const { environmentUuid, providerConfigKey } = req.params;
        const headers = req.headers;
        try {
            if (!environmentUuid || !providerConfigKey) {
                return;
            }
            const isGloballyEnabled = await featureFlags.isEnabled('external-webhooks', 'global', true, true);

            if (!isGloballyEnabled) {
                res.status(404).send();
                return;
            }

            const accountUUID = await environmentService.getAccountUUIDFromEnvironmentUUID(environmentUuid);

            if (!accountUUID) {
                res.status(404).send();
                return;
            }

            span.setTag('nango.accountUUID', accountUUID);
            span.setTag('nango.environmentUUID', environmentUuid);
            span.setTag('nango.providerConfigKey', providerConfigKey);

            const areWebhooksEnabled = await featureFlags.isEnabled('external-webhooks', accountUUID, true, true);

            let responsePayload = null;

            if (areWebhooksEnabled) {
                const startTime = Date.now();
                responsePayload = await routeWebhook(environmentUuid, providerConfigKey, headers, req.body, req.rawBody!, logContextGetter);
                const endTime = Date.now();
                const totalRunTime = (endTime - startTime) / 1000;

                metrics.duration(metrics.Types.WEBHOOK_TRACK_RUNTIME, totalRunTime);
            } else {
                res.status(404).send();

                return;
            }

            if (!responsePayload) {
                res.status(200).send();
                return;
            } else {
                res.status(200).send(responsePayload);
                return;
            }
        } catch (err) {
            span.setTag('nango.error', err);

            next(err);
        } finally {
            span.finish();
        }
    }
}

export default new WebhookController();<|MERGE_RESOLUTION|>--- conflicted
+++ resolved
@@ -1,20 +1,16 @@
 import type { Request, Response, NextFunction } from 'express';
 import tracer from 'dd-trace';
+import type { Span } from 'dd-trace';
 import { routeWebhook, featureFlags, environmentService } from '@nangohq/shared';
 import { metrics } from '@nangohq/utils';
 import { logContextGetter } from '@nangohq/logs';
 
 class WebhookController {
-<<<<<<< HEAD
-    async receive(req: Request, res: Response, next: NextFunction) {
-        const span = tracer.startSpan('server.sync.receiveWebhook');
-=======
     async receive(req: Request, res: Response<any, never>, next: NextFunction) {
         const active = tracer.scope().active();
         const span = tracer.startSpan('server.sync.receiveWebhook', {
             childOf: active as Span
         });
->>>>>>> 5e36ce61
 
         const { environmentUuid, providerConfigKey } = req.params;
         const headers = req.headers;
