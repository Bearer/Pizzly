import type { Request, Response, NextFunction } from 'express';
import * as crypto from 'node:crypto';
import * as uuid from 'uuid';
import simpleOauth2 from 'simple-oauth2';
import { OAuth1Client } from '../clients/oauth1.client.js';
import {
    getAdditionalAuthorizationParams,
    getConnectionMetadataFromCallbackRequest,
    missesInterpolationParam,
    getConnectionMetadataFromTokenResponse
} from '../utils/utils.js';
import type {
    Config as ProviderConfig,
    OAuthSession,
    OAuth1RequestTokenResult,
    OAuth2Credentials,
    ConnectionConfig,
    ConnectionUpsertResponse,
    Environment,
    Account
} from '@nangohq/shared';
import {
    getConnectionConfig,
    interpolateStringFromObject,
    getOauthCallbackUrl,
<<<<<<< HEAD
    AuthOperation,
=======
    getGlobalAppCallbackUrl,
    createActivityLog,
    createActivityLogMessageAndEnd,
    createActivityLogMessage,
    updateProvider as updateProviderActivityLog,
    updateSuccess as updateSuccessActivityLog,
    updateProviderConfigAndConnectionId as updateProviderConfigAndConnectionIdActivityLog,
    addEndTime as addEndTimeActivityLog,
>>>>>>> 2077715d
    LogActionEnum,
    configService,
    connectionService,
    environmentService,
    oauth2Client,
    providerClientManager,
    errorManager,
    analytics,
    telemetry,
    LogTypes,
    AnalyticsTypes,
    hmacService,
    ErrorSourceEnum
} from '@nangohq/shared';
import type { Template as ProviderTemplate, TemplateOAuth2 as ProviderTemplateOAuth2 } from '@nangohq/types';
import publisher from '../clients/publisher.client.js';
import * as WSErrBuilder from '../utils/web-socket-error.js';
import oAuthSessionService from '../services/oauth-session.service.js';
import type { LogContext } from '@nangohq/logs';
import { defaultOperationExpiration, logContextGetter } from '@nangohq/logs';
import { errorToObject, stringifyError } from '@nangohq/utils';
import type { RequestLocals } from '../utils/express.js';
import { connectionCreated as connectionCreatedHook, connectionCreationFailed as connectionCreationFailedHook } from '../hooks/hooks.js';

class OAuthController {
    public async oauthRequest(req: Request, res: Response<any, Required<RequestLocals>>, _next: NextFunction) {
        const { account, environment } = res.locals;
        const accountId = account.id;
        const environmentId = environment.id;
        const { providerConfigKey } = req.params;
        let connectionId = req.query['connection_id'] as string | undefined;
        const wsClientId = req.query['ws_client_id'] as string | undefined;
        const userScope = req.query['user_scope'] as string | undefined;
        let logCtx: LogContext | undefined;

        try {
            logCtx = await logContextGetter.create(
                {
                    operation: { type: 'auth', action: 'create_connection' },
                    message: 'Create connection via OAuth',
                    expiresAt: defaultOperationExpiration.auth()
                },
                { account, environment }
            );
            if (!wsClientId) {
                void analytics.track(AnalyticsTypes.PRE_WS_OAUTH, accountId);
            }

            await telemetry.log(LogTypes.AUTH_TOKEN_REQUEST_START, 'OAuth request process start', LogActionEnum.AUTH, {
                environmentId: String(environmentId),
                accountId: String(accountId),
                providerConfigKey: String(providerConfigKey),
                connectionId: String(connectionId)
            });

            const callbackUrl = await getOauthCallbackUrl(environmentId);
            const connectionConfig = req.query['params'] != null ? getConnectionConfig(req.query['params']) : {};
            const authorizationParams = req.query['authorization_params'] != null ? getAdditionalAuthorizationParams(req.query['authorization_params']) : {};
            const overrideCredentials = req.query['credentials'] != null ? getAdditionalAuthorizationParams(req.query['credentials']) : {};

            if (connectionId == null) {
                const error = WSErrBuilder.MissingConnectionId();
                await logCtx.error(error.message);
                await logCtx.failed();

                return publisher.notifyErr(res, wsClientId, providerConfigKey, connectionId, error);
            } else if (providerConfigKey == null) {
                const error = WSErrBuilder.MissingProviderConfigKey();
                await logCtx.error(error.message);
                await logCtx.failed();

                return publisher.notifyErr(res, wsClientId, providerConfigKey, connectionId, error);
            }

            connectionId = connectionId.toString();

            const hmacEnabled = await hmacService.isEnabled(environmentId);
            if (hmacEnabled) {
                const hmac = req.query['hmac'] as string | undefined;
                if (!hmac) {
                    const error = WSErrBuilder.MissingHmac();
                    await logCtx.error(error.message);
                    await logCtx.failed();

                    return publisher.notifyErr(res, wsClientId, providerConfigKey, connectionId, error);
                }
                const verified = await hmacService.verify(hmac, environmentId, providerConfigKey, connectionId);

                if (!verified) {
                    const error = WSErrBuilder.InvalidHmac();
                    await logCtx.error(error.message);
                    await logCtx.failed();

                    return publisher.notifyErr(res, wsClientId, providerConfigKey, connectionId, error);
                }
            }

            await logCtx.info('Authorization URL request from the client');

            const config = await configService.getProviderConfig(providerConfigKey, environmentId);

            if (config == null) {
                const error = WSErrBuilder.UnknownProviderConfigKey(providerConfigKey);

                await logCtx.error(error.message);
                await logCtx.failed();

                return publisher.notifyErr(res, wsClientId, providerConfigKey, connectionId, error);
            }

            await logCtx.enrichOperation({ integrationId: config.id!, integrationName: config.unique_key, providerName: config.provider });

            let template: ProviderTemplate;
            try {
                template = configService.getTemplate(config.provider);
            } catch {
                const error = WSErrBuilder.UnknownProviderTemplate(config.provider);

                await logCtx.error(error.message);
                await logCtx.failed();

                return publisher.notifyErr(res, wsClientId, providerConfigKey, connectionId, error);
            }

            const session: OAuthSession = {
                providerConfigKey: providerConfigKey,
                provider: config.provider,
                connectionId: connectionId,
                callbackUrl: callbackUrl,
                authMode: template.auth_mode,
                codeVerifier: crypto.randomBytes(24).toString('hex'),
                id: uuid.v1(),
                connectionConfig,
                environmentId,
                webSocketClientId: wsClientId,
                activityLogId: logCtx.id
            };

            if (userScope) {
                session.connectionConfig['user_scope'] = userScope;
            }

            // certain providers need the credentials to be specified in the config
            if (overrideCredentials) {
                if (overrideCredentials['oauth_client_id_override']) {
                    config.oauth_client_id = overrideCredentials['oauth_client_id_override'];

                    session.connectionConfig = {
                        ...session.connectionConfig,
                        oauth_client_id_override: config.oauth_client_id
                    };
                }
                if (overrideCredentials['oauth_client_secret_override']) {
                    config.oauth_client_secret = overrideCredentials['oauth_client_secret_override'];

                    session.connectionConfig = {
                        ...session.connectionConfig,
                        oauth_client_secret_override: config.oauth_client_secret
                    };
                }

                const obfuscatedClientSecret = config.oauth_client_secret ? config.oauth_client_secret.slice(0, 4) + '***' : '';

                await logCtx.info('Credentials override', {
                    oauth_client_id: config.oauth_client_id,
                    oauth_client_secret: obfuscatedClientSecret
                });
            }

            if (connectionConfig['oauth_scopes_override']) {
                config.oauth_scopes = connectionConfig['oauth_scopes_override'];
            }

            if (template.auth_mode !== 'APP' && (config.oauth_client_id == null || config.oauth_client_secret == null)) {
                const error = WSErrBuilder.InvalidProviderConfig(providerConfigKey);

                await logCtx.error(error.message);
                await logCtx.failed();

                return publisher.notifyErr(res, wsClientId, providerConfigKey, connectionId, error);
            }

            if (template.auth_mode === 'OAUTH2') {
                return this.oauth2Request({
                    template: template as ProviderTemplateOAuth2,
                    providerConfig: config,
                    session,
                    res,
                    connectionConfig,
                    authorizationParams,
                    callbackUrl,
                    environment_id: environmentId,
                    userScope,
                    logCtx
                });
<<<<<<< HEAD
            } else if (template.auth_mode === ProviderAuthModes.App || template.auth_mode === ProviderAuthModes.Custom) {
                return this.appRequest({
                    template,
                    providerConfig: config,
                    session,
                    res,
                    authorizationParams,
                    logCtx
                });
            } else if (template.auth_mode === ProviderAuthModes.OAuth1) {
                return this.oauth1Request(template, config, session, res, callbackUrl, environmentId, logCtx);
=======
            } else if (template.auth_mode === 'APP' || template.auth_mode === 'CUSTOM') {
                const appCallBackUrl = getGlobalAppCallbackUrl();
                return this.appRequest(template, config, session, res, authorizationParams, appCallBackUrl, activityLogId!, environmentId, logCtx);
            } else if (template.auth_mode === 'OAUTH1') {
                return this.oauth1Request(template, config, session, res, callbackUrl, activityLogId!, environmentId, logCtx);
>>>>>>> 2077715d
            }

            const error = WSErrBuilder.UnknownAuthMode(template.auth_mode);

            await logCtx.error(error.message);
            await logCtx.failed();

            return publisher.notifyErr(res, wsClientId, providerConfigKey, connectionId, error);
        } catch (e) {
            const prettyError = stringifyError(e, { pretty: true });
            const error = WSErrBuilder.UnknownError();
            if (logCtx) {
                await logCtx.error(error.message, { error: e });
                await logCtx.failed();
            }

            errorManager.report(e, {
                source: ErrorSourceEnum.PLATFORM,
                operation: LogActionEnum.AUTH,
                environmentId,
                metadata: {
                    providerConfigKey,
                    connectionId
                }
            });

            return publisher.notifyErr(res, wsClientId, providerConfigKey, connectionId, WSErrBuilder.UnknownError(prettyError));
        }
    }

    public async oauth2RequestCC(req: Request, res: Response<any, Required<RequestLocals>>, next: NextFunction) {
        const { environment, account } = res.locals;
        const { providerConfigKey } = req.params;
        const connectionId = req.query['connection_id'] as string | undefined;
        const connectionConfig = req.query['params'] != null ? getConnectionConfig(req.query['params']) : {};
        const body = req.body;

        if (!body.client_id) {
            errorManager.errRes(res, 'missing_client_id');

            return;
        }

        if (!body.client_secret) {
            errorManager.errRes(res, 'missing_client_secret');

            return;
        }

        const { client_id, client_secret }: Record<string, string> = body;

        let logCtx: LogContext | undefined;

        try {
            logCtx = await logContextGetter.create(
                {
                    operation: { type: 'auth', action: 'create_connection' },
                    message: 'Create connection via OAuth2 CC',
                    expiresAt: defaultOperationExpiration.auth()
                },
                { account, environment }
            );
            void analytics.track(AnalyticsTypes.PRE_OAUTH2_CC_AUTH, account.id);

            if (!providerConfigKey) {
                errorManager.errRes(res, 'missing_connection');

                return;
            }

            if (!connectionId) {
                errorManager.errRes(res, 'missing_connection_id');

                return;
            }

            const hmacEnabled = await hmacService.isEnabled(environment.id);
            if (hmacEnabled) {
                const hmac = req.query['hmac'] as string | undefined;
                if (!hmac) {
                    await logCtx.error('Missing HMAC in query params');
                    await logCtx.failed();

                    errorManager.errRes(res, 'missing_hmac');

                    return;
                }
                const verified = await hmacService.verify(hmac, environment.id, providerConfigKey, connectionId);
                if (!verified) {
                    await logCtx.error('Invalid HMAC');
                    await logCtx.failed();

                    errorManager.errRes(res, 'invalid_hmac');

                    return;
                }
            }

            const config = await configService.getProviderConfig(providerConfigKey, environment.id);

            if (!config) {
                await logCtx.error('Unknown provider config');
                await logCtx.failed();

                errorManager.errRes(res, 'unknown_provider_config');

                return;
            }

            const template = configService.getTemplate(config.provider);

<<<<<<< HEAD
            if (template.auth_mode !== ProviderAuthModes.OAuth2CC) {
=======
            if (template.auth_mode !== 'OAUTH2_CC') {
                await createActivityLogMessageAndEnd({
                    level: 'error',
                    environment_id: environment.id,
                    activity_log_id: activityLogId as number,
                    timestamp: Date.now(),
                    content: `Provider ${config.provider} does not support oauth2 client credentials creation`
                });
>>>>>>> 2077715d
                await logCtx.error('Provider does not support OAuth2 client credentials creation', { provider: config.provider });
                await logCtx.failed();

                errorManager.errRes(res, 'invalid_auth_mode');

                return;
            }

            await logCtx.enrichOperation({ integrationId: config.id!, integrationName: config.unique_key, providerName: config.provider });

            const { success, error, response: credentials } = await connectionService.getOauthClientCredentials(template, client_id, client_secret);

            if (!success || !credentials) {
                await logCtx.error('Error during OAuth2 client credentials creation', { error });
                await logCtx.failed();

                errorManager.errRes(res, 'oauth2_cc_error');

                return;
            }

            connectionConfig['scopes'] = Array.isArray(credentials.raw['scope']) ? credentials.raw['scope'] : credentials.raw['scope'].split(' ');

            await logCtx.info('OAuth2 client credentials creation was successful');

            const [updatedConnection] = await connectionService.upsertConnection(
                connectionId,
                providerConfigKey,
                config.provider,
                credentials,
                connectionConfig,
                environment.id,
                account.id
            );

            if (updatedConnection) {
                await logCtx.enrichOperation({ connectionId: updatedConnection.connection.id!, connectionName: updatedConnection.connection.connection_id });
                void connectionCreatedHook(
                    {
                        connection: updatedConnection.connection,
                        environment,
                        account,
                        auth_mode: 'NONE',
                        operation: updatedConnection.operation
                    },
                    config.provider,
                    logContextGetter,
                    undefined,
                    logCtx
                );
            }

            await logCtx.success();

            res.status(200).send({ providerConfigKey: providerConfigKey, connectionId: connectionId });
        } catch (err) {
            const prettyError = stringifyError(err, { pretty: true });

<<<<<<< HEAD
            if (logCtx) {
                void connectionCreationFailedHook(
                    {
                        connection: { connection_id: connectionId!, provider_config_key: providerConfigKey! },
                        environment,
                        account,
                        auth_mode: ProviderAuthModes.OAuth2CC,
                        error: `Error during Unauth create: ${prettyError}`,
                        operation: AuthOperation.UNKNOWN
                    },
                    'unknown',
                    logCtx
                );
=======
            await createActivityLogMessage({
                level: 'error',
                environment_id: environment.id,
                activity_log_id: activityLogId as number,
                content: `Error during OAuth2 client credentials create: ${prettyError}`,
                timestamp: Date.now()
            });
            connectionCreationFailedHook(
                {
                    connection: { connection_id: connectionId!, provider_config_key: providerConfigKey! },
                    environment,
                    account,
                    auth_mode: 'OAUTH2_CC',
                    error: {
                        type: 'unknown',
                        description: `Error during Unauth create: ${prettyError}`
                    },
                    operation: 'unknown'
                },
                'unknown',
                activityLogId,
                logCtx
            );
            if (logCtx) {
>>>>>>> 2077715d
                await logCtx.error('Error during OAuth2 client credentials creation', { error: err });
                await logCtx.failed();
            }

            errorManager.report(err, {
                source: ErrorSourceEnum.PLATFORM,
                operation: LogActionEnum.AUTH,
                environmentId: environment.id,
                metadata: {
                    providerConfigKey,
                    connectionId
                }
            });

            next(err);
        }
    }

    private async oauth2Request({
        template,
        providerConfig,
        session,
        res,
        connectionConfig,
        authorizationParams,
        callbackUrl,
        environment_id,
        userScope,
        logCtx
    }: {
        template: ProviderTemplateOAuth2;
        providerConfig: ProviderConfig;
        session: OAuthSession;
        res: Response;
        connectionConfig: Record<string, string>;
        authorizationParams: Record<string, string | undefined>;
        callbackUrl: string;
        environment_id: number;
        userScope?: string | undefined;
        logCtx: LogContext;
    }) {
        const oauth2Template = template;
        const channel = session.webSocketClientId;
        const providerConfigKey = session.providerConfigKey;
        const connectionId = session.connectionId;
        const tokenUrl = typeof template.token_url === 'string' ? template.token_url : (template.token_url?.['OAuth2'] as string);

        try {
            if (missesInterpolationParam(template.authorization_url!, connectionConfig)) {
                const error = WSErrBuilder.InvalidConnectionConfig(template.authorization_url!, JSON.stringify(connectionConfig));

                await logCtx.error(error.message, { connectionConfig });
                await logCtx.failed();

                return publisher.notifyErr(res, channel, providerConfigKey, connectionId, error);
            }

            if (missesInterpolationParam(tokenUrl, connectionConfig)) {
                const error = WSErrBuilder.InvalidConnectionConfig(tokenUrl, JSON.stringify(connectionConfig));

                await logCtx.error(error.message, { connectionConfig });
                await logCtx.failed();

                return publisher.notifyErr(res, channel, providerConfigKey, connectionId, error);
            }

            if (
                oauth2Template.token_params == undefined ||
                oauth2Template.token_params.grant_type == undefined ||
                oauth2Template.token_params.grant_type == 'authorization_code'
            ) {
                let allAuthParams: Record<string, string | undefined> = oauth2Template.authorization_params || {};

                // We always implement PKCE, no matter whether the server requires it or not,
                // unless it has been explicitly turned off for this template
                if (!template.disable_pkce) {
                    const h = crypto
                        .createHash('sha256')
                        .update(session.codeVerifier)
                        .digest('base64')
                        .replace(/\+/g, '-')
                        .replace(/\//g, '_')
                        .replace(/=+$/, '');
                    allAuthParams['code_challenge'] = h;
                    allAuthParams['code_challenge_method'] = 'S256';
                }

                if (providerConfig.provider === 'slack' && userScope) {
                    allAuthParams['user_scope'] = userScope;
                }

                allAuthParams = { ...allAuthParams, ...authorizationParams }; // Auth params submitted in the request take precedence over the ones defined in the template (including if they are undefined).
                // eslint-disable-next-line @typescript-eslint/no-dynamic-delete
                Object.keys(allAuthParams).forEach((key) => (allAuthParams[key] === undefined ? delete allAuthParams[key] : {})); // Remove undefined values.

                await oAuthSessionService.create(session);

                const simpleOAuthClient = new simpleOauth2.AuthorizationCode(
                    oauth2Client.getSimpleOAuth2ClientConfig(providerConfig, template, connectionConfig)
                );

                let authorizationUri = simpleOAuthClient.authorizeURL({
                    redirect_uri: callbackUrl,
                    scope: providerConfig.oauth_scopes ? providerConfig.oauth_scopes.split(',').join(oauth2Template.scope_separator || ' ') : '',
                    state: session.id,
                    ...allAuthParams
                });

                if (template.authorization_url_replacements) {
                    const urlReplacements = template.authorization_url_replacements || {};

                    Object.keys(template.authorization_url_replacements).forEach((key) => {
                        const replacement = urlReplacements[key];
                        if (typeof replacement === 'string') {
                            authorizationUri = authorizationUri.replace(key, replacement);
                        }
                    });
                }

                await telemetry.log(LogTypes.AUTH_TOKEN_REQUEST_CALLBACK_RECEIVED, 'OAuth2 callback url received', LogActionEnum.AUTH, {
                    environmentId: String(environment_id),
                    callbackUrl,
                    providerConfigKey: String(providerConfigKey),
                    provider: String(providerConfig.provider),
                    connectionId: String(connectionId),
                    authMode: String(template.auth_mode)
                });

                await logCtx.info('Redirecting...', {
                    authorizationUri,
                    allAuthParams,
                    connectionConfig,
                    grantType: oauth2Template.token_params?.grant_type as string,
                    scopes: providerConfig.oauth_scopes ? providerConfig.oauth_scopes.split(',').join(oauth2Template.scope_separator || ' ') : ''
                });

                res.redirect(authorizationUri);
            } else {
                const grantType = oauth2Template.token_params.grant_type;
                const error = WSErrBuilder.UnknownGrantType(grantType);

                await logCtx.error('Redirecting...', {
                    grantType,
                    basicAuthEnabled: template.token_request_auth_method === 'basic',
                    connectionConfig
                });
                await logCtx.failed();

                return publisher.notifyErr(res, channel, providerConfigKey, connectionId, error);
            }
        } catch (err: any) {
            const prettyError = stringifyError(err, { pretty: true });

            const error = WSErrBuilder.UnknownError();
            const content = error.message + '\n' + prettyError;

            await telemetry.log(LogTypes.AUTH_TOKEN_REQUEST_FAILURE, `OAuth2 request process failed ${content}`, LogActionEnum.AUTH, {
                callbackUrl,
                environmentId: String(environment_id),
                providerConfigKey: String(providerConfigKey),
                connectionId: String(connectionId),
                level: 'error'
            });

            await logCtx.error('OAuth2 request process failed', { error: err, connectionConfig });
            await logCtx.failed();

            return publisher.notifyErr(res, channel, providerConfigKey, connectionId, WSErrBuilder.UnknownError(prettyError));
        }
    }

    private async appRequest({
        template,
        providerConfig,
        session,
        res,
        authorizationParams,
        logCtx
    }: {
        template: ProviderTemplate;
        providerConfig: ProviderConfig;
        session: OAuthSession;
        res: Response;
        authorizationParams: Record<string, string | undefined>;
        logCtx: LogContext;
    }) {
        const channel = session.webSocketClientId;
        const providerConfigKey = session.providerConfigKey;
        const connectionId = session.connectionId;

        const connectionConfig = {
            ...authorizationParams,
            appPublicLink: providerConfig.app_link
        };

        session.connectionConfig = connectionConfig as Record<string, string>;

        try {
            if (missesInterpolationParam(template.authorization_url!, connectionConfig)) {
                const error = WSErrBuilder.InvalidConnectionConfig(template.authorization_url!, JSON.stringify(connectionConfig));

                await logCtx.error(error.message, { connectionConfig });
                await logCtx.failed();

                return publisher.notifyErr(res, channel, providerConfigKey, connectionId, error);
            }

            await oAuthSessionService.create(session);

            const appUrl = interpolateStringFromObject(template.authorization_url!, {
                connectionConfig
            });

            const params = new URLSearchParams({
                state: session.id
            });

            const authorizationUri = `${appUrl}?${params.toString()}`;

            await logCtx.info('Redirecting...', { authorizationUri, connectionConfig });

            res.redirect(authorizationUri);
        } catch (error) {
            await logCtx.error('Error', { error, connectionConfig });
            await logCtx.failed();

            const prettyError = stringifyError(error, { pretty: true });
            return publisher.notifyErr(res, channel, providerConfigKey, connectionId, WSErrBuilder.UnknownError(prettyError));
        }
    }

    // In OAuth 2 we are guaranteed that the state parameter will be sent back to us
    // for the entire journey. With OAuth 1.0a we have to register the callback URL
    // in a first step and will get called back there. We need to manually include the state
    // param there, otherwise we won't be able to identify the user in the callback
    private async oauth1Request(
        template: ProviderTemplate,
        config: ProviderConfig,
        session: OAuthSession,
        res: Response,
        callbackUrl: string,
        environment_id: number,
        logCtx: LogContext
    ) {
        const callbackParams = new URLSearchParams({
            state: session.id
        });
        const channel = session.webSocketClientId;
        const providerConfigKey = session.providerConfigKey;
        const connectionId = session.connectionId;

        const oAuth1CallbackURL = `${callbackUrl}?${callbackParams.toString()}`;

        await logCtx.info('OAuth callback URL was retrieved', { url: oAuth1CallbackURL });

        const oAuth1Client = new OAuth1Client(config, template, oAuth1CallbackURL);

        let tokenResult: OAuth1RequestTokenResult | undefined;
        try {
            tokenResult = await oAuth1Client.getOAuthRequestToken();
        } catch (err) {
            errorManager.report(new Error('token_retrieval_error'), {
                source: ErrorSourceEnum.PLATFORM,
                operation: LogActionEnum.AUTH,
                environmentId: session.environmentId,
                metadata: errorToObject(err)
            });

            const userError = WSErrBuilder.TokenError();
            await logCtx.error(userError.message, { error: err, url: oAuth1CallbackURL });
            await logCtx.failed();

            return publisher.notifyErr(res, channel, providerConfigKey, connectionId, userError);
        }

        session.requestTokenSecret = tokenResult.request_token_secret;
        await oAuthSessionService.create(session);
        const redirectUrl = oAuth1Client.getAuthorizationURL(tokenResult);

        await logCtx.info('Successfully requested token. Redirecting...', { redirectUrl });

        await telemetry.log(LogTypes.AUTH_TOKEN_REQUEST_CALLBACK_RECEIVED, 'OAuth1 callback url received', LogActionEnum.AUTH, {
            environmentId: String(environment_id),
            callbackUrl,
            providerConfigKey: String(providerConfigKey),
            provider: config.provider,
            connectionId: String(connectionId),
            authMode: String(template.auth_mode)
        });

        // All worked, let's redirect the user to the authorization page
        return res.redirect(redirectUrl);
    }

    public async oauthCallback(req: Request, res: Response<any, never>, _: NextFunction) {
        const { state } = req.query;

        const installation_id = req.query['installation_id'] as string | undefined;
        const action = req.query['setup_action'] as string;

        if (!state && installation_id && action) {
            res.redirect(req.get('referer') || req.get('Referer') || req.headers.referer || 'https://github.com');

            return;
        }

        if (state == null) {
            const errorMessage = 'No state found in callback';
            const e = new Error(errorMessage);

            errorManager.report(e, {
                source: ErrorSourceEnum.PLATFORM,
                operation: LogActionEnum.AUTH,
                metadata: errorManager.getExpressRequestContext(req)
            });
            return;
        }

        const session = await oAuthSessionService.findById(state as string);

        if (session == null) {
            const errorMessage = `No session found for state: ${state}`;
            const e = new Error(errorMessage);

            errorManager.report(e, {
                source: ErrorSourceEnum.PLATFORM,
                operation: LogActionEnum.AUTH,
                metadata: errorManager.getExpressRequestContext(req)
            });
            return;
        } else {
            await oAuthSessionService.delete(state as string);
        }

        const logCtx = await logContextGetter.get({ id: session.activityLogId });

        const channel = session.webSocketClientId;
        const providerConfigKey = session.providerConfigKey;
        const connectionId = session.connectionId;

        try {
            await logCtx.debug('Received callback');

            const template = configService.getTemplate(session.provider);
            const config = (await configService.getProviderConfig(session.providerConfigKey, session.environmentId))!;
            await logCtx.enrichOperation({ integrationId: config.id!, integrationName: config.unique_key, providerName: config.provider });

            const envAccount = await environmentService.getAccountAndEnvironment({ environmentId: session.environmentId });
            if (!envAccount) {
                const error = WSErrBuilder.EnvironmentOrAccountNotFound();

                await logCtx.error(error.message);
                await logCtx.failed();
                return publisher.notifyErr(res, channel, providerConfigKey, connectionId, error);
            }

<<<<<<< HEAD
            const { account, environment } = envAccount;

            if (session.authMode === ProviderAuthModes.OAuth2 || session.authMode === ProviderAuthModes.Custom) {
                return this.oauth2Callback(template as ProviderTemplateOAuth2, config, session, req, res, environment, account, logCtx);
            } else if (session.authMode === ProviderAuthModes.OAuth1) {
                return this.oauth1Callback(template, config, session, req, res, environment, account, logCtx);
=======
            if (session.authMode === 'OAUTH2' || session.authMode === 'CUSTOM') {
                return this.oauth2Callback(template as ProviderTemplateOAuth2, config, session, req, res, activityLogId, environment, account, logCtx);
            } else if (session.authMode === 'OAUTH1') {
                return this.oauth1Callback(template, config, session, req, res, activityLogId, environment, account, logCtx);
>>>>>>> 2077715d
            }

            const error = WSErrBuilder.UnknownAuthMode(session.authMode);

            await logCtx.error(error.message);
            await logCtx.failed();

            return publisher.notifyErr(res, channel, providerConfigKey, connectionId, error);
        } catch (err) {
            const prettyError = stringifyError(err, { pretty: true });

            errorManager.report(err, {
                source: ErrorSourceEnum.PLATFORM,
                operation: LogActionEnum.AUTH,
                environmentId: session.environmentId,
                metadata: errorManager.getExpressRequestContext(req)
            });

            const error = WSErrBuilder.UnknownError();

            await logCtx.error(error.message, { error: err, url: req.originalUrl });
            await logCtx.failed();

            return publisher.notifyErr(res, channel, providerConfigKey, connectionId, WSErrBuilder.UnknownError(prettyError));
        }
    }

    private async oauth2Callback(
        template: ProviderTemplateOAuth2,
        config: ProviderConfig,
        session: OAuthSession,
        req: Request,
        res: Response,
        environment: Environment,
        account: Account,
        logCtx: LogContext
    ) {
        const { code } = req.query;
        const providerConfigKey = session.providerConfigKey;
        const connectionId = session.connectionId;
        const channel = session.webSocketClientId;
        const callbackMetadata = getConnectionMetadataFromCallbackRequest(req.query, template);

        const installationId = req.query['installation_id'] as string | undefined;

        if (!code) {
            const error = WSErrBuilder.InvalidCallbackOAuth2();
            await logCtx.error(error.message, {
                scopes: config.oauth_scopes,
                tokenParams: template.token_params as string
            });
            await logCtx.failed();

            await telemetry.log(LogTypes.AUTH_TOKEN_REQUEST_FAILURE, 'OAuth2 token request failed with a missing code', LogActionEnum.AUTH, {
                environmentId: String(environment.id),
                providerConfigKey: String(providerConfigKey),
                provider: String(config.provider),
                connectionId: String(connectionId),
                authMode: String(template.auth_mode),
                level: 'error'
            });

            connectionCreationFailedHook(
                {
                    connection: { connection_id: connectionId, provider_config_key: providerConfigKey },
                    environment,
                    account,
                    auth_mode: template.auth_mode,
                    error: {
                        type: 'invalid_callback',
                        description: error.message
                    },
                    operation: 'unknown'
                },
                session.provider,
                logCtx
            );

            return publisher.notifyErr(res, channel, providerConfigKey, connectionId, error);
        }

        // no need to do anything here until the request is approved
        if (session.authMode === 'CUSTOM' && req.query['setup_action'] === 'update' && installationId) {
            // this means the update request was performed from the provider itself
            if (!req.query['state']) {
                await logCtx.success();

                res.redirect(req.get('referer') || req.get('Referer') || req.headers.referer || 'https://github.com');

                return;
            }

            await logCtx.info('Update request has been made');
            await logCtx.success();

            return publisher.notifySuccess(res, channel, providerConfigKey, connectionId);
        }

        // check for oauth overrides in the connnection config
        if (session.connectionConfig['oauth_client_id_override']) {
            config.oauth_client_id = session.connectionConfig['oauth_client_id_override'];
        }

        if (session.connectionConfig['oauth_client_secret_override']) {
            config.oauth_client_secret = session.connectionConfig['oauth_client_secret_override'];
        }

        if (session.connectionConfig['oauth_scopes']) {
            config.oauth_scopes = session.connectionConfig['oauth_scopes'];
        }

        const simpleOAuthClient = new simpleOauth2.AuthorizationCode(oauth2Client.getSimpleOAuth2ClientConfig(config, template, session.connectionConfig));

        let additionalTokenParams: Record<string, string> = {};
        if (template.token_params !== undefined) {
            // We need to remove grant_type, simpleOAuth2 handles that for us
            const deepCopy = JSON.parse(JSON.stringify(template.token_params));
            additionalTokenParams = deepCopy;
        }

        // We always implement PKCE, no matter whether the server requires it or not,
        // unless it has been explicitly disabled for this provider template
        if (!template.disable_pkce) {
            additionalTokenParams['code_verifier'] = session.codeVerifier;
        }

        const headers: Record<string, string> = {};

        if (template.token_request_auth_method === 'basic') {
            headers['Authorization'] = 'Basic ' + Buffer.from(config.oauth_client_id + ':' + config.oauth_client_secret).toString('base64');
        }

        try {
            let rawCredentials: object;

            await logCtx.info('Initiating token request', {
                additionalTokenParams,
                code,
                scopes: config.oauth_scopes,
                tokenParams: template.token_params
            });

            const tokenUrl = typeof template.token_url === 'string' ? template.token_url : (template.token_url?.['OAuth2'] as string);

            if (providerClientManager.shouldUseProviderClient(session.provider)) {
                rawCredentials = await providerClientManager.getToken(config, tokenUrl, code as string, session.callbackUrl, session.codeVerifier);
            } else {
                const accessToken = await simpleOAuthClient.getToken(
                    {
                        code: code as string,
                        redirect_uri: session.callbackUrl,
                        ...additionalTokenParams
                    },
                    {
                        headers
                    }
                );
                rawCredentials = accessToken.token;
            }

            await logCtx.info('Token response received');

            const tokenMetadata = getConnectionMetadataFromTokenResponse(rawCredentials, template);

            let parsedRawCredentials: OAuth2Credentials;

            try {
                parsedRawCredentials = connectionService.parseRawCredentials(rawCredentials, 'OAUTH2') as OAuth2Credentials;
            } catch (err) {
                await logCtx.error('The OAuth token response from the server could not be parsed - OAuth flow failed.', { error: err, rawCredentials });
                await logCtx.failed();

                await telemetry.log(
                    LogTypes.AUTH_TOKEN_REQUEST_FAILURE,
                    'OAuth2 token request failed, response from the server could not be parsed',
                    LogActionEnum.AUTH,
                    {
                        environmentId: String(environment.id),
                        providerConfigKey: String(providerConfigKey),
                        provider: String(config.provider),
                        connectionId: String(connectionId),
                        authMode: String(template.auth_mode),
                        level: 'error'
                    }
                );

                connectionCreationFailedHook(
                    {
                        connection: { connection_id: connectionId, provider_config_key: providerConfigKey },
                        environment,
                        account,
                        auth_mode: template.auth_mode,
                        error: {
                            type: 'unable_to_parse_token_response',
                            description: 'OAuth2 token request failed, response from the server could not be parsed'
                        },
                        operation: 'unknown'
                    },
                    session.provider,
                    logCtx
                );

                return publisher.notifyErr(res, channel, providerConfigKey, connectionId, WSErrBuilder.UnknownError());
            }

            let connectionConfig = { ...session.connectionConfig, ...tokenMetadata, ...callbackMetadata };

            let pending = false;

            if (template.auth_mode === 'CUSTOM' && !connectionConfig['installation_id'] && !installationId) {
                pending = true;

                const custom = config.custom as Record<string, string>;
                connectionConfig = {
                    ...connectionConfig,
                    app_id: custom['app_id'],
                    pending,
                    pendingLog: logCtx.id
                };
            }

            if (template.auth_mode === 'CUSTOM' && installationId) {
                connectionConfig = {
                    ...connectionConfig,
                    installation_id: installationId
                };
            }

            if (connectionConfig['oauth_client_id_override']) {
                parsedRawCredentials = {
                    ...parsedRawCredentials,
                    config_override: {
                        client_id: connectionConfig['oauth_client_id_override']
                    }
                };

                connectionConfig = Object.keys(session.connectionConfig).reduce((acc: Record<string, string>, key: string) => {
                    if (key !== 'oauth_client_id_override') {
                        acc[key] = connectionConfig[key] as string;
                    }
                    return acc;
                }, {});
            }

            if (connectionConfig['oauth_client_secret_override']) {
                parsedRawCredentials = {
                    ...parsedRawCredentials,
                    config_override: {
                        ...parsedRawCredentials.config_override,
                        client_secret: connectionConfig['oauth_client_secret_override']
                    }
                };

                connectionConfig = Object.keys(session.connectionConfig).reduce((acc: Record<string, string>, key: string) => {
                    if (key !== 'oauth_client_secret_override') {
                        acc[key] = connectionConfig[key] as string;
                    }
                    return acc;
                }, {});
            }

            if (connectionConfig['oauth_scopes_override']) {
                connectionConfig['oauth_scopes_override'] = !Array.isArray(connectionConfig['oauth_scopes_override'])
                    ? connectionConfig['oauth_scopes_override'].split(',')
                    : connectionConfig['oauth_scopes_override'];
            }

            const [updatedConnection] = await connectionService.upsertConnection(
                connectionId,
                providerConfigKey,
                session.provider,
                parsedRawCredentials,
                connectionConfig,
                session.environmentId,
                account.id
            );

<<<<<<< HEAD
=======
            await updateProviderActivityLog(activityLogId, session.provider);

            await createActivityLogMessageAndEnd({
                level: 'debug',
                environment_id: environment.id,
                activity_log_id: activityLogId,
                content: `OAuth connection for ${providerConfigKey} was successful${
                    template.auth_mode === 'CUSTOM' && !installationId ? ' and request for app approval is pending' : ''
                }`,
                timestamp: Date.now(),
                auth_mode: template.auth_mode,
                params: {
                    ...additionalTokenParams,
                    code: code as string,
                    scopes: config.oauth_scopes,
                    basic_auth_enabled: template.token_request_auth_method === 'basic',
                    token_params: template.token_params as string
                }
            });
>>>>>>> 2077715d
            await logCtx.debug(
                `OAuth connection successful${template.auth_mode === 'CUSTOM' && !installationId ? ' and request for app approval is pending' : ''}`,
                {
                    additionalTokenParams,
                    code,
                    scopes: config.oauth_scopes,
                    tokenParams: template.token_params
                }
            );

            if (updatedConnection) {
                await logCtx.enrichOperation({ connectionId: updatedConnection.connection.id!, connectionName: updatedConnection.connection.connection_id });
                // don't initiate a sync if custom because this is the first step of the oauth flow
                const initiateSync = template.auth_mode === 'CUSTOM' ? false : true;
                const runPostConnectionScript = true;
                void connectionCreatedHook(
                    {
                        connection: updatedConnection.connection,
                        environment,
                        account,
                        auth_mode: template.auth_mode,
                        operation: updatedConnection.operation
                    },
                    session.provider,
                    logContextGetter,
                    { initiateSync, runPostConnectionScript },
                    logCtx
                );
            }

            if (template.auth_mode === 'CUSTOM' && installationId) {
                pending = false;
                const connCreatedHook = async (res: ConnectionUpsertResponse) => {
                    void connectionCreatedHook(
                        {
                            connection: res.connection,
                            environment,
                            account,
                            auth_mode: 'APP',
                            operation: res.operation
                        },
                        config.provider,
                        logContextGetter,
                        { initiateSync: true, runPostConnectionScript: false },
                        logCtx
                    );
                };
                await connectionService.getAppCredentialsAndFinishConnection(
                    connectionId,
                    config,
                    template,
                    connectionConfig as ConnectionConfig,
                    logCtx,
                    connCreatedHook
                );
            } else {
<<<<<<< HEAD
                await logCtx.success();
=======
                await updateSuccessActivityLog(activityLogId, template.auth_mode === 'CUSTOM' ? null : true);
>>>>>>> 2077715d
            }

            await telemetry.log(LogTypes.AUTH_TOKEN_REQUEST_SUCCESS, 'OAuth2 token request succeeded', LogActionEnum.AUTH, {
                environmentId: String(environment.id),
                providerConfigKey: String(providerConfigKey),
                provider: String(config.provider),
                connectionId: String(connectionId),
                authMode: String(template.auth_mode)
            });

            return publisher.notifySuccess(res, channel, providerConfigKey, connectionId, pending);
        } catch (err) {
            const prettyError = stringifyError(err, { pretty: true });
            errorManager.report(err, {
                source: ErrorSourceEnum.PLATFORM,
                operation: LogActionEnum.AUTH,
                environmentId: session.environmentId,
                metadata: {
                    providerConfigKey: session.providerConfigKey,
                    connectionId: session.connectionId
                }
            });

            await telemetry.log(LogTypes.AUTH_TOKEN_REQUEST_FAILURE, 'OAuth2 token request failed', LogActionEnum.AUTH, {
                environmentId: String(environment.id),
                providerConfigKey: String(providerConfigKey),
                provider: String(config.provider),
                connectionId: String(connectionId),
                authMode: String(template.auth_mode),
                level: 'error'
            });

            const error = WSErrBuilder.UnknownError();
            await logCtx.error(error.message, { error: err });
            await logCtx.failed();

            connectionCreationFailedHook(
                {
                    connection: { connection_id: connectionId, provider_config_key: providerConfigKey },
                    environment,
                    account,
                    auth_mode: template.auth_mode,
                    error: {
                        type: 'unknown',
                        description: error.message + '\n' + prettyError
                    },
                    operation: 'unknown'
                },
                session.provider,
                logCtx
            );

            return publisher.notifyErr(res, channel, providerConfigKey, connectionId, error);
        }
    }

    private async oauth1Callback(
        template: ProviderTemplate,
        config: ProviderConfig,
        session: OAuthSession,
        req: Request,
        res: Response,
        environment: Environment,
        account: Account,
        logCtx: LogContext
    ) {
        const { oauth_token, oauth_verifier } = req.query;
        const providerConfigKey = session.providerConfigKey;
        const connectionId = session.connectionId;
        const channel = session.webSocketClientId;
        const metadata = getConnectionMetadataFromCallbackRequest(req.query, template);

        if (!oauth_token || !oauth_verifier) {
            const error = WSErrBuilder.InvalidCallbackOAuth1();

            await logCtx.error(error.message);
            await logCtx.failed();

            connectionCreationFailedHook(
                {
                    connection: { connection_id: connectionId, provider_config_key: providerConfigKey },
                    environment,
                    account,
                    auth_mode: template.auth_mode,
                    error: {
                        type: 'invalid_callback',
                        description: error.message
                    },
                    operation: 'unknown'
                },
                session.provider,
                logCtx
            );

            return publisher.notifyErr(res, channel, providerConfigKey, connectionId, error);
        }

        const oauth_token_secret = session.requestTokenSecret!;

        const oAuth1Client = new OAuth1Client(config, template, '');
        oAuth1Client
            .getOAuthAccessToken(oauth_token as string, oauth_token_secret, oauth_verifier as string)
            .then(async (accessTokenResult) => {
                const parsedAccessTokenResult = connectionService.parseRawCredentials(accessTokenResult, 'OAUTH1');

                const [updatedConnection] = await connectionService.upsertConnection(
                    connectionId,
                    providerConfigKey,
                    session.provider,
                    parsedAccessTokenResult,
                    { ...session.connectionConfig, ...metadata },
                    environment.id,
                    account.id
                );

                await logCtx.info('OAuth connection was successful', { url: session.callbackUrl });

                await telemetry.log(LogTypes.AUTH_TOKEN_REQUEST_SUCCESS, 'OAuth1 token request succeeded', LogActionEnum.AUTH, {
                    environmentId: String(environment.id),
                    providerConfigKey: String(providerConfigKey),
                    provider: String(config.provider),
                    connectionId: String(connectionId),
                    authMode: String(template.auth_mode)
                });

                if (updatedConnection) {
                    await logCtx.enrichOperation({
                        connectionId: updatedConnection.connection.id!,
                        connectionName: updatedConnection.connection.connection_id
                    });
                    // syncs not support for oauth1
                    const initiateSync = false;
                    const runPostConnectionScript = true;
                    void connectionCreatedHook(
                        {
                            connection: updatedConnection.connection,
                            environment,
                            account,
                            auth_mode: template.auth_mode,
                            operation: updatedConnection.operation
                        },
                        session.provider,
                        logContextGetter,
                        { initiateSync, runPostConnectionScript },
                        logCtx
                    );
                }
                await logCtx.success();

                return publisher.notifySuccess(res, channel, providerConfigKey, connectionId);
            })
            .catch(async (err: unknown) => {
                errorManager.report(err, {
                    source: ErrorSourceEnum.PLATFORM,
                    operation: LogActionEnum.AUTH,
                    environmentId: session.environmentId,
                    metadata: {
                        ...metadata,
                        providerConfigKey: session.providerConfigKey,
                        connectionId: session.connectionId
                    }
                });
                const prettyError = stringifyError(err, { pretty: true });

                await telemetry.log(LogTypes.AUTH_TOKEN_REQUEST_FAILURE, 'OAuth1 token request failed', LogActionEnum.AUTH, {
                    environmentId: String(environment.id),
                    providerConfigKey: String(providerConfigKey),
                    provider: String(config.provider),
                    connectionId: String(connectionId),
                    authMode: String(template.auth_mode),
                    level: 'error'
                });

                const error = WSErrBuilder.UnknownError();

                await logCtx.error(error.message);
                await logCtx.failed();

                connectionCreationFailedHook(
                    {
                        connection: { connection_id: connectionId, provider_config_key: providerConfigKey },
                        environment,
                        account,
                        auth_mode: template.auth_mode,
                        error: {
                            type: 'unknown',
                            description: error.message + '\n' + prettyError
                        },
                        operation: 'unknown'
                    },
                    session.provider,
                    logCtx
                );

                return publisher.notifyErr(res, channel, providerConfigKey, connectionId, WSErrBuilder.UnknownError(prettyError));
            });
    }
}

export default new OAuthController();<|MERGE_RESOLUTION|>--- conflicted
+++ resolved
@@ -23,18 +23,6 @@
     getConnectionConfig,
     interpolateStringFromObject,
     getOauthCallbackUrl,
-<<<<<<< HEAD
-    AuthOperation,
-=======
-    getGlobalAppCallbackUrl,
-    createActivityLog,
-    createActivityLogMessageAndEnd,
-    createActivityLogMessage,
-    updateProvider as updateProviderActivityLog,
-    updateSuccess as updateSuccessActivityLog,
-    updateProviderConfigAndConnectionId as updateProviderConfigAndConnectionIdActivityLog,
-    addEndTime as addEndTimeActivityLog,
->>>>>>> 2077715d
     LogActionEnum,
     configService,
     connectionService,
@@ -230,25 +218,10 @@
                     userScope,
                     logCtx
                 });
-<<<<<<< HEAD
-            } else if (template.auth_mode === ProviderAuthModes.App || template.auth_mode === ProviderAuthModes.Custom) {
-                return this.appRequest({
-                    template,
-                    providerConfig: config,
-                    session,
-                    res,
-                    authorizationParams,
-                    logCtx
-                });
-            } else if (template.auth_mode === ProviderAuthModes.OAuth1) {
+            } else if (template.auth_mode === 'APP' || template.auth_mode === 'CUSTOM') {
+                return this.appRequest({ template, providerConfig: config, session, res, authorizationParams, logCtx });
+            } else if (template.auth_mode === 'OAUTH1') {
                 return this.oauth1Request(template, config, session, res, callbackUrl, environmentId, logCtx);
-=======
-            } else if (template.auth_mode === 'APP' || template.auth_mode === 'CUSTOM') {
-                const appCallBackUrl = getGlobalAppCallbackUrl();
-                return this.appRequest(template, config, session, res, authorizationParams, appCallBackUrl, activityLogId!, environmentId, logCtx);
-            } else if (template.auth_mode === 'OAUTH1') {
-                return this.oauth1Request(template, config, session, res, callbackUrl, activityLogId!, environmentId, logCtx);
->>>>>>> 2077715d
             }
 
             const error = WSErrBuilder.UnknownAuthMode(template.auth_mode);
@@ -360,18 +333,7 @@
 
             const template = configService.getTemplate(config.provider);
 
-<<<<<<< HEAD
-            if (template.auth_mode !== ProviderAuthModes.OAuth2CC) {
-=======
             if (template.auth_mode !== 'OAUTH2_CC') {
-                await createActivityLogMessageAndEnd({
-                    level: 'error',
-                    environment_id: environment.id,
-                    activity_log_id: activityLogId as number,
-                    timestamp: Date.now(),
-                    content: `Provider ${config.provider} does not support oauth2 client credentials creation`
-                });
->>>>>>> 2077715d
                 await logCtx.error('Provider does not support OAuth2 client credentials creation', { provider: config.provider });
                 await logCtx.failed();
 
@@ -430,28 +392,6 @@
         } catch (err) {
             const prettyError = stringifyError(err, { pretty: true });
 
-<<<<<<< HEAD
-            if (logCtx) {
-                void connectionCreationFailedHook(
-                    {
-                        connection: { connection_id: connectionId!, provider_config_key: providerConfigKey! },
-                        environment,
-                        account,
-                        auth_mode: ProviderAuthModes.OAuth2CC,
-                        error: `Error during Unauth create: ${prettyError}`,
-                        operation: AuthOperation.UNKNOWN
-                    },
-                    'unknown',
-                    logCtx
-                );
-=======
-            await createActivityLogMessage({
-                level: 'error',
-                environment_id: environment.id,
-                activity_log_id: activityLogId as number,
-                content: `Error during OAuth2 client credentials create: ${prettyError}`,
-                timestamp: Date.now()
-            });
             connectionCreationFailedHook(
                 {
                     connection: { connection_id: connectionId!, provider_config_key: providerConfigKey! },
@@ -465,11 +405,9 @@
                     operation: 'unknown'
                 },
                 'unknown',
-                activityLogId,
                 logCtx
             );
             if (logCtx) {
->>>>>>> 2077715d
                 await logCtx.error('Error during OAuth2 client credentials creation', { error: err });
                 await logCtx.failed();
             }
@@ -518,8 +456,8 @@
         const tokenUrl = typeof template.token_url === 'string' ? template.token_url : (template.token_url?.['OAuth2'] as string);
 
         try {
-            if (missesInterpolationParam(template.authorization_url!, connectionConfig)) {
-                const error = WSErrBuilder.InvalidConnectionConfig(template.authorization_url!, JSON.stringify(connectionConfig));
+            if (missesInterpolationParam(template.authorization_url, connectionConfig)) {
+                const error = WSErrBuilder.InvalidConnectionConfig(template.authorization_url, JSON.stringify(connectionConfig));
 
                 await logCtx.error(error.message, { connectionConfig });
                 await logCtx.failed();
@@ -826,19 +764,11 @@
                 return publisher.notifyErr(res, channel, providerConfigKey, connectionId, error);
             }
 
-<<<<<<< HEAD
             const { account, environment } = envAccount;
-
-            if (session.authMode === ProviderAuthModes.OAuth2 || session.authMode === ProviderAuthModes.Custom) {
+            if (session.authMode === 'OAUTH2' || session.authMode === 'CUSTOM') {
                 return this.oauth2Callback(template as ProviderTemplateOAuth2, config, session, req, res, environment, account, logCtx);
-            } else if (session.authMode === ProviderAuthModes.OAuth1) {
+            } else if (session.authMode === 'OAUTH1') {
                 return this.oauth1Callback(template, config, session, req, res, environment, account, logCtx);
-=======
-            if (session.authMode === 'OAUTH2' || session.authMode === 'CUSTOM') {
-                return this.oauth2Callback(template as ProviderTemplateOAuth2, config, session, req, res, activityLogId, environment, account, logCtx);
-            } else if (session.authMode === 'OAUTH1') {
-                return this.oauth1Callback(template, config, session, req, res, activityLogId, environment, account, logCtx);
->>>>>>> 2077715d
             }
 
             const error = WSErrBuilder.UnknownAuthMode(session.authMode);
@@ -1116,28 +1046,6 @@
                 account.id
             );
 
-<<<<<<< HEAD
-=======
-            await updateProviderActivityLog(activityLogId, session.provider);
-
-            await createActivityLogMessageAndEnd({
-                level: 'debug',
-                environment_id: environment.id,
-                activity_log_id: activityLogId,
-                content: `OAuth connection for ${providerConfigKey} was successful${
-                    template.auth_mode === 'CUSTOM' && !installationId ? ' and request for app approval is pending' : ''
-                }`,
-                timestamp: Date.now(),
-                auth_mode: template.auth_mode,
-                params: {
-                    ...additionalTokenParams,
-                    code: code as string,
-                    scopes: config.oauth_scopes,
-                    basic_auth_enabled: template.token_request_auth_method === 'basic',
-                    token_params: template.token_params as string
-                }
-            });
->>>>>>> 2077715d
             await logCtx.debug(
                 `OAuth connection successful${template.auth_mode === 'CUSTOM' && !installationId ? ' and request for app approval is pending' : ''}`,
                 {
@@ -1194,11 +1102,7 @@
                     connCreatedHook
                 );
             } else {
-<<<<<<< HEAD
                 await logCtx.success();
-=======
-                await updateSuccessActivityLog(activityLogId, template.auth_mode === 'CUSTOM' ? null : true);
->>>>>>> 2077715d
             }
 
             await telemetry.log(LogTypes.AUTH_TOKEN_REQUEST_SUCCESS, 'OAuth2 token request succeeded', LogActionEnum.AUTH, {
