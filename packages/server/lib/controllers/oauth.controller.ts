import type { Request, Response, NextFunction } from 'express';
import * as crypto from 'node:crypto';
import * as uuid from 'uuid';
import simpleOauth2 from 'simple-oauth2';
import { OAuth1Client } from '../clients/oauth1.client.js';
import {
    getAdditionalAuthorizationParams,
    getConnectionMetadataFromCallbackRequest,
    missesInterpolationParam,
    getConnectionMetadataFromTokenResponse
} from '../utils/utils.js';
<<<<<<< HEAD
import type { Template as ProviderTemplate, TemplateOAuth2 as ProviderTemplateOAuth2 } from '@nangohq/types';
=======
import { makeAccessTokenRequest } from '../helpers/tba.js';
import type { AuthCredentials, Template as ProviderTemplate, TemplateOAuth2 as ProviderTemplateOAuth2 } from '@nangohq/types';
>>>>>>> 2e6060d1
import type {
    Config as ProviderConfig,
    OAuthSession,
    OAuth1RequestTokenResult,
    OAuth2Credentials,
    ConnectionConfig,
    ConnectionUpsertResponse,
    Environment,
    Account
} from '@nangohq/shared';
import {
    getConnectionConfig,
    interpolateStringFromObject,
    getOauthCallbackUrl,
    LogActionEnum,
    configService,
    connectionService,
    environmentService,
    oauth2Client,
    providerClientManager,
    errorManager,
    analytics,
    telemetry,
    LogTypes,
    AnalyticsTypes,
    hmacService,
    ErrorSourceEnum
} from '@nangohq/shared';
import publisher from '../clients/publisher.client.js';
import * as WSErrBuilder from '../utils/web-socket-error.js';
import oAuthSessionService from '../services/oauth-session.service.js';
import type { LogContext } from '@nangohq/logs';
import { defaultOperationExpiration, logContextGetter } from '@nangohq/logs';
import { errorToObject, stringifyError } from '@nangohq/utils';
import type { RequestLocals } from '../utils/express.js';
import { connectionCreated as connectionCreatedHook, connectionCreationFailed as connectionCreationFailedHook } from '../hooks/hooks.js';

class OAuthController {
    public async oauthRequest(req: Request, res: Response<any, Required<RequestLocals>>, _next: NextFunction) {
        const { account, environment } = res.locals;
        const accountId = account.id;
        const environmentId = environment.id;
        const { providerConfigKey } = req.params;
        let connectionId = req.query['connection_id'] as string | undefined;
        const wsClientId = req.query['ws_client_id'] as string | undefined;
        const userScope = req.query['user_scope'] as string | undefined;

        let logCtx: LogContext | undefined;

        try {
            logCtx = await logContextGetter.create(
                {
                    operation: { type: 'auth', action: 'create_connection' },
                    message: 'Create connection via OAuth',
                    expiresAt: defaultOperationExpiration.auth()
                },
                { account, environment }
            );
            if (!wsClientId) {
                void analytics.track(AnalyticsTypes.PRE_WS_OAUTH, accountId);
            }

            await telemetry.log(LogTypes.AUTH_TOKEN_REQUEST_START, 'OAuth request process start', LogActionEnum.AUTH, {
                environmentId: String(environmentId),
                accountId: String(accountId),
                providerConfigKey: String(providerConfigKey),
                connectionId: String(connectionId)
            });

            const callbackUrl = await getOauthCallbackUrl(environmentId);
            const connectionConfig = req.query['params'] != null ? getConnectionConfig(req.query['params']) : {};
            const authorizationParams = req.query['authorization_params'] != null ? getAdditionalAuthorizationParams(req.query['authorization_params']) : {};
            const overrideCredentials = req.query['credentials'] != null ? getAdditionalAuthorizationParams(req.query['credentials']) : {};

            if (connectionId == null) {
                const error = WSErrBuilder.MissingConnectionId();
                await logCtx.error(error.message);
                await logCtx.failed();

                return publisher.notifyErr(res, wsClientId, providerConfigKey, connectionId, error);
            } else if (providerConfigKey == null) {
                const error = WSErrBuilder.MissingProviderConfigKey();
                await logCtx.error(error.message);
                await logCtx.failed();

                return publisher.notifyErr(res, wsClientId, providerConfigKey, connectionId, error);
            }

            connectionId = connectionId.toString();

            const hmacEnabled = await hmacService.isEnabled(environmentId);
            if (hmacEnabled) {
                const hmac = req.query['hmac'] as string | undefined;
                if (!hmac) {
                    const error = WSErrBuilder.MissingHmac();
                    await logCtx.error(error.message);
                    await logCtx.failed();

                    return publisher.notifyErr(res, wsClientId, providerConfigKey, connectionId, error);
                }
                const verified = await hmacService.verify(hmac, environmentId, providerConfigKey, connectionId);

                if (!verified) {
                    const error = WSErrBuilder.InvalidHmac();
                    await logCtx.error(error.message);
                    await logCtx.failed();

                    return publisher.notifyErr(res, wsClientId, providerConfigKey, connectionId, error);
                }
            }

            await logCtx.info('Authorization URL request from the client');

            const config = await configService.getProviderConfig(providerConfigKey, environmentId);

            if (config == null) {
                const error = WSErrBuilder.UnknownProviderConfigKey(providerConfigKey);
                await logCtx.error(error.message);
                await logCtx.failed();

                return publisher.notifyErr(res, wsClientId, providerConfigKey, connectionId, error);
            }

            await logCtx.enrichOperation({ integrationId: config.id!, integrationName: config.unique_key, providerName: config.provider });

            let template: ProviderTemplate;
            try {
                template = configService.getTemplate(config.provider);
            } catch {
                const error = WSErrBuilder.UnknownProviderTemplate(config.provider);
                await logCtx.error(error.message);
                await logCtx.failed();

                return publisher.notifyErr(res, wsClientId, providerConfigKey, connectionId, error);
            }

            const session: OAuthSession = {
                providerConfigKey: providerConfigKey,
                provider: config.provider,
                connectionId: connectionId,
                callbackUrl: callbackUrl,
                authMode: template.auth_mode,
                codeVerifier: crypto.randomBytes(24).toString('hex'),
                id: uuid.v1(),
                connectionConfig,
                environmentId,
                webSocketClientId: wsClientId,
                activityLogId: logCtx.id
            };

            if (userScope) {
                session.connectionConfig['user_scope'] = userScope;
            }

            // certain providers need the credentials to be specified in the config
            if (overrideCredentials && (overrideCredentials['oauth_client_id_override'] || overrideCredentials['oauth_client_secret_override'])) {
                if (overrideCredentials['oauth_client_id_override']) {
                    config.oauth_client_id = overrideCredentials['oauth_client_id_override'];

                    session.connectionConfig = {
                        ...session.connectionConfig,
                        oauth_client_id_override: config.oauth_client_id
                    };
                }
                if (overrideCredentials['oauth_client_secret_override']) {
                    config.oauth_client_secret = overrideCredentials['oauth_client_secret_override'];

                    session.connectionConfig = {
                        ...session.connectionConfig,
                        oauth_client_secret_override: config.oauth_client_secret
                    };
                }

                const obfuscatedClientSecret = config.oauth_client_secret ? config.oauth_client_secret.slice(0, 4) + '***' : '';

                await logCtx.info('Credentials override', {
                    oauth_client_id: config.oauth_client_id,
                    oauth_client_secret: obfuscatedClientSecret
                });
            }

            if (connectionConfig['oauth_scopes_override']) {
                config.oauth_scopes = connectionConfig['oauth_scopes_override'];
            }

            if (template.auth_mode !== 'APP' && (config.oauth_client_id == null || config.oauth_client_secret == null)) {
                const error = WSErrBuilder.InvalidProviderConfig(providerConfigKey);
                await logCtx.error(error.message);
                await logCtx.failed();

                return publisher.notifyErr(res, wsClientId, providerConfigKey, connectionId, error);
            }

            if (template.auth_mode === 'OAUTH2') {
                return this.oauth2Request({
                    template: template as ProviderTemplateOAuth2,
                    providerConfig: config,
                    session,
                    res,
                    connectionConfig,
                    authorizationParams,
                    callbackUrl,
                    environment_id: environmentId,
                    userScope,
                    logCtx
                });
            } else if (template.auth_mode === 'APP' || template.auth_mode === 'CUSTOM') {
                return this.appRequest(template, config, session, res, authorizationParams, logCtx);
            } else if (template.auth_mode === 'OAUTH1') {
                return this.oauth1Request(template, config, session, res, callbackUrl, environmentId, logCtx);
            }

            const error = WSErrBuilder.UnknownAuthMode(template.auth_mode);
            await logCtx.error(error.message);
            await logCtx.failed();

            return publisher.notifyErr(res, wsClientId, providerConfigKey, connectionId, error);
        } catch (e) {
            const prettyError = stringifyError(e, { pretty: true });
            const error = WSErrBuilder.UnknownError();
            if (logCtx) {
                await logCtx.error(error.message, { error: e });
                await logCtx.failed();
            }

            errorManager.report(e, {
                source: ErrorSourceEnum.PLATFORM,
                operation: LogActionEnum.AUTH,
                environmentId,
                metadata: {
                    providerConfigKey,
                    connectionId
                }
            });

            return publisher.notifyErr(res, wsClientId, providerConfigKey, connectionId, WSErrBuilder.UnknownError(prettyError));
        }
    }

    public async oauth2RequestCC(req: Request, res: Response<any, Required<RequestLocals>>, next: NextFunction) {
        const { environment, account } = res.locals;
        const { providerConfigKey } = req.params;
        const connectionId = req.query['connection_id'] as string | undefined;
        const connectionConfig = req.query['params'] != null ? getConnectionConfig(req.query['params']) : {};
        const body = req.body;

        if (!body.client_id) {
            errorManager.errRes(res, 'missing_client_id');

            return;
        }

        if (!body.client_secret) {
            errorManager.errRes(res, 'missing_client_secret');

            return;
        }

        const { client_id, client_secret }: Record<string, string> = body;

        let logCtx: LogContext | undefined;

        try {
            logCtx = await logContextGetter.create(
                {
                    operation: { type: 'auth', action: 'create_connection' },
                    message: 'Create connection via OAuth2 CC',
                    expiresAt: defaultOperationExpiration.auth()
                },
                { account, environment }
            );
            void analytics.track(AnalyticsTypes.PRE_OAUTH2_CC_AUTH, account.id);

            if (!providerConfigKey) {
                errorManager.errRes(res, 'missing_connection');

                return;
            }

            if (!connectionId) {
                errorManager.errRes(res, 'missing_connection_id');

                return;
            }

            const hmacEnabled = await hmacService.isEnabled(environment.id);
            if (hmacEnabled) {
                const hmac = req.query['hmac'] as string | undefined;
                if (!hmac) {
                    await logCtx.error('Missing HMAC in query params');
                    await logCtx.failed();

                    errorManager.errRes(res, 'missing_hmac');

                    return;
                }
                const verified = await hmacService.verify(hmac, environment.id, providerConfigKey, connectionId);
                if (!verified) {
                    await logCtx.error('Invalid HMAC');
                    await logCtx.failed();

                    errorManager.errRes(res, 'invalid_hmac');

                    return;
                }
            }

            const config = await configService.getProviderConfig(providerConfigKey, environment.id);

            if (!config) {
                await logCtx.error('Unknown provider config');
                await logCtx.failed();

                errorManager.errRes(res, 'unknown_provider_config');

                return;
            }

            const template = configService.getTemplate(config.provider);
            const tokenUrl = typeof template.token_url === 'string' ? template.token_url : (template.token_url?.['OAUTH2'] as string);

            if (template.auth_mode !== 'OAUTH2_CC') {
                await logCtx.error('Provider does not support OAuth2 client credentials creation', { provider: config.provider });
                await logCtx.failed();

                errorManager.errRes(res, 'invalid_auth_mode');

                return;
            }

            if (missesInterpolationParam(tokenUrl, connectionConfig)) {
                const error = WSErrBuilder.InvalidConnectionConfig(tokenUrl, JSON.stringify(connectionConfig));
                await logCtx.error(error.message, { connectionConfig });
                await logCtx.failed();

                errorManager.errRes(res, error.message);
                return;
            }

            await logCtx.enrichOperation({ integrationId: config.id!, integrationName: config.unique_key, providerName: config.provider });

            const {
                success,
                error,
                response: credentials
            } = await connectionService.getOauthClientCredentials(template as ProviderTemplateOAuth2, client_id, client_secret, connectionConfig);

            if (!success || !credentials) {
                await logCtx.error('Error during OAuth2 client credentials creation', { error, provider: config.provider });
                await logCtx.failed();

                errorManager.errRes(res, 'oauth2_cc_error');

                return;
            }

            await logCtx.info('OAuth2 client credentials creation was successful');
            await logCtx.success();

            const [updatedConnection] = await connectionService.upsertConnection(
                connectionId,
                providerConfigKey,
                config.provider,
                credentials,
                connectionConfig,
                environment.id,
                account.id
            );

            if (updatedConnection) {
                await logCtx.enrichOperation({ connectionId: updatedConnection.connection.id!, connectionName: updatedConnection.connection.connection_id });
                void connectionCreatedHook(
                    {
                        connection: updatedConnection.connection,
                        environment,
                        account,
                        auth_mode: 'NONE',
                        operation: updatedConnection.operation
                    },
                    config.provider,
                    logContextGetter,
                    undefined,
                    logCtx
                );
            }

            res.status(200).send({ providerConfigKey: providerConfigKey, connectionId: connectionId });
        } catch (err) {
            const prettyError = stringifyError(err, { pretty: true });

            void connectionCreationFailedHook(
                {
                    connection: { connection_id: connectionId!, provider_config_key: providerConfigKey! },
                    environment,
                    account,
                    auth_mode: 'OAUTH2_CC',
                    error: {
                        type: 'unknown',
                        description: `Error during Unauth create: ${prettyError}`
                    },
                    operation: 'unknown'
                },
                'unknown',
                logCtx
            );
            if (logCtx) {
                await logCtx.error('Error during OAuth2 client credentials creation', { error: err });
                await logCtx.failed();
            }

            errorManager.report(err, {
                source: ErrorSourceEnum.PLATFORM,
                operation: LogActionEnum.AUTH,
                environmentId: environment.id,
                metadata: {
                    providerConfigKey,
                    connectionId
                }
            });

            next(err);
        }
    }

    private async oauth2Request({
        template,
        providerConfig,
        session,
        res,
        connectionConfig,
        authorizationParams,
        callbackUrl,
        environment_id,
        userScope,
        logCtx
    }: {
        template: ProviderTemplateOAuth2;
        providerConfig: ProviderConfig;
        session: OAuthSession;
        res: Response;
        connectionConfig: Record<string, string>;
        authorizationParams: Record<string, string | undefined>;
        callbackUrl: string;
        environment_id: number;
        userScope?: string | undefined;
        logCtx: LogContext;
    }) {
        const oauth2Template = template;
        const channel = session.webSocketClientId;
        const providerConfigKey = session.providerConfigKey;
        const connectionId = session.connectionId;
        const tokenUrl = typeof template.token_url === 'string' ? template.token_url : (template.token_url?.['OAUTH2'] as string);

        try {
            if (missesInterpolationParam(template.authorization_url!, connectionConfig)) {
                const error = WSErrBuilder.InvalidConnectionConfig(template.authorization_url!, JSON.stringify(connectionConfig));

                await logCtx.error(error.message, { connectionConfig });
                await logCtx.failed();

                return publisher.notifyErr(res, channel, providerConfigKey, connectionId, error);
            }

            if (missesInterpolationParam(tokenUrl, connectionConfig)) {
                const error = WSErrBuilder.InvalidConnectionConfig(tokenUrl, JSON.stringify(connectionConfig));
                await logCtx.error(error.message, { connectionConfig });
                await logCtx.failed();

                return publisher.notifyErr(res, channel, providerConfigKey, connectionId, error);
            }

            if (
                oauth2Template.token_params == undefined ||
                oauth2Template.token_params.grant_type == undefined ||
                oauth2Template.token_params.grant_type == 'authorization_code'
            ) {
                let allAuthParams: Record<string, string | undefined> = oauth2Template.authorization_params || {};

                // We always implement PKCE, no matter whether the server requires it or not,
                // unless it has been explicitly turned off for this template
                if (!template.disable_pkce) {
                    const h = crypto
                        .createHash('sha256')
                        .update(session.codeVerifier)
                        .digest('base64')
                        .replace(/\+/g, '-')
                        .replace(/\//g, '_')
                        .replace(/=+$/, '');
                    allAuthParams['code_challenge'] = h;
                    allAuthParams['code_challenge_method'] = 'S256';
                }

                if (providerConfig.provider === 'slack' && userScope) {
                    allAuthParams['user_scope'] = userScope;
                }

                allAuthParams = { ...allAuthParams, ...authorizationParams }; // Auth params submitted in the request take precedence over the ones defined in the template (including if they are undefined).
                // eslint-disable-next-line @typescript-eslint/no-dynamic-delete
                Object.keys(allAuthParams).forEach((key) => (allAuthParams[key] === undefined ? delete allAuthParams[key] : {})); // Remove undefined values.

                await oAuthSessionService.create(session);

                const simpleOAuthClient = new simpleOauth2.AuthorizationCode(
                    oauth2Client.getSimpleOAuth2ClientConfig(providerConfig, template, connectionConfig)
                );

                let authorizationUri = simpleOAuthClient.authorizeURL({
                    redirect_uri: callbackUrl,
                    scope: providerConfig.oauth_scopes ? providerConfig.oauth_scopes.split(',').join(oauth2Template.scope_separator || ' ') : '',
                    state: session.id,
                    ...allAuthParams
                });

                if (template.authorization_url_replacements) {
                    const urlReplacements = template.authorization_url_replacements || {};

                    Object.keys(template.authorization_url_replacements).forEach((key) => {
                        const replacement = urlReplacements[key];
                        if (typeof replacement === 'string') {
                            authorizationUri = authorizationUri.replace(key, replacement);
                        }
                    });
                }

                await telemetry.log(LogTypes.AUTH_TOKEN_REQUEST_CALLBACK_RECEIVED, 'OAuth2 callback url received', LogActionEnum.AUTH, {
                    environmentId: String(environment_id),
                    callbackUrl,
                    providerConfigKey: String(providerConfigKey),
                    provider: String(providerConfig.provider),
                    connectionId: String(connectionId),
                    authMode: String(template.auth_mode)
                });

                await logCtx.info('Redirecting', {
                    authorizationUri,
                    providerConfigKey,
                    connectionId,
                    allAuthParams,
                    connectionConfig,
                    grantType: oauth2Template.token_params?.grant_type as string,
                    scopes: providerConfig.oauth_scopes ? providerConfig.oauth_scopes.split(',').join(oauth2Template.scope_separator || ' ') : ''
                });

                res.redirect(authorizationUri);
            } else {
                const grantType = oauth2Template.token_params.grant_type;
                const error = WSErrBuilder.UnknownGrantType(grantType);

                await logCtx.error('Redirecting', {
                    grantType,
                    basicAuthEnabled: template.token_request_auth_method === 'basic',
                    connectionConfig
                });
                await logCtx.failed();

                return publisher.notifyErr(res, channel, providerConfigKey, connectionId, error);
            }
        } catch (err: any) {
            const prettyError = stringifyError(err, { pretty: true });

            const error = WSErrBuilder.UnknownError();
            const content = error.message + '\n' + prettyError;

            await telemetry.log(LogTypes.AUTH_TOKEN_REQUEST_FAILURE, `OAuth2 request process failed ${content}`, LogActionEnum.AUTH, {
                callbackUrl,
                environmentId: String(environment_id),
                providerConfigKey: String(providerConfigKey),
                connectionId: String(connectionId),
                level: 'error'
            });

            await logCtx.error(WSErrBuilder.UnknownError().message, { error, connectionConfig });
            await logCtx.failed();

            return publisher.notifyErr(res, channel, providerConfigKey, connectionId, WSErrBuilder.UnknownError(prettyError));
        }
    }

    private async appRequest(
        template: ProviderTemplate,
        providerConfig: ProviderConfig,
        session: OAuthSession,
        res: Response,
        authorizationParams: Record<string, string | undefined>,
        logCtx: LogContext
    ) {
        const channel = session.webSocketClientId;
        const providerConfigKey = session.providerConfigKey;
        const connectionId = session.connectionId;

        const connectionConfig = {
            ...authorizationParams,
            appPublicLink: providerConfig.app_link
        };

        session.connectionConfig = connectionConfig as Record<string, string>;

        try {
            if (missesInterpolationParam(template.authorization_url!, connectionConfig)) {
                const error = WSErrBuilder.InvalidConnectionConfig(template.authorization_url!, JSON.stringify(connectionConfig));

                await logCtx.error(error.message, { ...connectionConfig });
                await logCtx.failed();

                return publisher.notifyErr(res, channel, providerConfigKey, connectionId, error);
            }

            await oAuthSessionService.create(session);

            const appUrl = interpolateStringFromObject(template.authorization_url!, {
                connectionConfig
            });

            const params = new URLSearchParams({
                state: session.id
            });

            const authorizationUri = `${appUrl}?${params.toString()}`;

            await logCtx.info('Redirecting', { authorizationUri, providerConfigKey, connectionId, connectionConfig });

            res.redirect(authorizationUri);
        } catch (error) {
            const prettyError = stringifyError(error, { pretty: true });

            await logCtx.error('Unknown error', { connectionConfig });
            await logCtx.failed();

            return publisher.notifyErr(res, channel, providerConfigKey, connectionId, WSErrBuilder.UnknownError(prettyError));
        }
    }

    // In OAuth 2 we are guaranteed that the state parameter will be sent back to us
    // for the entire journey. With OAuth 1.0a we have to register the callback URL
    // in a first step and will get called back there. We need to manually include the state
    // param there, otherwise we won't be able to identify the user in the callback
    private async oauth1Request(
        template: ProviderTemplate,
        config: ProviderConfig,
        session: OAuthSession,
        res: Response,
        callbackUrl: string,
        environment_id: number,
        logCtx: LogContext
    ) {
        const callbackParams = new URLSearchParams({
            state: session.id
        });
        const channel = session.webSocketClientId;
        const providerConfigKey = session.providerConfigKey;
        const connectionId = session.connectionId;

        const oAuth1CallbackURL = `${callbackUrl}?${callbackParams.toString()}`;

        await logCtx.info('OAuth callback URL was retrieved', { url: oAuth1CallbackURL });

        const oAuth1Client = new OAuth1Client(config, template, oAuth1CallbackURL);

        let tokenResult: OAuth1RequestTokenResult | undefined;
        try {
            tokenResult = await oAuth1Client.getOAuthRequestToken();
        } catch (err) {
            const error = errorToObject(err);
            errorManager.report(new Error('token_retrieval_error'), {
                source: ErrorSourceEnum.PLATFORM,
                operation: LogActionEnum.AUTH,
                environmentId: session.environmentId,
                metadata: error
            });

            const userError = WSErrBuilder.TokenError();
            await logCtx.error(userError.message, { error: err, url: oAuth1CallbackURL });
            await logCtx.failed();

            return publisher.notifyErr(res, channel, providerConfigKey, connectionId, userError);
        }

        session.requestTokenSecret = tokenResult.request_token_secret;
        await oAuthSessionService.create(session);
        const redirectUrl = oAuth1Client.getAuthorizationURL(tokenResult);

        await logCtx.info('Successfully requested token. Redirecting...', {
            providerConfigKey: session.providerConfigKey,
            connectionId: session.connectionId,
            redirectUrl
        });

        await telemetry.log(LogTypes.AUTH_TOKEN_REQUEST_CALLBACK_RECEIVED, 'OAuth1 callback url received', LogActionEnum.AUTH, {
            environmentId: String(environment_id),
            callbackUrl,
            providerConfigKey: String(providerConfigKey),
            provider: config.provider,
            connectionId: String(connectionId),
            authMode: String(template.auth_mode)
        });

        // All worked, let's redirect the user to the authorization page
        return res.redirect(redirectUrl);
    }

    public async oauthCallback(req: Request, res: Response<any, never>, _: NextFunction) {
        const { state } = req.query;

        const installation_id = req.query['installation_id'] as string | undefined;
        const action = req.query['setup_action'] as string;

        if (!state && installation_id && action) {
            res.redirect(req.get('referer') || req.get('Referer') || req.headers.referer || 'https://github.com');

            return;
        }

        if (state == null) {
            const errorMessage = 'No state found in callback';
            const e = new Error(errorMessage);

            errorManager.report(e, {
                source: ErrorSourceEnum.PLATFORM,
                operation: LogActionEnum.AUTH,
                metadata: errorManager.getExpressRequestContext(req)
            });
            return;
        }

        const session = await oAuthSessionService.findById(state as string);

        if (session == null) {
            const errorMessage = `No session found for state: ${state}`;
            const e = new Error(errorMessage);

            errorManager.report(e, {
                source: ErrorSourceEnum.PLATFORM,
                operation: LogActionEnum.AUTH,
                metadata: errorManager.getExpressRequestContext(req)
            });
            return;
        } else {
            await oAuthSessionService.delete(state as string);
        }

        const logCtx = await logContextGetter.get({ id: session.activityLogId });

        const channel = session.webSocketClientId;
        const providerConfigKey = session.providerConfigKey;
        const connectionId = session.connectionId;

        try {
            await logCtx.debug('Received callback', { providerConfigKey, connectionId });

            const template = configService.getTemplate(session.provider);
            const config = (await configService.getProviderConfig(session.providerConfigKey, session.environmentId))!;
            await logCtx.enrichOperation({ integrationId: config.id!, integrationName: config.unique_key, providerName: config.provider });

            const environment = await environmentService.getById(session.environmentId);
            const account = await environmentService.getAccountFromEnvironment(session.environmentId);

            if (!environment || !account) {
                const error = WSErrBuilder.EnvironmentOrAccountNotFound();

                return publisher.notifyErr(res, channel, providerConfigKey, connectionId, error);
            }

            if (session.authMode === 'OAUTH2' || session.authMode === 'CUSTOM') {
                return this.oauth2Callback(template as ProviderTemplateOAuth2, config, session, req, res, environment, account, logCtx);
            } else if (session.authMode === 'TBA') {
                return this.tbaCallback(template, config, session, req, res, environment, account, logCtx);
            } else if (session.authMode === 'OAUTH1') {
                return this.oauth1Callback(template, config, session, req, res, environment, account, logCtx);
            }

            const error = WSErrBuilder.UnknownAuthMode(session.authMode);
            await logCtx.error(error.message, { url: req.originalUrl });
            await logCtx.failed();

            return publisher.notifyErr(res, channel, providerConfigKey, connectionId, error);
        } catch (err) {
            const prettyError = stringifyError(err, { pretty: true });

            errorManager.report(err, {
                source: ErrorSourceEnum.PLATFORM,
                operation: LogActionEnum.AUTH,
                environmentId: session.environmentId,
                metadata: errorManager.getExpressRequestContext(req)
            });

            await logCtx.error('Unknown error', { error: err, url: req.originalUrl });
            await logCtx.failed();

            return publisher.notifyErr(res, channel, providerConfigKey, connectionId, WSErrBuilder.UnknownError(prettyError));
        }
    }

    private async oauth2Callback(
        template: ProviderTemplateOAuth2,
        config: ProviderConfig,
        session: OAuthSession,
        req: Request,
        res: Response,
        environment: Environment,
        account: Account,
        logCtx: LogContext
    ) {
        const { code } = req.query;
        const providerConfigKey = session.providerConfigKey;
        const connectionId = session.connectionId;
        const channel = session.webSocketClientId;
        const callbackMetadata = getConnectionMetadataFromCallbackRequest(req.query, template);

        const installationId = req.query['installation_id'] as string | undefined;

        if (!code) {
            const error = WSErrBuilder.InvalidCallbackOAuth2();
            await logCtx.error(error.message, {
                scopes: config.oauth_scopes,
                basicAuthEnabled: template.token_request_auth_method === 'basic',
                tokenParams: template.token_params as string
            });
            await logCtx.failed();

            await telemetry.log(LogTypes.AUTH_TOKEN_REQUEST_FAILURE, 'OAuth2 token request failed with a missing code', LogActionEnum.AUTH, {
                environmentId: String(environment.id),
                providerConfigKey: String(providerConfigKey),
                provider: String(config.provider),
                connectionId: String(connectionId),
                authMode: String(template.auth_mode),
                level: 'error'
            });

            void connectionCreationFailedHook(
                {
                    connection: { connection_id: connectionId, provider_config_key: providerConfigKey },
                    environment,
                    account,
                    auth_mode: template.auth_mode,
                    error: {
                        type: 'invalid_callback',
                        description: error.message
                    },
                    operation: 'unknown'
                },
                session.provider,
                logCtx
            );

            return publisher.notifyErr(res, channel, providerConfigKey, connectionId, error);
        }

        // no need to do anything here until the request is approved
        if (session.authMode === 'CUSTOM' && req.query['setup_action'] === 'update' && installationId) {
            // this means the update request was performed from the provider itself
            if (!req.query['state']) {
                res.redirect(req.get('referer') || req.get('Referer') || req.headers.referer || 'https://github.com');

                return;
            }

            await logCtx.info('Update request has been made', { provider: session.provider, providerConfigKey, connectionId });
            await logCtx.success();

            return publisher.notifySuccess(res, channel, providerConfigKey, connectionId);
        }

        // check for oauth overrides in the connnection config
        if (session.connectionConfig['oauth_client_id_override']) {
            config.oauth_client_id = session.connectionConfig['oauth_client_id_override'];
        }

        if (session.connectionConfig['oauth_client_secret_override']) {
            config.oauth_client_secret = session.connectionConfig['oauth_client_secret_override'];
        }

        if (session.connectionConfig['oauth_scopes']) {
            config.oauth_scopes = session.connectionConfig['oauth_scopes'];
        }

        const simpleOAuthClient = new simpleOauth2.AuthorizationCode(oauth2Client.getSimpleOAuth2ClientConfig(config, template, session.connectionConfig));

        let additionalTokenParams: Record<string, string> = {};
        if (template.token_params !== undefined) {
            // We need to remove grant_type, simpleOAuth2 handles that for us
            const deepCopy = JSON.parse(JSON.stringify(template.token_params));
            additionalTokenParams = deepCopy;
        }

        // We always implement PKCE, no matter whether the server requires it or not,
        // unless it has been explicitly disabled for this provider template
        if (!template.disable_pkce) {
            additionalTokenParams['code_verifier'] = session.codeVerifier;
        }

        const headers: Record<string, string> = {};

        if (template.token_request_auth_method === 'basic') {
            headers['Authorization'] = 'Basic ' + Buffer.from(config.oauth_client_id + ':' + config.oauth_client_secret).toString('base64');
        }

        try {
            let rawCredentials: object;

            await logCtx.info('Initiating token request', {
                provider: session.provider,
                providerConfigKey,
                connectionId,
                additionalTokenParams,
                code,
                scopes: config.oauth_scopes,
                basicAuthEnabled: template.token_request_auth_method === 'basic',
                tokenParams: template.token_params
            });

            const tokenUrl = typeof template.token_url === 'string' ? template.token_url : (template.token_url?.['OAUTH2'] as string);

            if (providerClientManager.shouldUseProviderClient(session.provider)) {
                rawCredentials = await providerClientManager.getToken(config, tokenUrl, code as string, session.callbackUrl, session.codeVerifier);
            } else {
                const accessToken = await simpleOAuthClient.getToken(
                    {
                        code: code as string,
                        redirect_uri: session.callbackUrl,
                        ...additionalTokenParams
                    },
                    {
                        headers
                    }
                );
                rawCredentials = accessToken.token;
            }

            await logCtx.info('Token response received', { provider: session.provider, providerConfigKey, connectionId });

            const tokenMetadata = getConnectionMetadataFromTokenResponse(rawCredentials, template);

            let parsedRawCredentials: OAuth2Credentials;

            try {
                parsedRawCredentials = connectionService.parseRawCredentials(rawCredentials, 'OAUTH2') as OAuth2Credentials;
            } catch (err) {
                await logCtx.error('The OAuth token response from the server could not be parsed - OAuth flow failed.', { error: err, rawCredentials });
                await logCtx.failed();

                await telemetry.log(
                    LogTypes.AUTH_TOKEN_REQUEST_FAILURE,
                    'OAuth2 token request failed, response from the server could not be parsed',
                    LogActionEnum.AUTH,
                    {
                        environmentId: String(environment.id),
                        providerConfigKey: String(providerConfigKey),
                        provider: String(config.provider),
                        connectionId: String(connectionId),
                        authMode: String(template.auth_mode),
                        level: 'error'
                    }
                );

                void connectionCreationFailedHook(
                    {
                        connection: { connection_id: connectionId, provider_config_key: providerConfigKey },
                        environment,
                        account,
                        auth_mode: template.auth_mode,
                        error: {
                            type: 'unable_to_parse_token_response',
                            description: 'OAuth2 token request failed, response from the server could not be parsed'
                        },
                        operation: 'unknown'
                    },
                    session.provider,
                    logCtx
                );

                return publisher.notifyErr(res, channel, providerConfigKey, connectionId, WSErrBuilder.UnknownError());
            }

            let connectionConfig = { ...session.connectionConfig, ...tokenMetadata, ...callbackMetadata };

            let pending = false;

            if (template.auth_mode === 'CUSTOM' && !connectionConfig['installation_id'] && !installationId) {
                pending = true;

                const custom = config.custom as Record<string, string>;
                connectionConfig = {
                    ...connectionConfig,
                    app_id: custom['app_id'],
                    pending,
                    pendingLog: logCtx.id
                };
            }

            if (template.auth_mode === 'CUSTOM' && installationId) {
                connectionConfig = {
                    ...connectionConfig,
                    installation_id: installationId
                };
            }

            if (connectionConfig['oauth_client_id_override']) {
                parsedRawCredentials = {
                    ...parsedRawCredentials,
                    config_override: {
                        client_id: connectionConfig['oauth_client_id_override']
                    }
                };

                connectionConfig = Object.keys(session.connectionConfig).reduce((acc: Record<string, string>, key: string) => {
                    if (key !== 'oauth_client_id_override') {
                        acc[key] = connectionConfig[key] as string;
                    }
                    return acc;
                }, {});
            }

            if (connectionConfig['oauth_client_secret_override']) {
                parsedRawCredentials = {
                    ...parsedRawCredentials,
                    config_override: {
                        ...parsedRawCredentials.config_override,
                        client_secret: connectionConfig['oauth_client_secret_override']
                    }
                };

                connectionConfig = Object.keys(session.connectionConfig).reduce((acc: Record<string, string>, key: string) => {
                    if (key !== 'oauth_client_secret_override') {
                        acc[key] = connectionConfig[key] as string;
                    }
                    return acc;
                }, {});
            }

            if (connectionConfig['oauth_scopes_override']) {
                connectionConfig['oauth_scopes_override'] = !Array.isArray(connectionConfig['oauth_scopes_override'])
                    ? connectionConfig['oauth_scopes_override'].split(',')
                    : connectionConfig['oauth_scopes_override'];
            }

            const [updatedConnection] = await connectionService.upsertConnection(
                connectionId,
                providerConfigKey,
                session.provider,
                parsedRawCredentials,
                connectionConfig,
                session.environmentId,
                account.id
            );

            await logCtx.debug(
                `OAuth connection successful${template.auth_mode === 'CUSTOM' && !installationId ? ' and request for app approval is pending' : ''}`,
                {
                    additionalTokenParams,
                    code,
                    scopes: config.oauth_scopes,
                    basicAuthEnabled: template.token_request_auth_method === 'basic',
                    tokenParams: template.token_params
                }
            );

            if (updatedConnection) {
                await logCtx.enrichOperation({ connectionId: updatedConnection.connection.id!, connectionName: updatedConnection.connection.connection_id });
                // don't initiate a sync if custom because this is the first step of the oauth flow
                const initiateSync = template.auth_mode === 'CUSTOM' ? false : true;
                const runPostConnectionScript = true;
                void connectionCreatedHook(
                    {
                        connection: updatedConnection.connection,
                        environment,
                        account,
                        auth_mode: template.auth_mode,
                        operation: updatedConnection.operation
                    },
                    session.provider,
                    logContextGetter,
                    { initiateSync, runPostConnectionScript },
                    logCtx
                );
            }

            if (template.auth_mode === 'CUSTOM' && installationId) {
                pending = false;
                const connCreatedHook = (res: ConnectionUpsertResponse) => {
                    void connectionCreatedHook(
                        {
                            connection: res.connection,
                            environment,
                            account,
                            auth_mode: 'APP',
                            operation: res.operation
                        },
                        config.provider,
                        logContextGetter,
                        { initiateSync: true, runPostConnectionScript: false },
                        logCtx
                    );
                };
                await connectionService.getAppCredentialsAndFinishConnection(
                    connectionId,
                    config,
                    template,
                    connectionConfig as ConnectionConfig,
                    logCtx,
                    connCreatedHook
                );
            }

            await telemetry.log(LogTypes.AUTH_TOKEN_REQUEST_SUCCESS, 'OAuth2 token request succeeded', LogActionEnum.AUTH, {
                environmentId: String(environment.id),
                providerConfigKey: String(providerConfigKey),
                provider: String(config.provider),
                connectionId: String(connectionId),
                authMode: String(template.auth_mode)
            });

            await logCtx.success();

            return publisher.notifySuccess(res, channel, providerConfigKey, connectionId, pending);
        } catch (err) {
            const prettyError = stringifyError(err, { pretty: true });
            errorManager.report(err, {
                source: ErrorSourceEnum.PLATFORM,
                operation: LogActionEnum.AUTH,
                environmentId: session.environmentId,
                metadata: {
                    providerConfigKey: session.providerConfigKey,
                    connectionId: session.connectionId
                }
            });

            await telemetry.log(LogTypes.AUTH_TOKEN_REQUEST_FAILURE, 'OAuth2 token request failed', LogActionEnum.AUTH, {
                environmentId: String(environment.id),
                providerConfigKey: String(providerConfigKey),
                provider: String(config.provider),
                connectionId: String(connectionId),
                authMode: String(template.auth_mode),
                level: 'error'
            });

            const error = WSErrBuilder.UnknownError();
            await logCtx.error(error.message, { error: err });
            await logCtx.failed();

            void connectionCreationFailedHook(
                {
                    connection: { connection_id: connectionId, provider_config_key: providerConfigKey },
                    environment,
                    account,
                    auth_mode: template.auth_mode,
                    error: {
                        type: 'unknown',
                        description: error.message + '\n' + prettyError
                    },
                    operation: 'unknown'
                },
                session.provider,
                logCtx
            );

            return publisher.notifyErr(res, channel, providerConfigKey, connectionId, error);
        }
    }

    private async tbaCallback(
        template: ProviderTemplate,
        config: ProviderConfig,
        session: OAuthSession,
        req: Request,
        res: Response,
        environment: Environment,
        account: Account,
        logCtx: LogContext
    ) {
        const { oauth_token, oauth_verifier } = req.query;

        if (!oauth_token || !oauth_verifier) {
            await logCtx.error('Missing oauth_token or oauth_verifier in callback. The user might have denied the request');
            await logCtx.failed();
        }

        const providerConfigKey = session.providerConfigKey;
        const connectionId = session.connectionId;

        await logCtx.info('Initiating token request', {
            provider: session.provider,
            providerConfigKey,
            connectionId
        });

        const tokenResponse = await makeAccessTokenRequest({
            template,
            config,
            oauth_token: String(oauth_token),
            oauth_verifier: String(oauth_verifier),
            session
        });

        if (!tokenResponse) {
            await logCtx.error('Failed to get access token');
            await logCtx.failed();
            return res.status(500).send('Failed to get access token');
        }

        const { token, secret } = tokenResponse;

        const channel = session.webSocketClientId;

        const [updatedConnection] = await connectionService.upsertConnection(
            connectionId,
            providerConfigKey,
            session.provider,
            {
                type: 'TBA',
                token,
                secret,
                oauth_client_id: config.oauth_client_id,
                oauth_client_secret: config.oauth_client_secret
            } as unknown as AuthCredentials,
            { ...session.connectionConfig, oauth_verifier },
            environment.id,
            account.id
        );

        if (updatedConnection) {
            await logCtx.enrichOperation({ connectionId: updatedConnection.connection.id!, connectionName: updatedConnection.connection.connection_id });
            // don't initiate a sync if custom because this is the first step of the oauth flow
            const initiateSync = true;
            const runPostConnectionScript = true;
            void connectionCreatedHook(
                {
                    connection: updatedConnection.connection,
                    environment,
                    account,
                    auth_mode: template.auth_mode,
                    operation: updatedConnection.operation
                },
                session.provider,
                logContextGetter,
                { initiateSync, runPostConnectionScript },
                logCtx
            );
        }

        await logCtx.success();

        return publisher.notifySuccess(res, channel, providerConfigKey, connectionId);
    }

    private async oauth1Callback(
        template: ProviderTemplate,
        config: ProviderConfig,
        session: OAuthSession,
        req: Request,
        res: Response,
        environment: Environment,
        account: Account,
        logCtx: LogContext
    ) {
        const { oauth_token, oauth_verifier } = req.query;
        const providerConfigKey = session.providerConfigKey;
        const connectionId = session.connectionId;
        const channel = session.webSocketClientId;
        const metadata = getConnectionMetadataFromCallbackRequest(req.query, template);

        if (!oauth_token || !oauth_verifier) {
            const error = WSErrBuilder.InvalidCallbackOAuth1();
            await logCtx.error(error.message);
            await logCtx.failed();

            void connectionCreationFailedHook(
                {
                    connection: { connection_id: connectionId, provider_config_key: providerConfigKey },
                    environment,
                    account,
                    auth_mode: template.auth_mode,
                    error: {
                        type: 'invalid_callback',
                        description: error.message
                    },
                    operation: 'unknown'
                },
                session.provider,
                logCtx
            );

            return publisher.notifyErr(res, channel, providerConfigKey, connectionId, error);
        }

        const oauth_token_secret = session.requestTokenSecret!;

        const oAuth1Client = new OAuth1Client(config, template, '');
        oAuth1Client
            .getOAuthAccessToken(oauth_token as string, oauth_token_secret, oauth_verifier as string)
            .then(async (accessTokenResult) => {
                const parsedAccessTokenResult = connectionService.parseRawCredentials(accessTokenResult, 'OAUTH1');

                const [updatedConnection] = await connectionService.upsertConnection(
                    connectionId,
                    providerConfigKey,
                    session.provider,
                    parsedAccessTokenResult,
                    { ...session.connectionConfig, ...metadata },
                    environment.id,
                    account.id
                );

                await logCtx.info('OAuth connection was successful', { url: session.callbackUrl, providerConfigKey });

                await telemetry.log(LogTypes.AUTH_TOKEN_REQUEST_SUCCESS, 'OAuth1 token request succeeded', LogActionEnum.AUTH, {
                    environmentId: String(environment.id),
                    providerConfigKey: String(providerConfigKey),
                    provider: String(config.provider),
                    connectionId: String(connectionId),
                    authMode: String(template.auth_mode)
                });

                if (updatedConnection) {
                    await logCtx.enrichOperation({
                        connectionId: updatedConnection.connection.id!,
                        connectionName: updatedConnection.connection.connection_id
                    });
                    // syncs not support for oauth1
                    const initiateSync = false;
                    const runPostConnectionScript = true;
                    void connectionCreatedHook(
                        {
                            connection: updatedConnection.connection,
                            environment,
                            account,
                            auth_mode: template.auth_mode,
                            operation: updatedConnection.operation
                        },
                        session.provider,
                        logContextGetter,
                        { initiateSync, runPostConnectionScript },
                        logCtx
                    );
                }
                await logCtx.success();

                return publisher.notifySuccess(res, channel, providerConfigKey, connectionId);
            })
            .catch(async (err: unknown) => {
                errorManager.report(err, {
                    source: ErrorSourceEnum.PLATFORM,
                    operation: LogActionEnum.AUTH,
                    environmentId: session.environmentId,
                    metadata: {
                        ...metadata,
                        providerConfigKey: session.providerConfigKey,
                        connectionId: session.connectionId
                    }
                });
                const prettyError = stringifyError(err, { pretty: true });

                await telemetry.log(LogTypes.AUTH_TOKEN_REQUEST_FAILURE, 'OAuth1 token request failed', LogActionEnum.AUTH, {
                    environmentId: String(environment.id),
                    providerConfigKey: String(providerConfigKey),
                    provider: String(config.provider),
                    connectionId: String(connectionId),
                    authMode: String(template.auth_mode),
                    level: 'error'
                });

                const error = WSErrBuilder.UnknownError();
                await logCtx.error(error.message);
                await logCtx.failed();

                void connectionCreationFailedHook(
                    {
                        connection: { connection_id: connectionId, provider_config_key: providerConfigKey },
                        environment,
                        account,
                        auth_mode: template.auth_mode,
                        error: {
                            type: 'unknown',
                            description: error.message + '\n' + prettyError
                        },
                        operation: 'unknown'
                    },
                    session.provider,
                    logCtx
                );

                return publisher.notifyErr(res, channel, providerConfigKey, connectionId, WSErrBuilder.UnknownError(prettyError));
            });
    }
}

export default new OAuthController();<|MERGE_RESOLUTION|>--- conflicted
+++ resolved
@@ -9,12 +9,7 @@
     missesInterpolationParam,
     getConnectionMetadataFromTokenResponse
 } from '../utils/utils.js';
-<<<<<<< HEAD
 import type { Template as ProviderTemplate, TemplateOAuth2 as ProviderTemplateOAuth2 } from '@nangohq/types';
-=======
-import { makeAccessTokenRequest } from '../helpers/tba.js';
-import type { AuthCredentials, Template as ProviderTemplate, TemplateOAuth2 as ProviderTemplateOAuth2 } from '@nangohq/types';
->>>>>>> 2e6060d1
 import type {
     Config as ProviderConfig,
     OAuthSession,
