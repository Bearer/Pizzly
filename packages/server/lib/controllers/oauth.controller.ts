import type { Request, Response, NextFunction } from 'express';
import * as crypto from 'node:crypto';
import * as uuid from 'uuid';
import simpleOauth2 from 'simple-oauth2';
import { OAuth1Client } from '../clients/oauth1.client.js';
import {
    getAdditionalAuthorizationParams,
    getConnectionMetadataFromCallbackRequest,
    missesInterpolationParam,
    getConnectionMetadataFromTokenResponse
} from '../utils/utils.js';
import type {
    Config as ProviderConfig,
    Template as ProviderTemplate,
    TemplateOAuth2 as ProviderTemplateOAuth2,
    OAuthSession,
    OAuth1RequestTokenResult,
    OAuth2Credentials,
    ConnectionConfig,
    ConnectionUpsertResponse,
    Environment,
    Account
} from '@nangohq/shared';
import {
    getConnectionConfig,
    interpolateStringFromObject,
    getOauthCallbackUrl,
    AuthOperation,
    LogActionEnum,
    configService,
    connectionService,
    environmentService,
    AuthModes as ProviderAuthModes,
    oauth2Client,
    providerClientManager,
    errorManager,
    analytics,
    telemetry,
    LogTypes,
    AnalyticsTypes,
    hmacService,
    ErrorSourceEnum
} from '@nangohq/shared';
import publisher from '../clients/publisher.client.js';
import * as WSErrBuilder from '../utils/web-socket-error.js';
import oAuthSessionService from '../services/oauth-session.service.js';
import type { LogContext } from '@nangohq/logs';
import { defaultOperationExpiration, logContextGetter } from '@nangohq/logs';
import { errorToObject, stringifyError } from '@nangohq/utils';
import type { RequestLocals } from '../utils/express.js';
import { connectionCreated as connectionCreatedHook, connectionCreationFailed as connectionCreationFailedHook } from '../hooks/hooks.js';

class OAuthController {
    public async oauthRequest(req: Request, res: Response<any, Required<RequestLocals>>, _next: NextFunction) {
        const { account, environment } = res.locals;
        const accountId = account.id;
        const environmentId = environment.id;
        const { providerConfigKey } = req.params;
        let connectionId = req.query['connection_id'] as string | undefined;
        const wsClientId = req.query['ws_client_id'] as string | undefined;
        const userScope = req.query['user_scope'] as string | undefined;
        let logCtx: LogContext | undefined;

        try {
            logCtx = await logContextGetter.create(
<<<<<<< HEAD
                { operation: { type: 'auth', action: 'create_connection' }, message: 'Authorization OAuth', expiresAt: defaultOperationExpiration.auth() },
=======
                {
                    id: String(activityLogId),
                    operation: { type: 'auth', action: 'create_connection' },
                    message: 'Create connection via OAuth',
                    expiresAt: defaultOperationExpiration.auth()
                },
>>>>>>> 359860ab
                { account, environment }
            );
            if (!wsClientId) {
                void analytics.track(AnalyticsTypes.PRE_WS_OAUTH, accountId);
            }

            await telemetry.log(LogTypes.AUTH_TOKEN_REQUEST_START, 'OAuth request process start', LogActionEnum.AUTH, {
                environmentId: String(environmentId),
                accountId: String(accountId),
                providerConfigKey: String(providerConfigKey),
                connectionId: String(connectionId)
            });

            const callbackUrl = await getOauthCallbackUrl(environmentId);
            const connectionConfig = req.query['params'] != null ? getConnectionConfig(req.query['params']) : {};
            const authorizationParams = req.query['authorization_params'] != null ? getAdditionalAuthorizationParams(req.query['authorization_params']) : {};
            const overrideCredentials = req.query['credentials'] != null ? getAdditionalAuthorizationParams(req.query['credentials']) : {};

            if (connectionId == null) {
                const error = WSErrBuilder.MissingConnectionId();
                await logCtx.error(error.message);
                await logCtx.failed();

                return publisher.notifyErr(res, wsClientId, providerConfigKey, connectionId, error);
            } else if (providerConfigKey == null) {
                const error = WSErrBuilder.MissingProviderConfigKey();
                await logCtx.error(error.message);
                await logCtx.failed();

                return publisher.notifyErr(res, wsClientId, providerConfigKey, connectionId, error);
            }

            connectionId = connectionId.toString();

            const hmacEnabled = await hmacService.isEnabled(environmentId);
            if (hmacEnabled) {
                const hmac = req.query['hmac'] as string | undefined;
                if (!hmac) {
                    const error = WSErrBuilder.MissingHmac();
                    await logCtx.error(error.message);
                    await logCtx.failed();

                    return publisher.notifyErr(res, wsClientId, providerConfigKey, connectionId, error);
                }
                const verified = await hmacService.verify(hmac, environmentId, providerConfigKey, connectionId);

                if (!verified) {
                    const error = WSErrBuilder.InvalidHmac();
                    await logCtx.error(error.message);
                    await logCtx.failed();

                    return publisher.notifyErr(res, wsClientId, providerConfigKey, connectionId, error);
                }
            }

            await logCtx.info('Authorization URL request from the client');

            const config = await configService.getProviderConfig(providerConfigKey, environmentId);

            if (config == null) {
                const error = WSErrBuilder.UnknownProviderConfigKey(providerConfigKey);

                await logCtx.error(error.message);
                await logCtx.failed();

                return publisher.notifyErr(res, wsClientId, providerConfigKey, connectionId, error);
            }

            await logCtx.enrichOperation({ integrationId: config.id!, integrationName: config.unique_key, providerName: config.provider });

            let template: ProviderTemplate;
            try {
                template = configService.getTemplate(config.provider);
            } catch {
                const error = WSErrBuilder.UnknownProviderTemplate(config.provider);

                await logCtx.error(error.message);
                await logCtx.failed();

                return publisher.notifyErr(res, wsClientId, providerConfigKey, connectionId, error);
            }

            const session: OAuthSession = {
                providerConfigKey: providerConfigKey,
                provider: config.provider,
                connectionId: connectionId,
                callbackUrl: callbackUrl,
                authMode: template.auth_mode,
                codeVerifier: crypto.randomBytes(24).toString('hex'),
                id: uuid.v1(),
                connectionConfig,
                environmentId,
                webSocketClientId: wsClientId,
                activityLogId: logCtx.id
            };

            if (userScope) {
                session.connectionConfig['user_scope'] = userScope;
            }

            // certain providers need the credentials to be specified in the config
            if (overrideCredentials) {
                if (overrideCredentials['oauth_client_id_override']) {
                    config.oauth_client_id = overrideCredentials['oauth_client_id_override'];

                    session.connectionConfig = {
                        ...session.connectionConfig,
                        oauth_client_id_override: config.oauth_client_id
                    };
                }
                if (overrideCredentials['oauth_client_secret_override']) {
                    config.oauth_client_secret = overrideCredentials['oauth_client_secret_override'];

                    session.connectionConfig = {
                        ...session.connectionConfig,
                        oauth_client_secret_override: config.oauth_client_secret
                    };
                }

                const obfuscatedClientSecret = config.oauth_client_secret ? config.oauth_client_secret.slice(0, 4) + '***' : '';

                await logCtx.info('Credentials override', {
                    oauth_client_id: config.oauth_client_id,
                    oauth_client_secret: obfuscatedClientSecret
                });
            }

            if (connectionConfig['oauth_scopes_override']) {
                config.oauth_scopes = connectionConfig['oauth_scopes_override'];
            }

            if (template.auth_mode !== ProviderAuthModes.App && (config.oauth_client_id == null || config.oauth_client_secret == null)) {
                const error = WSErrBuilder.InvalidProviderConfig(providerConfigKey);

                await logCtx.error(error.message);
                await logCtx.failed();

                return publisher.notifyErr(res, wsClientId, providerConfigKey, connectionId, error);
            }

            if (template.auth_mode === ProviderAuthModes.OAuth2) {
                return this.oauth2Request({
                    template: template as ProviderTemplateOAuth2,
                    providerConfig: config,
                    session,
                    res,
                    connectionConfig,
                    authorizationParams,
                    callbackUrl,
                    environment_id: environmentId,
                    userScope,
                    logCtx
                });
            } else if (template.auth_mode === ProviderAuthModes.App || template.auth_mode === ProviderAuthModes.Custom) {
                return this.appRequest({
                    template,
                    providerConfig: config,
                    session,
                    res,
                    authorizationParams,
                    logCtx
                });
            } else if (template.auth_mode === ProviderAuthModes.OAuth1) {
                return this.oauth1Request(template, config, session, res, callbackUrl, environmentId, logCtx);
            }

            const error = WSErrBuilder.UnknownAuthMode(template.auth_mode);

            await logCtx.error(error.message);
            await logCtx.failed();

            return publisher.notifyErr(res, wsClientId, providerConfigKey, connectionId, error);
        } catch (e) {
            const prettyError = stringifyError(e, { pretty: true });
            const error = WSErrBuilder.UnknownError();
            if (logCtx) {
                await logCtx.error(error.message, { error: e });
                await logCtx.failed();
            }

            errorManager.report(e, {
                source: ErrorSourceEnum.PLATFORM,
                operation: LogActionEnum.AUTH,
                environmentId,
                metadata: {
                    providerConfigKey,
                    connectionId
                }
            });

            return publisher.notifyErr(res, wsClientId, providerConfigKey, connectionId, WSErrBuilder.UnknownError(prettyError));
        }
    }

    public async oauth2RequestCC(req: Request, res: Response<any, Required<RequestLocals>>, next: NextFunction) {
        const { environment, account } = res.locals;
        const { providerConfigKey } = req.params;
        const connectionId = req.query['connection_id'] as string | undefined;
        const connectionConfig = req.query['params'] != null ? getConnectionConfig(req.query['params']) : {};
        const body = req.body;

        if (!body.client_id) {
            errorManager.errRes(res, 'missing_client_id');

            return;
        }

        if (!body.client_secret) {
            errorManager.errRes(res, 'missing_client_secret');

            return;
        }

        const { client_id, client_secret }: Record<string, string> = body;

        let logCtx: LogContext | undefined;

        try {
            logCtx = await logContextGetter.create(
<<<<<<< HEAD
                { operation: { type: 'auth', action: 'create_connection' }, message: 'Authorization OAuth2 CC', expiresAt: defaultOperationExpiration.auth() },
=======
                {
                    id: String(activityLogId),
                    operation: { type: 'auth', action: 'create_connection' },
                    message: 'Create connection via OAuth2 CC',
                    expiresAt: defaultOperationExpiration.auth()
                },
>>>>>>> 359860ab
                { account, environment }
            );
            void analytics.track(AnalyticsTypes.PRE_OAUTH2_CC_AUTH, account.id);

            if (!providerConfigKey) {
                errorManager.errRes(res, 'missing_connection');

                return;
            }

            if (!connectionId) {
                errorManager.errRes(res, 'missing_connection_id');

                return;
            }

            const hmacEnabled = await hmacService.isEnabled(environment.id);
            if (hmacEnabled) {
                const hmac = req.query['hmac'] as string | undefined;
                if (!hmac) {
                    await logCtx.error('Missing HMAC in query params');
                    await logCtx.failed();

                    errorManager.errRes(res, 'missing_hmac');

                    return;
                }
                const verified = await hmacService.verify(hmac, environment.id, providerConfigKey, connectionId);
                if (!verified) {
                    await logCtx.error('Invalid HMAC');
                    await logCtx.failed();

                    errorManager.errRes(res, 'invalid_hmac');

                    return;
                }
            }

            const config = await configService.getProviderConfig(providerConfigKey, environment.id);

            if (!config) {
                await logCtx.error('Unknown provider config');
                await logCtx.failed();

                errorManager.errRes(res, 'unknown_provider_config');

                return;
            }

            const template = configService.getTemplate(config.provider);

            if (template.auth_mode !== ProviderAuthModes.OAuth2CC) {
                await logCtx.error('Provider does not support OAuth2 client credentials creation', { provider: config.provider });
                await logCtx.failed();

                errorManager.errRes(res, 'invalid_auth_mode');

                return;
            }

            await logCtx.enrichOperation({ integrationId: config.id!, integrationName: config.unique_key, providerName: config.provider });

            const { success, error, response: credentials } = await connectionService.getOauthClientCredentials(template, client_id, client_secret);

            if (!success || !credentials) {
                await logCtx.error('Error during OAuth2 client credentials creation', { error });
                await logCtx.failed();

                errorManager.errRes(res, 'oauth2_cc_error');

                return;
            }

            connectionConfig['scopes'] = Array.isArray(credentials.raw['scope']) ? credentials.raw['scope'] : credentials.raw['scope'].split(' ');

            await logCtx.info('OAuth2 client credentials creation was successful');

            const [updatedConnection] = await connectionService.upsertConnection(
                connectionId,
                providerConfigKey,
                config.provider,
                credentials,
                connectionConfig,
                environment.id,
                account.id
            );

            if (updatedConnection) {
                await logCtx.enrichOperation({ connectionId: updatedConnection.connection.id!, connectionName: updatedConnection.connection.connection_id });
                void connectionCreatedHook(
                    {
                        connection: updatedConnection.connection,
                        environment,
                        account,
                        auth_mode: ProviderAuthModes.None,
                        operation: updatedConnection.operation
                    },
                    config.provider,
                    logContextGetter,
                    undefined,
                    logCtx
                );
            }

            await logCtx.success();

            res.status(200).send({ providerConfigKey: providerConfigKey, connectionId: connectionId });
        } catch (err) {
            const prettyError = stringifyError(err, { pretty: true });

            if (logCtx) {
                void connectionCreationFailedHook(
                    {
                        connection: { connection_id: connectionId!, provider_config_key: providerConfigKey! },
                        environment,
                        account,
                        auth_mode: ProviderAuthModes.OAuth2CC,
                        error: `Error during Unauth create: ${prettyError}`,
                        operation: AuthOperation.UNKNOWN
                    },
                    'unknown',
                    logCtx
                );
                await logCtx.error('Error during OAuth2 client credentials creation', { error: err });
                await logCtx.failed();
            }

            errorManager.report(err, {
                source: ErrorSourceEnum.PLATFORM,
                operation: LogActionEnum.AUTH,
                environmentId: environment.id,
                metadata: {
                    providerConfigKey,
                    connectionId
                }
            });

            next(err);
        }
    }

    private async oauth2Request({
        template,
        providerConfig,
        session,
        res,
        connectionConfig,
        authorizationParams,
        callbackUrl,
        environment_id,
        userScope,
        logCtx
    }: {
        template: ProviderTemplateOAuth2;
        providerConfig: ProviderConfig;
        session: OAuthSession;
        res: Response;
        connectionConfig: Record<string, string>;
        authorizationParams: Record<string, string | undefined>;
        callbackUrl: string;
        environment_id: number;
        userScope?: string | undefined;
        logCtx: LogContext;
    }) {
        const oauth2Template = template;
        const channel = session.webSocketClientId;
        const providerConfigKey = session.providerConfigKey;
        const connectionId = session.connectionId;
        const tokenUrl = typeof template.token_url === 'string' ? template.token_url : (template.token_url?.[ProviderAuthModes.OAuth2] as string);

        try {
            if (missesInterpolationParam(template.authorization_url!, connectionConfig)) {
                const error = WSErrBuilder.InvalidConnectionConfig(template.authorization_url!, JSON.stringify(connectionConfig));

                await logCtx.error(error.message, { connectionConfig });
                await logCtx.failed();

                return publisher.notifyErr(res, channel, providerConfigKey, connectionId, error);
            }

            if (missesInterpolationParam(tokenUrl, connectionConfig)) {
                const error = WSErrBuilder.InvalidConnectionConfig(tokenUrl, JSON.stringify(connectionConfig));

                await logCtx.error(error.message, { connectionConfig });
                await logCtx.failed();

                return publisher.notifyErr(res, channel, providerConfigKey, connectionId, error);
            }

            if (
                oauth2Template.token_params == undefined ||
                oauth2Template.token_params.grant_type == undefined ||
                oauth2Template.token_params.grant_type == 'authorization_code'
            ) {
                let allAuthParams: Record<string, string | undefined> = oauth2Template.authorization_params || {};

                // We always implement PKCE, no matter whether the server requires it or not,
                // unless it has been explicitly turned off for this template
                if (!template.disable_pkce) {
                    const h = crypto
                        .createHash('sha256')
                        .update(session.codeVerifier)
                        .digest('base64')
                        .replace(/\+/g, '-')
                        .replace(/\//g, '_')
                        .replace(/=+$/, '');
                    allAuthParams['code_challenge'] = h;
                    allAuthParams['code_challenge_method'] = 'S256';
                }

                if (providerConfig.provider === 'slack' && userScope) {
                    allAuthParams['user_scope'] = userScope;
                }

                allAuthParams = { ...allAuthParams, ...authorizationParams }; // Auth params submitted in the request take precedence over the ones defined in the template (including if they are undefined).
                // eslint-disable-next-line @typescript-eslint/no-dynamic-delete
                Object.keys(allAuthParams).forEach((key) => (allAuthParams[key] === undefined ? delete allAuthParams[key] : {})); // Remove undefined values.

                await oAuthSessionService.create(session);

                const simpleOAuthClient = new simpleOauth2.AuthorizationCode(
                    oauth2Client.getSimpleOAuth2ClientConfig(providerConfig, template, connectionConfig)
                );

                let authorizationUri = simpleOAuthClient.authorizeURL({
                    redirect_uri: callbackUrl,
                    scope: providerConfig.oauth_scopes ? providerConfig.oauth_scopes.split(',').join(oauth2Template.scope_separator || ' ') : '',
                    state: session.id,
                    ...allAuthParams
                });

                if (template.authorization_url_replacements) {
                    const urlReplacements = template.authorization_url_replacements || {};

                    Object.keys(template.authorization_url_replacements).forEach((key) => {
                        const replacement = urlReplacements[key];
                        if (typeof replacement === 'string') {
                            authorizationUri = authorizationUri.replace(key, replacement);
                        }
                    });
                }

                await telemetry.log(LogTypes.AUTH_TOKEN_REQUEST_CALLBACK_RECEIVED, 'OAuth2 callback url received', LogActionEnum.AUTH, {
                    environmentId: String(environment_id),
                    callbackUrl,
                    providerConfigKey: String(providerConfigKey),
                    provider: String(providerConfig.provider),
                    connectionId: String(connectionId),
                    authMode: String(template.auth_mode)
                });

                await logCtx.info('Redirecting...', {
                    authorizationUri,
                    allAuthParams,
                    connectionConfig,
                    grantType: oauth2Template.token_params?.grant_type as string,
                    scopes: providerConfig.oauth_scopes ? providerConfig.oauth_scopes.split(',').join(oauth2Template.scope_separator || ' ') : ''
                });

                res.redirect(authorizationUri);
            } else {
                const grantType = oauth2Template.token_params.grant_type;
                const error = WSErrBuilder.UnknownGrantType(grantType);

                await logCtx.error('Redirecting...', {
                    grantType,
                    basicAuthEnabled: template.token_request_auth_method === 'basic',
                    connectionConfig
                });
                await logCtx.failed();

                return publisher.notifyErr(res, channel, providerConfigKey, connectionId, error);
            }
        } catch (err: any) {
            const prettyError = stringifyError(err, { pretty: true });

            const error = WSErrBuilder.UnknownError();
            const content = error.message + '\n' + prettyError;

            await telemetry.log(LogTypes.AUTH_TOKEN_REQUEST_FAILURE, `OAuth2 request process failed ${content}`, LogActionEnum.AUTH, {
                callbackUrl,
                environmentId: String(environment_id),
                providerConfigKey: String(providerConfigKey),
                connectionId: String(connectionId),
                level: 'error'
            });

            await logCtx.error('OAuth2 request process failed', { error: err, connectionConfig });
            await logCtx.failed();

            return publisher.notifyErr(res, channel, providerConfigKey, connectionId, WSErrBuilder.UnknownError(prettyError));
        }
    }

    private async appRequest({
        template,
        providerConfig,
        session,
        res,
        authorizationParams,
        logCtx
    }: {
        template: ProviderTemplate;
        providerConfig: ProviderConfig;
        session: OAuthSession;
        res: Response;
        authorizationParams: Record<string, string | undefined>;
        logCtx: LogContext;
    }) {
        const channel = session.webSocketClientId;
        const providerConfigKey = session.providerConfigKey;
        const connectionId = session.connectionId;

        const connectionConfig = {
            ...authorizationParams,
            appPublicLink: providerConfig.app_link
        };

        session.connectionConfig = connectionConfig as Record<string, string>;

        try {
            if (missesInterpolationParam(template.authorization_url!, connectionConfig)) {
                const error = WSErrBuilder.InvalidConnectionConfig(template.authorization_url!, JSON.stringify(connectionConfig));

                await logCtx.error(error.message, { connectionConfig });
                await logCtx.failed();

                return publisher.notifyErr(res, channel, providerConfigKey, connectionId, error);
            }

            await oAuthSessionService.create(session);

            const appUrl = interpolateStringFromObject(template.authorization_url!, {
                connectionConfig
            });

            const params = new URLSearchParams({
                state: session.id
            });

            const authorizationUri = `${appUrl}?${params.toString()}`;

            await logCtx.info('Redirecting...', { authorizationUri, connectionConfig });

            res.redirect(authorizationUri);
        } catch (error) {
            await logCtx.error('Error', { error, connectionConfig });
            await logCtx.failed();

            const prettyError = stringifyError(error, { pretty: true });
            return publisher.notifyErr(res, channel, providerConfigKey, connectionId, WSErrBuilder.UnknownError(prettyError));
        }
    }

    // In OAuth 2 we are guaranteed that the state parameter will be sent back to us
    // for the entire journey. With OAuth 1.0a we have to register the callback URL
    // in a first step and will get called back there. We need to manually include the state
    // param there, otherwise we won't be able to identify the user in the callback
    private async oauth1Request(
        template: ProviderTemplate,
        config: ProviderConfig,
        session: OAuthSession,
        res: Response,
        callbackUrl: string,
        environment_id: number,
        logCtx: LogContext
    ) {
        const callbackParams = new URLSearchParams({
            state: session.id
        });
        const channel = session.webSocketClientId;
        const providerConfigKey = session.providerConfigKey;
        const connectionId = session.connectionId;

        const oAuth1CallbackURL = `${callbackUrl}?${callbackParams.toString()}`;

        await logCtx.info('OAuth callback URL was retrieved', { url: oAuth1CallbackURL });

        const oAuth1Client = new OAuth1Client(config, template, oAuth1CallbackURL);

        let tokenResult: OAuth1RequestTokenResult | undefined;
        try {
            tokenResult = await oAuth1Client.getOAuthRequestToken();
        } catch (err) {
            errorManager.report(new Error('token_retrieval_error'), {
                source: ErrorSourceEnum.PLATFORM,
                operation: LogActionEnum.AUTH,
                environmentId: session.environmentId,
                metadata: errorToObject(err)
            });

            const userError = WSErrBuilder.TokenError();
            await logCtx.error(userError.message, { error: err, url: oAuth1CallbackURL });
            await logCtx.failed();

            return publisher.notifyErr(res, channel, providerConfigKey, connectionId, userError);
        }

        session.requestTokenSecret = tokenResult.request_token_secret;
        await oAuthSessionService.create(session);
        const redirectUrl = oAuth1Client.getAuthorizationURL(tokenResult);

        await logCtx.info('Successfully requested token. Redirecting...', { redirectUrl });

        await telemetry.log(LogTypes.AUTH_TOKEN_REQUEST_CALLBACK_RECEIVED, 'OAuth1 callback url received', LogActionEnum.AUTH, {
            environmentId: String(environment_id),
            callbackUrl,
            providerConfigKey: String(providerConfigKey),
            provider: config.provider,
            connectionId: String(connectionId),
            authMode: String(template.auth_mode)
        });

        // All worked, let's redirect the user to the authorization page
        return res.redirect(redirectUrl);
    }

    public async oauthCallback(req: Request, res: Response<any, never>, _: NextFunction) {
        const { state } = req.query;

        const installation_id = req.query['installation_id'] as string | undefined;
        const action = req.query['setup_action'] as string;

        if (!state && installation_id && action) {
            res.redirect(req.get('referer') || req.get('Referer') || req.headers.referer || 'https://github.com');

            return;
        }

        if (state == null) {
            const errorMessage = 'No state found in callback';
            const e = new Error(errorMessage);

            errorManager.report(e, {
                source: ErrorSourceEnum.PLATFORM,
                operation: LogActionEnum.AUTH,
                metadata: errorManager.getExpressRequestContext(req)
            });
            return;
        }

        const session = await oAuthSessionService.findById(state as string);

        if (session == null) {
            const errorMessage = `No session found for state: ${state}`;
            const e = new Error(errorMessage);

            errorManager.report(e, {
                source: ErrorSourceEnum.PLATFORM,
                operation: LogActionEnum.AUTH,
                metadata: errorManager.getExpressRequestContext(req)
            });
            return;
        } else {
            await oAuthSessionService.delete(state as string);
        }

        const logCtx = await logContextGetter.get({ id: session.activityLogId });

        const channel = session.webSocketClientId;
        const providerConfigKey = session.providerConfigKey;
        const connectionId = session.connectionId;

        try {
            await logCtx.debug('Received callback');

            const template = configService.getTemplate(session.provider);
            const config = (await configService.getProviderConfig(session.providerConfigKey, session.environmentId))!;
            await logCtx.enrichOperation({ integrationId: config.id!, integrationName: config.unique_key, providerName: config.provider });

            const envAccount = await environmentService.getAccountAndEnvironment({ environmentId: session.environmentId });
            if (!envAccount) {
                const error = WSErrBuilder.EnvironmentOrAccountNotFound();

                await logCtx.error(error.message);
                await logCtx.failed();
                return publisher.notifyErr(res, channel, providerConfigKey, connectionId, error);
            }

            const { account, environment } = envAccount;

            if (session.authMode === ProviderAuthModes.OAuth2 || session.authMode === ProviderAuthModes.Custom) {
                return this.oauth2Callback(template as ProviderTemplateOAuth2, config, session, req, res, environment, account, logCtx);
            } else if (session.authMode === ProviderAuthModes.OAuth1) {
                return this.oauth1Callback(template, config, session, req, res, environment, account, logCtx);
            }

            const error = WSErrBuilder.UnknownAuthMode(session.authMode);

            await logCtx.error(error.message);
            await logCtx.failed();

            return publisher.notifyErr(res, channel, providerConfigKey, connectionId, error);
        } catch (err) {
            const prettyError = stringifyError(err, { pretty: true });

            errorManager.report(err, {
                source: ErrorSourceEnum.PLATFORM,
                operation: LogActionEnum.AUTH,
                environmentId: session.environmentId,
                metadata: errorManager.getExpressRequestContext(req)
            });

            const error = WSErrBuilder.UnknownError();

            await logCtx.error(error.message, { error: err, url: req.originalUrl });
            await logCtx.failed();

            return publisher.notifyErr(res, channel, providerConfigKey, connectionId, WSErrBuilder.UnknownError(prettyError));
        }
    }

    private async oauth2Callback(
        template: ProviderTemplateOAuth2,
        config: ProviderConfig,
        session: OAuthSession,
        req: Request,
        res: Response,
        environment: Environment,
        account: Account,
        logCtx: LogContext
    ) {
        const { code } = req.query;
        const providerConfigKey = session.providerConfigKey;
        const connectionId = session.connectionId;
        const channel = session.webSocketClientId;
        const callbackMetadata = getConnectionMetadataFromCallbackRequest(req.query, template);

        const installationId = req.query['installation_id'] as string | undefined;

        if (!code) {
            const error = WSErrBuilder.InvalidCallbackOAuth2();
            await logCtx.error(error.message, {
                scopes: config.oauth_scopes,
                tokenParams: template.token_params as string
            });
            await logCtx.failed();

            await telemetry.log(LogTypes.AUTH_TOKEN_REQUEST_FAILURE, 'OAuth2 token request failed with a missing code', LogActionEnum.AUTH, {
                environmentId: String(environment.id),
                providerConfigKey: String(providerConfigKey),
                provider: String(config.provider),
                connectionId: String(connectionId),
                authMode: String(template.auth_mode),
                level: 'error'
            });

            void connectionCreationFailedHook(
                {
                    connection: { connection_id: connectionId, provider_config_key: providerConfigKey },
                    environment,
                    account,
                    auth_mode: template.auth_mode,
                    error: error.message,
                    operation: AuthOperation.UNKNOWN
                },
                session.provider,
                logCtx
            );

            return publisher.notifyErr(res, channel, providerConfigKey, connectionId, error);
        }

        // no need to do anything here until the request is approved
        if (session.authMode === ProviderAuthModes.Custom && req.query['setup_action'] === 'update' && installationId) {
            // this means the update request was performed from the provider itself
            if (!req.query['state']) {
                await logCtx.success();

                res.redirect(req.get('referer') || req.get('Referer') || req.headers.referer || 'https://github.com');

                return;
            }

            await logCtx.info('Update request has been made');
            await logCtx.success();

            return publisher.notifySuccess(res, channel, providerConfigKey, connectionId);
        }

        // check for oauth overrides in the connnection config
        if (session.connectionConfig['oauth_client_id_override']) {
            config.oauth_client_id = session.connectionConfig['oauth_client_id_override'];
        }

        if (session.connectionConfig['oauth_client_secret_override']) {
            config.oauth_client_secret = session.connectionConfig['oauth_client_secret_override'];
        }

        if (session.connectionConfig['oauth_scopes']) {
            config.oauth_scopes = session.connectionConfig['oauth_scopes'];
        }

        const simpleOAuthClient = new simpleOauth2.AuthorizationCode(oauth2Client.getSimpleOAuth2ClientConfig(config, template, session.connectionConfig));

        let additionalTokenParams: Record<string, string> = {};
        if (template.token_params !== undefined) {
            // We need to remove grant_type, simpleOAuth2 handles that for us
            const deepCopy = JSON.parse(JSON.stringify(template.token_params));
            additionalTokenParams = deepCopy;
        }

        // We always implement PKCE, no matter whether the server requires it or not,
        // unless it has been explicitly disabled for this provider template
        if (!template.disable_pkce) {
            additionalTokenParams['code_verifier'] = session.codeVerifier;
        }

        const headers: Record<string, string> = {};

        if (template.token_request_auth_method === 'basic') {
            headers['Authorization'] = 'Basic ' + Buffer.from(config.oauth_client_id + ':' + config.oauth_client_secret).toString('base64');
        }

        try {
            let rawCredentials: object;

            await logCtx.info('Initiating token request', {
                additionalTokenParams,
                code,
                scopes: config.oauth_scopes,
                tokenParams: template.token_params
            });

            const tokenUrl = typeof template.token_url === 'string' ? template.token_url : (template.token_url?.[ProviderAuthModes.OAuth2] as string);

            if (providerClientManager.shouldUseProviderClient(session.provider)) {
                rawCredentials = await providerClientManager.getToken(config, tokenUrl, code as string, session.callbackUrl, session.codeVerifier);
            } else {
                const accessToken = await simpleOAuthClient.getToken(
                    {
                        code: code as string,
                        redirect_uri: session.callbackUrl,
                        ...additionalTokenParams
                    },
                    {
                        headers
                    }
                );
                rawCredentials = accessToken.token;
            }

            await logCtx.info('Token response received');

            const tokenMetadata = getConnectionMetadataFromTokenResponse(rawCredentials, template);

            let parsedRawCredentials: OAuth2Credentials;

            try {
                parsedRawCredentials = connectionService.parseRawCredentials(rawCredentials, ProviderAuthModes.OAuth2) as OAuth2Credentials;
            } catch (err) {
                await logCtx.error('The OAuth token response from the server could not be parsed - OAuth flow failed.', { error: err, rawCredentials });
                await logCtx.failed();

                await telemetry.log(
                    LogTypes.AUTH_TOKEN_REQUEST_FAILURE,
                    'OAuth2 token request failed, response from the server could not be parsed',
                    LogActionEnum.AUTH,
                    {
                        environmentId: String(environment.id),
                        providerConfigKey: String(providerConfigKey),
                        provider: String(config.provider),
                        connectionId: String(connectionId),
                        authMode: String(template.auth_mode),
                        level: 'error'
                    }
                );

                void connectionCreationFailedHook(
                    {
                        connection: { connection_id: connectionId, provider_config_key: providerConfigKey },
                        environment,
                        account,
                        auth_mode: template.auth_mode,
                        error: 'OAuth2 token request failed, response from the server could not be parsed',
                        operation: AuthOperation.UNKNOWN
                    },
                    session.provider,
                    logCtx
                );

                return publisher.notifyErr(res, channel, providerConfigKey, connectionId, WSErrBuilder.UnknownError());
            }

            let connectionConfig = { ...session.connectionConfig, ...tokenMetadata, ...callbackMetadata };

            let pending = false;

            if (template.auth_mode === ProviderAuthModes.Custom && !connectionConfig['installation_id'] && !installationId) {
                pending = true;

                const custom = config.custom as Record<string, string>;
                connectionConfig = {
                    ...connectionConfig,
                    app_id: custom['app_id'],
                    pending,
                    pendingLog: logCtx.id
                };
            }

            if (template.auth_mode === ProviderAuthModes.Custom && installationId) {
                connectionConfig = {
                    ...connectionConfig,
                    installation_id: installationId
                };
            }

            if (connectionConfig['oauth_client_id_override']) {
                parsedRawCredentials = {
                    ...parsedRawCredentials,
                    config_override: {
                        client_id: connectionConfig['oauth_client_id_override']
                    }
                };

                connectionConfig = Object.keys(session.connectionConfig).reduce((acc: Record<string, string>, key: string) => {
                    if (key !== 'oauth_client_id_override') {
                        acc[key] = connectionConfig[key] as string;
                    }
                    return acc;
                }, {});
            }

            if (connectionConfig['oauth_client_secret_override']) {
                parsedRawCredentials = {
                    ...parsedRawCredentials,
                    config_override: {
                        ...parsedRawCredentials.config_override,
                        client_secret: connectionConfig['oauth_client_secret_override']
                    }
                };

                connectionConfig = Object.keys(session.connectionConfig).reduce((acc: Record<string, string>, key: string) => {
                    if (key !== 'oauth_client_secret_override') {
                        acc[key] = connectionConfig[key] as string;
                    }
                    return acc;
                }, {});
            }

            if (connectionConfig['oauth_scopes_override']) {
                connectionConfig['oauth_scopes_override'] = !Array.isArray(connectionConfig['oauth_scopes_override'])
                    ? connectionConfig['oauth_scopes_override'].split(',')
                    : connectionConfig['oauth_scopes_override'];
            }

            const [updatedConnection] = await connectionService.upsertConnection(
                connectionId,
                providerConfigKey,
                session.provider,
                parsedRawCredentials,
                connectionConfig,
                session.environmentId,
                account.id
            );

            await logCtx.debug(
                `OAuth connection successful${
                    template.auth_mode === ProviderAuthModes.Custom && !installationId ? ' and request for app approval is pending' : ''
                }`,
                {
                    additionalTokenParams,
                    code,
                    scopes: config.oauth_scopes,
                    tokenParams: template.token_params
                }
            );

            if (updatedConnection) {
                await logCtx.enrichOperation({ connectionId: updatedConnection.connection.id!, connectionName: updatedConnection.connection.connection_id });
                // don't initiate a sync if custom because this is the first step of the oauth flow
                const initiateSync = template.auth_mode === ProviderAuthModes.Custom ? false : true;
                const runPostConnectionScript = true;
                void connectionCreatedHook(
                    {
                        connection: updatedConnection.connection,
                        environment,
                        account,
                        auth_mode: template.auth_mode,
                        operation: updatedConnection.operation
                    },
                    session.provider,
                    logContextGetter,
                    { initiateSync, runPostConnectionScript },
                    logCtx
                );
            }

            if (template.auth_mode === ProviderAuthModes.Custom && installationId) {
                pending = false;
                const connCreatedHook = async (res: ConnectionUpsertResponse) => {
                    void connectionCreatedHook(
                        {
                            connection: res.connection,
                            environment,
                            account,
                            auth_mode: ProviderAuthModes.App,
                            operation: res.operation
                        },
                        config.provider,
                        logContextGetter,
                        { initiateSync: true, runPostConnectionScript: false },
                        logCtx
                    );
                };
                await connectionService.getAppCredentialsAndFinishConnection(
                    connectionId,
                    config,
                    template,
                    connectionConfig as ConnectionConfig,
                    logCtx,
                    connCreatedHook
                );
            } else {
                await logCtx.success();
            }

            await telemetry.log(LogTypes.AUTH_TOKEN_REQUEST_SUCCESS, 'OAuth2 token request succeeded', LogActionEnum.AUTH, {
                environmentId: String(environment.id),
                providerConfigKey: String(providerConfigKey),
                provider: String(config.provider),
                connectionId: String(connectionId),
                authMode: String(template.auth_mode)
            });

            return publisher.notifySuccess(res, channel, providerConfigKey, connectionId, pending);
        } catch (err) {
            const prettyError = stringifyError(err, { pretty: true });
            errorManager.report(err, {
                source: ErrorSourceEnum.PLATFORM,
                operation: LogActionEnum.AUTH,
                environmentId: session.environmentId,
                metadata: {
                    providerConfigKey: session.providerConfigKey,
                    connectionId: session.connectionId
                }
            });

            await telemetry.log(LogTypes.AUTH_TOKEN_REQUEST_FAILURE, 'OAuth2 token request failed', LogActionEnum.AUTH, {
                environmentId: String(environment.id),
                providerConfigKey: String(providerConfigKey),
                provider: String(config.provider),
                connectionId: String(connectionId),
                authMode: String(template.auth_mode),
                level: 'error'
            });

            const error = WSErrBuilder.UnknownError();
            await logCtx.error(error.message, { error: err });
            await logCtx.failed();

            void connectionCreationFailedHook(
                {
                    connection: { connection_id: connectionId, provider_config_key: providerConfigKey },
                    environment,
                    account,
                    auth_mode: template.auth_mode,
                    error: error.message + '\n' + prettyError,
                    operation: AuthOperation.UNKNOWN
                },
                session.provider,
                logCtx
            );

            return publisher.notifyErr(res, channel, providerConfigKey, connectionId, error);
        }
    }

    private async oauth1Callback(
        template: ProviderTemplate,
        config: ProviderConfig,
        session: OAuthSession,
        req: Request,
        res: Response,
        environment: Environment,
        account: Account,
        logCtx: LogContext
    ) {
        const { oauth_token, oauth_verifier } = req.query;
        const providerConfigKey = session.providerConfigKey;
        const connectionId = session.connectionId;
        const channel = session.webSocketClientId;
        const metadata = getConnectionMetadataFromCallbackRequest(req.query, template);

        if (!oauth_token || !oauth_verifier) {
            const error = WSErrBuilder.InvalidCallbackOAuth1();

            await logCtx.error(error.message);
            await logCtx.failed();

            void connectionCreationFailedHook(
                {
                    connection: { connection_id: connectionId, provider_config_key: providerConfigKey },
                    environment,
                    account,
                    auth_mode: template.auth_mode,
                    error: error.message,
                    operation: AuthOperation.UNKNOWN
                },
                session.provider,
                logCtx
            );

            return publisher.notifyErr(res, channel, providerConfigKey, connectionId, error);
        }

        const oauth_token_secret = session.requestTokenSecret!;

        const oAuth1Client = new OAuth1Client(config, template, '');
        oAuth1Client
            .getOAuthAccessToken(oauth_token as string, oauth_token_secret, oauth_verifier as string)
            .then(async (accessTokenResult) => {
                const parsedAccessTokenResult = connectionService.parseRawCredentials(accessTokenResult, ProviderAuthModes.OAuth1);

                const [updatedConnection] = await connectionService.upsertConnection(
                    connectionId,
                    providerConfigKey,
                    session.provider,
                    parsedAccessTokenResult,
                    { ...session.connectionConfig, ...metadata },
                    environment.id,
                    account.id
                );

                await logCtx.info('OAuth connection was successful', { url: session.callbackUrl });

                await telemetry.log(LogTypes.AUTH_TOKEN_REQUEST_SUCCESS, 'OAuth1 token request succeeded', LogActionEnum.AUTH, {
                    environmentId: String(environment.id),
                    providerConfigKey: String(providerConfigKey),
                    provider: String(config.provider),
                    connectionId: String(connectionId),
                    authMode: String(template.auth_mode)
                });

                if (updatedConnection) {
                    await logCtx.enrichOperation({
                        connectionId: updatedConnection.connection.id!,
                        connectionName: updatedConnection.connection.connection_id
                    });
                    // syncs not support for oauth1
                    const initiateSync = false;
                    const runPostConnectionScript = true;
                    void connectionCreatedHook(
                        {
                            connection: updatedConnection.connection,
                            environment,
                            account,
                            auth_mode: template.auth_mode,
                            operation: updatedConnection.operation
                        },
                        session.provider,
                        logContextGetter,
                        { initiateSync, runPostConnectionScript },
                        logCtx
                    );
                }
                await logCtx.success();

                return publisher.notifySuccess(res, channel, providerConfigKey, connectionId);
            })
            .catch(async (err: unknown) => {
                errorManager.report(err, {
                    source: ErrorSourceEnum.PLATFORM,
                    operation: LogActionEnum.AUTH,
                    environmentId: session.environmentId,
                    metadata: {
                        ...metadata,
                        providerConfigKey: session.providerConfigKey,
                        connectionId: session.connectionId
                    }
                });
                const prettyError = stringifyError(err, { pretty: true });

                await telemetry.log(LogTypes.AUTH_TOKEN_REQUEST_FAILURE, 'OAuth1 token request failed', LogActionEnum.AUTH, {
                    environmentId: String(environment.id),
                    providerConfigKey: String(providerConfigKey),
                    provider: String(config.provider),
                    connectionId: String(connectionId),
                    authMode: String(template.auth_mode),
                    level: 'error'
                });

                const error = WSErrBuilder.UnknownError();

                await logCtx.error(error.message);
                await logCtx.failed();

                void connectionCreationFailedHook(
                    {
                        connection: { connection_id: connectionId, provider_config_key: providerConfigKey },
                        environment,
                        account,
                        auth_mode: template.auth_mode,
                        error: error.message + '\n' + prettyError,
                        operation: AuthOperation.UNKNOWN
                    },
                    session.provider,
                    logCtx
                );

                return publisher.notifyErr(res, channel, providerConfigKey, connectionId, WSErrBuilder.UnknownError(prettyError));
            });
    }
}

export default new OAuthController();<|MERGE_RESOLUTION|>--- conflicted
+++ resolved
@@ -63,16 +63,11 @@
 
         try {
             logCtx = await logContextGetter.create(
-<<<<<<< HEAD
-                { operation: { type: 'auth', action: 'create_connection' }, message: 'Authorization OAuth', expiresAt: defaultOperationExpiration.auth() },
-=======
                 {
-                    id: String(activityLogId),
                     operation: { type: 'auth', action: 'create_connection' },
                     message: 'Create connection via OAuth',
                     expiresAt: defaultOperationExpiration.auth()
                 },
->>>>>>> 359860ab
                 { account, environment }
             );
             if (!wsClientId) {
@@ -292,16 +287,11 @@
 
         try {
             logCtx = await logContextGetter.create(
-<<<<<<< HEAD
-                { operation: { type: 'auth', action: 'create_connection' }, message: 'Authorization OAuth2 CC', expiresAt: defaultOperationExpiration.auth() },
-=======
                 {
-                    id: String(activityLogId),
                     operation: { type: 'auth', action: 'create_connection' },
                     message: 'Create connection via OAuth2 CC',
                     expiresAt: defaultOperationExpiration.auth()
                 },
->>>>>>> 359860ab
                 { account, environment }
             );
             void analytics.track(AnalyticsTypes.PRE_OAUTH2_CC_AUTH, account.id);
