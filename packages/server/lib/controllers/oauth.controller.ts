import type { Request, Response } from 'express';
import * as crypto from 'node:crypto';
import * as uuid from 'uuid';
import simpleOauth2 from 'simple-oauth2';
import { getSimpleOAuth2ClientConfig } from '../clients/oauth2.client.js';
import { OAuth1Client } from '../clients/oauth1.client.js';
import configService from '../services/config.service.js';
import connectionService from '../services/connection.service.js';
import { initiate as initiateSync } from '@nangohq/shared';
import {
    getOauthCallbackUrl,
    getConnectionConfig,
    getConnectionMetadataFromCallbackRequest,
    missesInterpolationParam,
    getAccount,
    getUserAndAccountFromSession,
    getConnectionMetadataFromTokenResponse
} from '../utils/utils.js';
import {
    createActivityLog,
    createActivityLogMessageAndEnd,
    createActivityLogMessage,
    updateProvider as updateProviderActivityLog,
    updateSuccess as updateSuccessActivityLog,
    findActivityLogBySession,
    updateProviderConfigAndConnectionId as updateProviderConfigAndConnectionIdActivityLog,
    updateSessionId as updateSessionIdActivityLog,
<<<<<<< HEAD
    addEndTime as addEndTimeActivityLog,
    LogLevel,
    LogAction
} from '@nangohq/shared';
=======
    addEndTime as addEndTimeActivityLog
} from '../services/activity.service.js';
>>>>>>> 914e9ea9
import {
    ProviderConfig,
    ProviderTemplate,
    ProviderTemplateOAuth2,
    ProviderAuthModes,
    OAuthSession,
    OAuth1RequestTokenResult,
    AuthCredentials,
    LogLevel,
    LogAction
} from '../models.js';
import type { NextFunction } from 'express';
import errorManager from '../utils/error.manager.js';
import providerClientManager from '../clients/provider.client.js';
import wsClient from '../clients/web-socket.client.js';
import { WSErrBuilder } from '../utils/web-socket-error.js';
import analytics from '../utils/analytics.js';
import oAuthSessionService from '../services/oauth-session.service.js';
import hmacService from '../services/hmac.service.js';

class OAuthController {
    public async oauthRequest(req: Request, res: Response, _: NextFunction) {
        const accountId = getAccount(res);
        const { providerConfigKey } = req.params;
        let connectionId = req.query['connection_id'] as string | undefined;
        const wsClientId = req.query['ws_client_id'] as string | undefined;

        const log = {
            level: 'info' as LogLevel,
            success: false,
            action: 'oauth' as LogAction,
            start: Date.now(),
            end: Date.now(),
            timestamp: Date.now(),
            connection_id: connectionId as string,
            provider_config_key: providerConfigKey as string,
            account_id: accountId
        };

        const activityLogId = await createActivityLog(log);

        try {
            if (!wsClientId) {
                analytics.track('server:pre_ws_oauth', accountId);
            }

            const callbackUrl = await getOauthCallbackUrl(accountId);
            const connectionConfig = req.query['params'] != null ? getConnectionConfig(req.query['params']) : {};

            if (connectionId == null) {
                await createActivityLogMessageAndEnd({
                    level: 'error',
                    activity_log_id: activityLogId as number,
                    timestamp: Date.now(),
                    content: WSErrBuilder.MissingConnectionId().message
                });

                return wsClient.notifyErr(res, wsClientId, providerConfigKey, connectionId, WSErrBuilder.MissingConnectionId());
            } else if (providerConfigKey == null) {
                await createActivityLogMessageAndEnd({
                    level: 'error',
                    activity_log_id: activityLogId as number,
                    timestamp: Date.now(),
                    content: WSErrBuilder.MissingProviderConfigKey().message
                });

                return wsClient.notifyErr(res, wsClientId, providerConfigKey, connectionId, WSErrBuilder.MissingProviderConfigKey());
            }
            connectionId = connectionId.toString();

            if (hmacService.isEnabled()) {
                const hmac = req.query['hmac'] as string | undefined;
                if (!hmac) {
                    await createActivityLogMessageAndEnd({
                        level: 'error',
                        activity_log_id: activityLogId as number,
                        timestamp: Date.now(),
                        content: WSErrBuilder.MissingHmac().message
                    });

                    return wsClient.notifyErr(res, wsClientId, providerConfigKey, connectionId, WSErrBuilder.MissingHmac());
                }
                const verified = hmacService.verify(hmac, providerConfigKey, connectionId);
                if (!verified) {
                    await createActivityLogMessageAndEnd({
                        level: 'error',
                        activity_log_id: activityLogId as number,
                        timestamp: Date.now(),
                        content: WSErrBuilder.InvalidHmac().message
                    });

                    return wsClient.notifyErr(res, wsClientId, providerConfigKey, connectionId, WSErrBuilder.InvalidHmac());
                }
            }

            await createActivityLogMessage({
                level: 'info',
                activity_log_id: activityLogId as number,
                content: 'Authorization URL request from the client',
                timestamp: Date.now(),
                url: callbackUrl,
                params: {
                    ...connectionConfig,
                    hmacEnabled: hmacService.isEnabled() === true
                }
            });

            const config = await configService.getProviderConfig(providerConfigKey, accountId);

            await updateProviderActivityLog(activityLogId as number, String(config?.provider));

            if (config == null) {
                await createActivityLogMessageAndEnd({
                    level: 'error',
                    activity_log_id: activityLogId as number,
                    content: WSErrBuilder.UnknownProviderConfigKey(providerConfigKey).message,
                    timestamp: Date.now(),
                    url: callbackUrl
                });

                return wsClient.notifyErr(res, wsClientId, providerConfigKey, connectionId, WSErrBuilder.UnknownProviderConfigKey(providerConfigKey));
            }

            let template: ProviderTemplate;
            try {
                template = configService.getTemplate(config.provider);
            } catch {
                await createActivityLogMessageAndEnd({
                    level: 'error',
                    activity_log_id: activityLogId as number,
                    content: WSErrBuilder.UnkownProviderTemplate(config.provider).message,
                    timestamp: Date.now(),
                    url: callbackUrl
                });

                return wsClient.notifyErr(res, wsClientId, providerConfigKey, connectionId, WSErrBuilder.UnkownProviderTemplate(config.provider));
            }

            const session: OAuthSession = {
                providerConfigKey: providerConfigKey,
                provider: config.provider,
                connectionId: connectionId as string,
                callbackUrl: callbackUrl,
                authMode: template.auth_mode,
                codeVerifier: crypto.randomBytes(24).toString('hex'),
                id: uuid.v1(),
                connectionConfig: connectionConfig,
                accountId: accountId,
                webSocketClientId: wsClientId
            };

            await updateSessionIdActivityLog(activityLogId as number, session.id);

            if (config?.oauth_client_id == null || config?.oauth_client_secret == null || config.oauth_scopes == null) {
                await createActivityLogMessageAndEnd({
                    level: 'error',
                    activity_log_id: activityLogId as number,
                    content: WSErrBuilder.InvalidProviderConfig(providerConfigKey).message,
                    timestamp: Date.now(),
                    auth_mode: template.auth_mode,
                    url: callbackUrl
                });

                return wsClient.notifyErr(res, wsClientId, providerConfigKey, connectionId, WSErrBuilder.InvalidProviderConfig(providerConfigKey));
            }

            if (template.auth_mode === ProviderAuthModes.OAuth2) {
                return this.oauth2Request(template as ProviderTemplateOAuth2, config, session, res, connectionConfig, callbackUrl, activityLogId as number);
            } else if (template.auth_mode === ProviderAuthModes.OAuth1) {
                return this.oauth1Request(template, config, session, res, callbackUrl, activityLogId as number);
            }

            await createActivityLogMessageAndEnd({
                level: 'error',
                activity_log_id: activityLogId as number,
                content: WSErrBuilder.UnkownAuthMode(template.auth_mode).message,
                timestamp: Date.now(),
                url: callbackUrl
            });

            return wsClient.notifyErr(res, wsClientId, providerConfigKey, connectionId, WSErrBuilder.UnkownAuthMode(template.auth_mode));
        } catch (e) {
            await createActivityLogMessage({
                level: 'error',
                activity_log_id: activityLogId as number,
                content: WSErrBuilder.UnkownError().message,
                timestamp: Date.now()
            });

            errorManager.report(e, { accountId: accountId });

            return wsClient.notifyErr(res, wsClientId, providerConfigKey, connectionId, WSErrBuilder.UnkownError());
        }
    }

    private async oauth2Request(
        template: ProviderTemplateOAuth2,
        providerConfig: ProviderConfig,
        session: OAuthSession,
        res: Response,
        connectionConfig: Record<string, string>,
        callbackUrl: string,
        activityLogId: number
    ) {
        const oauth2Template = template as ProviderTemplateOAuth2;
        const wsClientId = session.webSocketClientId;
        const providerConfigKey = session.providerConfigKey;
        const connectionId = session.connectionId;

        try {
            if (missesInterpolationParam(template.authorization_url, connectionConfig)) {
                await createActivityLogMessage({
                    level: 'error',
                    activity_log_id: activityLogId as number,
                    content: WSErrBuilder.InvalidConnectionConfig(template.authorization_url, JSON.stringify(connectionConfig)).message,
                    timestamp: Date.now(),
                    auth_mode: template.auth_mode,
                    url: callbackUrl,
                    params: {
                        ...connectionConfig
                    }
                });

                return wsClient.notifyErr(
                    res,
                    wsClientId,
                    providerConfigKey,
                    connectionId,
                    WSErrBuilder.InvalidConnectionConfig(template.authorization_url, JSON.stringify(connectionConfig))
                );
            }

            if (missesInterpolationParam(template.token_url, connectionConfig)) {
                await createActivityLogMessage({
                    level: 'error',
                    activity_log_id: activityLogId as number,
                    content: WSErrBuilder.InvalidConnectionConfig(template.token_url, JSON.stringify(connectionConfig)).message,
                    timestamp: Date.now(),
                    auth_mode: template.auth_mode,
                    url: callbackUrl,
                    params: {
                        ...connectionConfig
                    }
                });

                return wsClient.notifyErr(
                    res,
                    wsClientId,
                    providerConfigKey,
                    connectionId,
                    WSErrBuilder.InvalidConnectionConfig(template.token_url, JSON.stringify(connectionConfig))
                );
            }

            if (
                oauth2Template.token_params == undefined ||
                oauth2Template.token_params.grant_type == undefined ||
                oauth2Template.token_params.grant_type == 'authorization_code'
            ) {
                let additionalAuthParams: Record<string, string> = {};
                if (oauth2Template.authorization_params) {
                    additionalAuthParams = oauth2Template.authorization_params;
                }

                // We always implement PKCE, no matter whether the server requires it or not,
                // unless it has been explicitly turned off for this template
                if (!template.disable_pkce) {
                    const h = crypto
                        .createHash('sha256')
                        .update(session.codeVerifier)
                        .digest('base64')
                        .replace(/\+/g, '-')
                        .replace(/\//g, '_')
                        .replace(/=+$/, '');
                    additionalAuthParams['code_challenge'] = h;
                    additionalAuthParams['code_challenge_method'] = 'S256';
                }

                await oAuthSessionService.create(session);

                const simpleOAuthClient = new simpleOauth2.AuthorizationCode(getSimpleOAuth2ClientConfig(providerConfig, template, connectionConfig));

                const authorizationUri = simpleOAuthClient.authorizeURL({
                    redirect_uri: callbackUrl,
                    scope: providerConfig.oauth_scopes.split(',').join(oauth2Template.scope_separator || ' '),
                    state: session.id,
                    ...additionalAuthParams
                });

                await createActivityLogMessage({
                    level: 'info',
                    activity_log_id: activityLogId as number,
                    content: `Redirecting to ${authorizationUri} for ${providerConfigKey} (connection ${connectionId})`,
                    timestamp: Date.now(),
                    url: callbackUrl,
                    auth_mode: template.auth_mode,
                    params: {
                        ...additionalAuthParams,
                        ...connectionConfig,
                        grant_type: oauth2Template.token_params?.grant_type as string,
                        scopes: providerConfig.oauth_scopes.split(',').join(oauth2Template.scope_separator || ' '),
                        external_api_url: authorizationUri
                    }
                });

                // if they exit the flow add an end time to have it on record
                await addEndTimeActivityLog(activityLogId as number);

                res.redirect(authorizationUri);
            } else {
                const grantType = oauth2Template.token_params.grant_type;

                await createActivityLogMessage({
                    level: 'error',
                    activity_log_id: activityLogId as number,
                    content: WSErrBuilder.UnkownGrantType(grantType).message,
                    timestamp: Date.now(),
                    auth_mode: template.auth_mode,
                    url: callbackUrl,
                    params: {
                        grant_type: grantType,
                        basic_auth_enabled: template.token_request_auth_method === 'basic',
                        ...connectionConfig
                    }
                });

                return wsClient.notifyErr(res, wsClientId, providerConfigKey, connectionId, WSErrBuilder.UnkownGrantType(grantType));
            }
        } catch (error: any) {
            await createActivityLogMessage({
                level: 'error',
                activity_log_id: activityLogId as number,
                content: WSErrBuilder.UnkownError().message + ' ' + error.code ?? '',
                timestamp: Date.now(),
                auth_mode: template.auth_mode,
                url: callbackUrl,
                params: {
                    ...connectionConfig
                }
            });

            return wsClient.notifyErr(res, wsClientId, providerConfigKey, connectionId, WSErrBuilder.UnkownError());
        }
    }

    // In OAuth 2 we are guaranteed that the state parameter will be sent back to us
    // for the entire journey. With OAuth 1.0a we have to register the callback URL
    // in a first step and will get called back there. We need to manually include the state
    // param there, otherwise we won't be able to identify the user in the callback
    private async oauth1Request(
        template: ProviderTemplate,
        config: ProviderConfig,
        session: OAuthSession,
        res: Response,
        callbackUrl: string,
        activityLogId: number
    ) {
        const callbackParams = new URLSearchParams({
            state: session.id
        });
        const wsClientId = session.webSocketClientId;
        const providerConfigKey = session.providerConfigKey;
        const connectionId = session.connectionId;

        const oAuth1CallbackURL = `${callbackUrl}?${callbackParams.toString()}`;

        await createActivityLogMessage({
            level: 'info',
            activity_log_id: activityLogId as number,
            content: `OAuth callback URL was retrieved`,
            timestamp: Date.now(),
            auth_mode: template.auth_mode,
            url: oAuth1CallbackURL
        });

        const oAuth1Client = new OAuth1Client(config, template, oAuth1CallbackURL);

        let tokenResult: OAuth1RequestTokenResult | undefined;
        try {
            tokenResult = await oAuth1Client.getOAuthRequestToken();
        } catch (e) {
            const error = e as { statusCode: number; data?: any };
            errorManager.report(new Error('token_retrieval_error'), { accountId: session.accountId, metadata: error });

            await createActivityLogMessage({
                level: 'error',
                activity_log_id: activityLogId as number,
                content: WSErrBuilder.TokenError().message,
                timestamp: Date.now(),
                auth_mode: template.auth_mode,
                url: oAuth1CallbackURL,
                params: {
                    ...error
                }
            });

            return wsClient.notifyErr(res, wsClientId, providerConfigKey, connectionId, WSErrBuilder.TokenError());
        }

        session.requestTokenSecret = tokenResult.request_token_secret;
        await oAuthSessionService.create(session);
        const redirectUrl = oAuth1Client.getAuthorizationURL(tokenResult);

        await createActivityLogMessage({
            level: 'info',
            activity_log_id: activityLogId as number,
            content: `Request token for ${session.providerConfigKey} (connection: ${session.connectionId}) was a success. Redirecting to: ${redirectUrl}`,
            timestamp: Date.now(),
            auth_mode: template.auth_mode,
            url: oAuth1CallbackURL
        });

        // if they end the flow early, be sure to have an end time
        await addEndTimeActivityLog(activityLogId as number);

        // All worked, let's redirect the user to the authorization page
        return res.redirect(redirectUrl);
    }

    public async oauthCallback(req: Request, res: Response, _: NextFunction) {
        const account = (await getUserAndAccountFromSession(req)).account;
        const { state } = req.query;

        const log = {
            level: 'info' as LogLevel,
            success: false,
            action: 'oauth' as LogAction,
            start: Date.now(),
            end: Date.now(),
            timestamp: Date.now(),
            connection_id: '',
            provider_config_key: '',
            account_id: account.id
        };

        if (state == null) {
            const errorMessage = 'No state found in callback';
            const e = new Error(errorMessage);

            const errorActivityLog = await createActivityLog(log);

            await createActivityLogMessage({
                level: 'error',
                activity_log_id: errorActivityLog as number,
                content: WSErrBuilder.MissingConnectionId().message,
                timestamp: Date.now(),
                params: {
                    ...errorManager.getExpressRequestContext(req)
                }
            });

            errorManager.report(e, { metadata: errorManager.getExpressRequestContext(req) });
            return;
        }

        const session = await oAuthSessionService.findById(state as string);

        if (session == null) {
            const errorMessage = `No session found for state: ${state}`;
            const e = new Error(errorMessage);

            const errorActivityLog = await createActivityLog(log);

            await createActivityLogMessage({
                level: 'error',
                activity_log_id: errorActivityLog as number,
                content: errorMessage,
                timestamp: Date.now(),
                params: {
                    ...errorManager.getExpressRequestContext(req)
                }
            });

            errorManager.report(e, { metadata: errorManager.getExpressRequestContext(req) });
            return;
        } else {
            await oAuthSessionService.delete(state as string);
        }

        const activityLogId = await findActivityLogBySession(session.id);

        const wsClientId = session.webSocketClientId;
        const providerConfigKey = session.providerConfigKey;
        const connectionId = session.connectionId;

        await updateProviderConfigAndConnectionIdActivityLog(activityLogId as number, providerConfigKey, connectionId);

        try {
            await createActivityLogMessage({
                level: 'debug',
                activity_log_id: activityLogId as number,
                content: `Received callback from ${session.providerConfigKey} for connection ${session.connectionId}`,
                state: state as string,
                timestamp: Date.now(),
                url: req.originalUrl
            });

            const template = configService.getTemplate(session.provider);
            const config = (await configService.getProviderConfig(session.providerConfigKey, session.accountId))!;

            if (session.authMode === ProviderAuthModes.OAuth2) {
                return this.oauth2Callback(template as ProviderTemplateOAuth2, config, session, req, res, activityLogId as number);
            } else if (session.authMode === ProviderAuthModes.OAuth1) {
                return this.oauth1Callback(template, config, session, req, res, activityLogId as number);
            }

            await createActivityLogMessage({
                level: 'error',
                activity_log_id: activityLogId as number,
                content: WSErrBuilder.UnkownAuthMode(session.authMode).message,
                state: state as string,
                timestamp: Date.now(),
                auth_mode: session.authMode,
                url: req.originalUrl
            });

            return wsClient.notifyErr(res, wsClientId, providerConfigKey, connectionId, WSErrBuilder.UnkownAuthMode(session.authMode));
        } catch (e) {
            errorManager.report(e, {
                accountId: session?.accountId,
                metadata: errorManager.getExpressRequestContext(req)
            });

            await createActivityLogMessage({
                level: 'error',
                activity_log_id: activityLogId as number,
                content: WSErrBuilder.UnkownError().message,
                timestamp: Date.now(),
                params: {
                    ...errorManager.getExpressRequestContext(req)
                }
            });

            return wsClient.notifyErr(res, wsClientId, providerConfigKey, connectionId, WSErrBuilder.UnkownError());
        }
    }

    private async oauth2Callback(
        template: ProviderTemplateOAuth2,
        config: ProviderConfig,
        session: OAuthSession,
        req: Request,
        res: Response,
        activityLogId: number
    ) {
        const { code } = req.query;
        const providerConfigKey = session.providerConfigKey;
        const connectionId = session.connectionId;
        const wsClientId = session.webSocketClientId;
        const callbackMetadata = getConnectionMetadataFromCallbackRequest(req.query, template);

        if (!code) {
            await createActivityLogMessage({
                level: 'error',
                activity_log_id: activityLogId as number,
                content: WSErrBuilder.InvalidCallbackOAuth2().message,
                timestamp: Date.now(),
                params: {
                    scopes: config.oauth_scopes,
                    basic_auth_enabled: template.token_request_auth_method === 'basic',
                    token_params: template?.token_params as string
                }
            });

            return wsClient.notifyErr(res, wsClientId, providerConfigKey, connectionId, WSErrBuilder.InvalidCallbackOAuth2());
        }

        const simpleOAuthClient = new simpleOauth2.AuthorizationCode(getSimpleOAuth2ClientConfig(config, template, session.connectionConfig));

        let additionalTokenParams: Record<string, string> = {};
        if (template.token_params !== undefined) {
            // We need to remove grant_type, simpleOAuth2 handles that for us
            const deepCopy = JSON.parse(JSON.stringify(template.token_params));
            additionalTokenParams = deepCopy;
        }

        // We always implement PKCE, no matter whether the server requires it or not,
        // unless it has been explicitly disabled for this provider template
        if (!template.disable_pkce) {
            additionalTokenParams['code_verifier'] = session.codeVerifier;
        }

        const headers: Record<string, string> = {};

        if (template.token_request_auth_method === 'basic') {
            headers['Authorization'] = 'Basic ' + Buffer.from(config.oauth_client_id + ':' + config.oauth_client_secret).toString('base64');
        }

        try {
            let rawCredentials: object;

            await createActivityLogMessage({
                level: 'info',
                activity_log_id: activityLogId as number,
                content: `Initiating token request for ${session.provider} using ${providerConfigKey} for the connection ${connectionId}`,
                timestamp: Date.now(),
                params: {
                    ...additionalTokenParams,
                    code: code as string,
                    scopes: config.oauth_scopes,
                    basic_auth_enabled: template.token_request_auth_method === 'basic',
                    token_params: template?.token_params as string
                }
            });

            if (providerClientManager.shouldUseProviderClient(session.provider)) {
                rawCredentials = await providerClientManager.getToken(config, template.token_url, code as string, session.callbackUrl);
            } else {
                const accessToken = await simpleOAuthClient.getToken(
                    {
                        code: code as string,
                        redirect_uri: session.callbackUrl,
                        ...additionalTokenParams
                    },
                    {
                        headers
                    }
                );
                rawCredentials = accessToken.token;
            }

            await createActivityLogMessage({
                level: 'info',
                activity_log_id: activityLogId as number,
                content: `Token response was received for ${session.provider} using ${providerConfigKey} for the connection ${connectionId}`,
                timestamp: Date.now()
            });

            const tokenMetadata = getConnectionMetadataFromTokenResponse(rawCredentials, template);

            const parsedRawCredentials: AuthCredentials = connectionService.parseRawCredentials(rawCredentials, ProviderAuthModes.OAuth2);

            const [updatedConnection] = await connectionService.upsertConnection(
                connectionId,
                providerConfigKey,
                session.provider,
                parsedRawCredentials,
                session.connectionConfig,
                session.accountId,
                { ...callbackMetadata, ...tokenMetadata }
            );

            await updateProviderActivityLog(activityLogId, session.provider);

            await createActivityLogMessageAndEnd({
                level: 'debug',
                activity_log_id: activityLogId as number,
                content: `OAuth connection for ${providerConfigKey} was successful`,
                timestamp: Date.now(),
                auth_mode: template.auth_mode,
                params: {
                    ...additionalTokenParams,
                    code: code as string,
                    scopes: config.oauth_scopes,
                    basic_auth_enabled: template.token_request_auth_method === 'basic',
                    token_params: template?.token_params as string
                }
            });

<<<<<<< HEAD
            if (updatedConnection) {
                initiateSync(updatedConnection.id);
            }

=======
>>>>>>> 914e9ea9
            await updateSuccessActivityLog(activityLogId, true);

            return wsClient.notifySuccess(res, wsClientId, providerConfigKey, connectionId);
        } catch (e) {
            errorManager.report(e, { accountId: session.accountId });

            await createActivityLogMessageAndEnd({
                level: 'error',
                activity_log_id: activityLogId as number,
                content: WSErrBuilder.UnkownError().message,
                timestamp: Date.now()
            });

            return wsClient.notifyErr(res, wsClientId, providerConfigKey, connectionId, WSErrBuilder.UnkownError());
        }
    }

    private async oauth1Callback(
        template: ProviderTemplate,
        config: ProviderConfig,
        session: OAuthSession,
        req: Request,
        res: Response,
        activityLogId: number
    ) {
        const { oauth_token, oauth_verifier } = req.query;
        const providerConfigKey = session.providerConfigKey;
        const connectionId = session.connectionId;
        const wsClientId = session.webSocketClientId;
        const metadata = getConnectionMetadataFromCallbackRequest(req.query, template);

        if (!oauth_token || !oauth_verifier) {
            await createActivityLogMessageAndEnd({
                level: 'error',
                activity_log_id: activityLogId as number,
                content: WSErrBuilder.InvalidCallbackOAuth1().message,
                timestamp: Date.now()
            });

            return wsClient.notifyErr(res, wsClientId, providerConfigKey, connectionId, WSErrBuilder.InvalidCallbackOAuth1());
        }

        const oauth_token_secret = session.requestTokenSecret!;

        const oAuth1Client = new OAuth1Client(config, template, '');
        oAuth1Client
            .getOAuthAccessToken(oauth_token as string, oauth_token_secret, oauth_verifier as string)
            .then(async (accessTokenResult) => {
                const parsedAccessTokenResult = connectionService.parseRawCredentials(accessTokenResult, ProviderAuthModes.OAuth1);

                connectionService.upsertConnection(
                    connectionId,
                    providerConfigKey,
                    session.provider,
                    parsedAccessTokenResult,
                    session.connectionConfig,
                    session.accountId,
                    metadata
                );

                await updateSuccessActivityLog(activityLogId, true);

                await createActivityLogMessageAndEnd({
                    level: 'info',
                    activity_log_id: activityLogId as number,
                    content: `OAuth connection for ${providerConfigKey} was successful`,
                    timestamp: Date.now(),
                    auth_mode: template.auth_mode,
                    url: session.callbackUrl
                });

                return wsClient.notifySuccess(res, wsClientId, providerConfigKey, connectionId);
            })
            .catch(async (e) => {
                errorManager.report(e, { accountId: session.accountId });

                await createActivityLogMessageAndEnd({
                    level: 'error',
                    activity_log_id: activityLogId as number,
                    content: WSErrBuilder.UnkownError().message,
                    timestamp: Date.now()
                });

                return wsClient.notifyErr(res, wsClientId, providerConfigKey, connectionId, WSErrBuilder.UnkownError());
            });
    }
}

export default new OAuthController();<|MERGE_RESOLUTION|>--- conflicted
+++ resolved
@@ -25,15 +25,10 @@
     findActivityLogBySession,
     updateProviderConfigAndConnectionId as updateProviderConfigAndConnectionIdActivityLog,
     updateSessionId as updateSessionIdActivityLog,
-<<<<<<< HEAD
     addEndTime as addEndTimeActivityLog,
     LogLevel,
     LogAction
 } from '@nangohq/shared';
-=======
-    addEndTime as addEndTimeActivityLog
-} from '../services/activity.service.js';
->>>>>>> 914e9ea9
 import {
     ProviderConfig,
     ProviderTemplate,
@@ -693,13 +688,10 @@
                 }
             });
 
-<<<<<<< HEAD
             if (updatedConnection) {
                 initiateSync(updatedConnection.id);
             }
 
-=======
->>>>>>> 914e9ea9
             await updateSuccessActivityLog(activityLogId, true);
 
             return wsClient.notifySuccess(res, wsClientId, providerConfigKey, connectionId);
