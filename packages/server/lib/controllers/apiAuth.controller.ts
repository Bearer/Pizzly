--- conflicted
+++ resolved
@@ -53,11 +53,7 @@
         let logCtx: LogContext | undefined;
         try {
             logCtx = await logContextGetter.create(
-<<<<<<< HEAD
-                { id: String(activityLogId), operation: { type: 'auth', action: 'connect' }, message: 'Authorization API Key' },
-=======
                 { id: String(activityLogId), operation: { type: 'auth', action: 'create_connection' }, message: 'Authorization API Key' },
->>>>>>> ff6336e7
                 { account, environment }
             );
             void analytics.track(AnalyticsTypes.PRE_API_KEY_AUTH, account.id);
@@ -296,11 +292,7 @@
 
         try {
             logCtx = await logContextGetter.create(
-<<<<<<< HEAD
-                { id: String(activityLogId), operation: { type: 'auth', action: 'connect' }, message: 'Authorization Basic' },
-=======
                 { id: String(activityLogId), operation: { type: 'auth', action: 'create_connection' }, message: 'Authorization Basic' },
->>>>>>> ff6336e7
                 { account, environment }
             );
             void analytics.track(AnalyticsTypes.PRE_BASIC_API_KEY_AUTH, account.id);
