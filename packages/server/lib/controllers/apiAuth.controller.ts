import type { Request, Response, NextFunction } from 'express';
import tracer from 'dd-trace';
import type { ApiKeyCredentials, BasicApiCredentials } from '@nangohq/shared';
import {
    errorManager,
    analytics,
    AnalyticsTypes,
<<<<<<< HEAD
    AuthOperation,
    configService,
    connectionService,
    AuthModes,
=======
    createActivityLogMessage,
    updateSuccess as updateSuccessActivityLog,
    updateProvider as updateProviderActivityLog,
    configService,
    connectionService,
    createActivityLogMessageAndEnd,
>>>>>>> 2077715d
    getConnectionConfig,
    hmacService,
    ErrorSourceEnum,
    LogActionEnum
} from '@nangohq/shared';
import type { LogContext } from '@nangohq/logs';
import { defaultOperationExpiration, logContextGetter } from '@nangohq/logs';
import { stringifyError } from '@nangohq/utils';
import type { RequestLocals } from '../utils/express.js';
import {
    connectionCreated as connectionCreatedHook,
    connectionCreationFailed as connectionCreationFailedHook,
    connectionTest as connectionTestHook
} from '../hooks/hooks.js';

class ApiAuthController {
    async apiKey(req: Request, res: Response<any, Required<RequestLocals>>, next: NextFunction) {
        const { account, environment } = res.locals;
        const { providerConfigKey } = req.params;
        const connectionId = req.query['connection_id'] as string | undefined;
        const connectionConfig = req.query['params'] != null ? getConnectionConfig(req.query['params']) : {};

        let logCtx: LogContext | undefined;
        try {
            void analytics.track(AnalyticsTypes.PRE_API_KEY_AUTH, account.id);

            if (!providerConfigKey) {
                errorManager.errRes(res, 'missing_connection');

                return;
            }

            if (!connectionId) {
                errorManager.errRes(res, 'missing_connection_id');

                return;
            }

            if (!req.body.apiKey) {
                errorManager.errRes(res, 'missing_api_key');

                return;
            }

            logCtx = await logContextGetter.create(
                {
                    operation: { type: 'auth', action: 'create_connection' },
                    message: 'Create connection via API Key',
                    expiresAt: defaultOperationExpiration.auth()
                },
                { account, environment }
            );

            const hmacEnabled = await hmacService.isEnabled(environment.id);
            if (hmacEnabled) {
                const hmac = req.query['hmac'] as string | undefined;
                if (!hmac) {
                    await logCtx.error('Missing HMAC in query params');
                    await logCtx.failed();

                    errorManager.errRes(res, 'missing_hmac');

                    return;
                }
                const verified = await hmacService.verify(hmac, environment.id, providerConfigKey, connectionId);
                if (!verified) {
                    await logCtx.error('Invalid HMAC');
                    await logCtx.failed();

                    errorManager.errRes(res, 'invalid_hmac');

                    return;
                }
            }

            const config = await configService.getProviderConfig(providerConfigKey, environment.id);

            if (config == null) {
                await logCtx.error('Unknown provider config');
                await logCtx.failed();

                errorManager.errRes(res, 'unknown_provider_config');

                return;
            }

            const template = configService.getTemplate(config.provider);

<<<<<<< HEAD
            if (template.auth_mode !== AuthModes.ApiKey) {
=======
            if (template.auth_mode !== 'API_KEY') {
                await createActivityLogMessageAndEnd({
                    level: 'error',
                    environment_id: environment.id,
                    activity_log_id: activityLogId as number,
                    timestamp: Date.now(),
                    content: `Provider ${config.provider} does not support API key auth`
                });
>>>>>>> 2077715d
                await logCtx.error('Provider does not support API key auth', { provider: config.provider });
                await logCtx.failed();

                errorManager.errRes(res, 'invalid_auth_mode');

                return;
            }

            await logCtx.enrichOperation({ integrationId: config.id!, integrationName: config.unique_key, providerName: config.provider });

            const { apiKey } = req.body;

            const credentials: ApiKeyCredentials = {
                type: 'API_KEY',
                apiKey
            };

            const connectionResponse = await connectionTestHook(
                config.provider,
                template,
                credentials,
                connectionId,
                providerConfigKey,
                environment.id,
                connectionConfig,
                tracer
            );

            if (connectionResponse.isErr()) {
                await logCtx.error('Provided credentials are invalid');
                await logCtx.failed();

                errorManager.errResFromNangoErr(res, connectionResponse.error);
                return;
            }

            await logCtx.info('API key auth creation was successful');
            await logCtx.success();

            const [updatedConnection] = await connectionService.upsertApiConnection(
                connectionId,
                providerConfigKey,
                config.provider,
                credentials,
                connectionConfig,
                environment.id,
                account.id
            );

            if (updatedConnection) {
                await logCtx.enrichOperation({ connectionId: updatedConnection.connection.id!, connectionName: updatedConnection.connection.connection_id });
                void connectionCreatedHook(
                    {
                        connection: updatedConnection.connection,
                        environment,
                        account,
                        auth_mode: 'API_KEY',
                        operation: updatedConnection.operation
                    },
                    config.provider,
                    logContextGetter,
                    undefined,
                    logCtx
                );
            }

            res.status(200).send({ providerConfigKey: providerConfigKey, connectionId: connectionId });
        } catch (err) {
            const prettyError = stringifyError(err, { pretty: true });

            if (logCtx) {
                connectionCreationFailedHook(
                    {
                        connection: { connection_id: connectionId!, provider_config_key: providerConfigKey! },
                        environment,
                        account,
                        auth_mode: 'API_KEY',
                        error: {
                            type: 'unknown',
                            description: `Error during API key auth: ${prettyError}`
                        },
                        operation: 'unknown'
                    },
                    'unknown',
                    logCtx
                );
                await logCtx.error('Error during API key auth', { error: err });
                await logCtx.failed();
            }

            errorManager.report(err, {
                source: ErrorSourceEnum.PLATFORM,
                operation: LogActionEnum.AUTH,
                environmentId: environment.id,
                metadata: {
                    providerConfigKey,
                    connectionId
                }
            });

            next(err);
        }
    }

    async basic(req: Request, res: Response<any, Required<RequestLocals>>, next: NextFunction) {
        const { account, environment } = res.locals;
        const { providerConfigKey } = req.params;
        const connectionId = req.query['connection_id'] as string | undefined;
        const connectionConfig = req.query['params'] != null ? getConnectionConfig(req.query['params']) : {};

        let logCtx: LogContext | undefined;

        try {
            logCtx = await logContextGetter.create(
                {
                    operation: { type: 'auth', action: 'create_connection' },
                    message: 'Create connection via Basic Auth',
                    expiresAt: defaultOperationExpiration.auth()
                },
                { account, environment }
            );
            void analytics.track(AnalyticsTypes.PRE_BASIC_API_KEY_AUTH, account.id);

            if (!providerConfigKey) {
                errorManager.errRes(res, 'missing_connection');

                return;
            }

            if (!connectionId) {
                errorManager.errRes(res, 'missing_connection_id');

                return;
            }

            const hmacEnabled = await hmacService.isEnabled(environment.id);
            if (hmacEnabled) {
                const hmac = req.query['hmac'] as string | undefined;
                if (!hmac) {
                    await logCtx.error('Missing HMAC in query params');
                    await logCtx.failed();

                    errorManager.errRes(res, 'missing_hmac');

                    return;
                }
                const verified = await hmacService.verify(hmac, environment.id, providerConfigKey, connectionId);
                if (!verified) {
                    await logCtx.error('Invalid HMAC');
                    await logCtx.failed();

                    errorManager.errRes(res, 'invalid_hmac');
                    return;
                }
            }

            const { username = '', password = '' } = req.body;

            const config = await configService.getProviderConfig(providerConfigKey, environment.id);

            if (config == null) {
                await logCtx.error('Unknown provider config');
                await logCtx.failed();

                errorManager.errRes(res, 'unknown_provider_config');

                return;
            }

            await logCtx.enrichOperation({ integrationId: config.id!, integrationName: config.unique_key, providerName: config.provider });

            const template = configService.getTemplate(config.provider);

<<<<<<< HEAD
            if (template.auth_mode !== AuthModes.Basic) {
                await logCtx.error('Provider does not support Basic API auth');
=======
            if (template.auth_mode !== 'BASIC') {
                await createActivityLogMessageAndEnd({
                    level: 'error',
                    environment_id: environment.id,
                    activity_log_id: activityLogId as number,
                    timestamp: Date.now(),
                    content: `Provider ${config.provider} does not support Basic API auth`
                });
                await logCtx.error('Provider does not support Basic API auth', { provider: config.provider });
>>>>>>> 2077715d
                await logCtx.failed();

                errorManager.errRes(res, 'invalid_auth_mode');

                return;
            }

            const credentials: BasicApiCredentials = {
                type: 'BASIC',
                username,
                password
            };

            const connectionResponse = await connectionTestHook(
                config.provider,
                template,
                credentials,
                connectionId,
                providerConfigKey,
                environment.id,
                connectionConfig,
                tracer
            );

            if (connectionResponse.isErr()) {
                await logCtx.error('Provided credentials are invalid');
                await logCtx.failed();

                errorManager.errResFromNangoErr(res, connectionResponse.error);

                return;
            }

            await logCtx.info('Basic API key auth creation was successful', { username });
            await logCtx.success();

            const [updatedConnection] = await connectionService.upsertApiConnection(
                connectionId,
                providerConfigKey,
                config.provider,
                credentials,
                connectionConfig,
                environment.id,
                account.id
            );

            if (updatedConnection) {
                await logCtx.enrichOperation({ connectionId: updatedConnection.connection.id!, connectionName: updatedConnection.connection.connection_id });
                void connectionCreatedHook(
                    {
                        connection: updatedConnection.connection,
                        environment,
                        account,
                        auth_mode: 'BASIC',
                        operation: updatedConnection.operation
                    },
                    config.provider,
                    logContextGetter,
                    undefined,
                    logCtx
                );
            }

            res.status(200).send({ providerConfigKey: providerConfigKey, connectionId: connectionId });
        } catch (err) {
            const prettyError = stringifyError(err, { pretty: true });

            if (logCtx) {
                connectionCreationFailedHook(
                    {
                        connection: { connection_id: connectionId!, provider_config_key: providerConfigKey! },
                        environment,
                        account,
                        auth_mode: 'API_KEY',
                        error: {
                            type: 'unknown',
                            description: `Error during basic API key auth: ${prettyError}`
                        },
                        operation: 'unknown'
                    },
                    'unknown',
                    logCtx
                );
                await logCtx.error('Error during API key auth', { error: err });
                await logCtx.failed();
            }

            errorManager.report(err, {
                source: ErrorSourceEnum.PLATFORM,
                operation: LogActionEnum.AUTH,
                environmentId: environment.id,
                metadata: {
                    providerConfigKey,
                    connectionId
                }
            });

            next(err);
        }
    }
}

export default new ApiAuthController();<|MERGE_RESOLUTION|>--- conflicted
+++ resolved
@@ -5,19 +5,8 @@
     errorManager,
     analytics,
     AnalyticsTypes,
-<<<<<<< HEAD
-    AuthOperation,
     configService,
     connectionService,
-    AuthModes,
-=======
-    createActivityLogMessage,
-    updateSuccess as updateSuccessActivityLog,
-    updateProvider as updateProviderActivityLog,
-    configService,
-    connectionService,
-    createActivityLogMessageAndEnd,
->>>>>>> 2077715d
     getConnectionConfig,
     hmacService,
     ErrorSourceEnum,
@@ -106,18 +95,7 @@
 
             const template = configService.getTemplate(config.provider);
 
-<<<<<<< HEAD
-            if (template.auth_mode !== AuthModes.ApiKey) {
-=======
             if (template.auth_mode !== 'API_KEY') {
-                await createActivityLogMessageAndEnd({
-                    level: 'error',
-                    environment_id: environment.id,
-                    activity_log_id: activityLogId as number,
-                    timestamp: Date.now(),
-                    content: `Provider ${config.provider} does not support API key auth`
-                });
->>>>>>> 2077715d
                 await logCtx.error('Provider does not support API key auth', { provider: config.provider });
                 await logCtx.failed();
 
@@ -291,20 +269,8 @@
 
             const template = configService.getTemplate(config.provider);
 
-<<<<<<< HEAD
-            if (template.auth_mode !== AuthModes.Basic) {
-                await logCtx.error('Provider does not support Basic API auth');
-=======
             if (template.auth_mode !== 'BASIC') {
-                await createActivityLogMessageAndEnd({
-                    level: 'error',
-                    environment_id: environment.id,
-                    activity_log_id: activityLogId as number,
-                    timestamp: Date.now(),
-                    content: `Provider ${config.provider} does not support Basic API auth`
-                });
                 await logCtx.error('Provider does not support Basic API auth', { provider: config.provider });
->>>>>>> 2077715d
                 await logCtx.failed();
 
                 errorManager.errRes(res, 'invalid_auth_mode');
