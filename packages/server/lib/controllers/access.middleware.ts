--- conflicted
+++ resolved
@@ -1,25 +1,21 @@
 import type { Request, Response, NextFunction } from 'express';
-<<<<<<< HEAD
 import { isCloud, isBasicAuthEnabled } from '@nangohq/utils/dist/environment/detection.js';
-import { LogActionEnum, ErrorSourceEnum, environmentService, setAccount, setEnvironmentId, errorManager, userService } from '@nangohq/shared';
-=======
+import Logger from '@nangohq/utils/dist/logger.js';
 import {
     LogActionEnum,
     ErrorSourceEnum,
     environmentService,
-    isCloud,
     setAccount,
     setEnvironmentId,
-    isBasicAuthEnabled,
     errorManager,
     userService,
-    logger,
     stringifyError,
     telemetry,
     MetricTypes
 } from '@nangohq/shared';
->>>>>>> 674a8540
 import tracer from 'dd-trace';
+
+const { logger } = new Logger('AccessMiddleware');
 
 export class AccessMiddleware {
     async secretKeyAuth(req: Request, res: Response, next: NextFunction) {
