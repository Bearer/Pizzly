--- conflicted
+++ resolved
@@ -5,16 +5,10 @@
 import express from 'express';
 import type { WebSocket } from 'ws';
 import { WebSocketServer } from 'ws';
-<<<<<<< HEAD
 import http from 'node:http';
-import { NANGO_VERSION, db, getGlobalOAuthCallbackUrl, getServerPort, getWebsocketsPath } from '@nangohq/shared';
+import db from '@nangohq/database';
+import { NANGO_VERSION, getGlobalOAuthCallbackUrl, getServerPort, getWebsocketsPath } from '@nangohq/shared';
 import { getLogger, serverSubdirectory } from '@nangohq/utils';
-=======
-import http from 'http';
-import db from '@nangohq/database';
-import { NANGO_VERSION, getGlobalOAuthCallbackUrl, getPort, getWebsocketsPath } from '@nangohq/shared';
-import { getLogger } from '@nangohq/utils';
->>>>>>> 22a1dfb2
 import oAuthSessionService from './services/oauth-session.service.js';
 import migrate from './utils/migrate.js';
 import { migrate as migrateRecords } from '@nangohq/records';
