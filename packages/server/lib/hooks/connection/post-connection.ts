import type { AxiosError, AxiosResponse } from 'axios';
import type { RecentlyCreatedConnection, Connection, ConnectionConfig, LogLevel, HTTP_VERB, UserProvidedProxyConfiguration } from '@nangohq/shared';
import { LogActionEnum, LogTypes, createActivityLogAndLogMessage, proxyService, connectionService, telemetry } from '@nangohq/shared';
import * as postConnectionHandlers from './index.js';
import type { LogContextGetter } from '@nangohq/logs';
import { stringifyError } from '@nangohq/utils';

type PostConnectionHandler = (internalNango: InternalNango) => Promise<void>;

type PostConnectionHandlersMap = Record<string, PostConnectionHandler>;

const handlers: PostConnectionHandlersMap = postConnectionHandlers as unknown as PostConnectionHandlersMap;

export interface InternalNango {
    getConnection: () => Promise<Connection>;
    proxy: ({ method, endpoint, data }: UserProvidedProxyConfiguration) => Promise<AxiosResponse | AxiosError>;
    updateConnectionConfig: (config: ConnectionConfig) => Promise<ConnectionConfig>;
}

async function execute(createdConnection: RecentlyCreatedConnection, provider: string, logContextGetter: LogContextGetter) {
    const { connection_id, environment, account, provider_config_key } = createdConnection;
    try {
<<<<<<< HEAD
        const credentialResponse = await connectionService.getConnectionCredentials({
            account,
            environment,
            connectionId: connection_id,
            providerConfigKey: provider_config_key,
            instantRefresh: false
        });

        if (credentialResponse.isErr()) {
=======
        const { account, environment } = (await environmentService.getAccountAndEnvironment({ environmentId: environment_id }))!;
        const { success, response: connection } = await connectionService.getConnectionCredentials(
            account.id,
            environment_id,
            connection_id,
            provider_config_key,
            logContextGetter
        );

        if (!success || !connection) {
>>>>>>> 0afc24a8
            return;
        }

        const { value: connection } = credentialResponse;

        const internalConfig = {
            connection,
            provider
        };

        const externalConfig = {
            endpoint: '',
            connectionId: connection.connection_id,
            providerConfigKey: connection.provider_config_key,
            method: 'GET' as HTTP_VERB,
            data: {}
        };

        const internalNango: InternalNango = {
            getConnection: async () => {
                const { response: connection } = await connectionService.getConnection(connection_id, provider_config_key, environment.id);

                return connection as Connection;
            },
            proxy: async ({ method, endpoint, data }: UserProvidedProxyConfiguration) => {
                const finalExternalConfig = { ...externalConfig, method: method || externalConfig.method, endpoint };
                if (data) {
                    finalExternalConfig.data = data;
                }
                const { response } = await proxyService.route(finalExternalConfig, internalConfig);
                return response;
            },
            updateConnectionConfig: (connectionConfig: ConnectionConfig) => {
                return connectionService.updateConnectionConfig(connection as unknown as Connection, connectionConfig);
            }
        };

        const handler = handlers[`${provider.replace(/-/g, '')}PostConnection`];

        if (handler) {
            try {
                await handler(internalNango);
            } catch (e) {
                const errorDetails =
                    e instanceof Error
                        ? {
                              message: e.message || 'Unknown error',
                              name: e.name || 'Error',
                              stack: e.stack || 'No stack trace'
                          }
                        : 'Unknown error';

                const errorString = JSON.stringify(errorDetails);
                const log = {
                    level: 'error' as LogLevel,
                    success: false,
                    action: LogActionEnum.AUTH,
                    start: Date.now(),
                    end: Date.now(),
                    timestamp: Date.now(),
                    connection_id: connection_id,
                    provider,
                    provider_config_key: provider_config_key,
                    environment_id: environment.id
                };

                const activityLogId = await createActivityLogAndLogMessage(log, {
                    level: 'error',
                    environment_id: environment.id,
                    timestamp: Date.now(),
                    content: `Post connection script failed with the error: ${errorString}`
                });
                const logCtx = await logContextGetter.create(
                    { id: String(activityLogId), operation: { type: 'token' }, message: 'Authentication' },
                    {
<<<<<<< HEAD
                        account: { id: account.id },
                        environment: { id: connection.environment_id },
                        config: { id: connection.config_id!, name: connection.provider_config_key },
=======
                        account,
                        environment,
                        integration: { id: connection.config_id!, name: connection.provider_config_key, provider },
>>>>>>> 0afc24a8
                        connection: { id: connection.id!, name: connection.connection_id }
                    }
                );
                await logCtx.error('Post connection script failed', { error: e });
                await logCtx.failed();

                await telemetry.log(LogTypes.POST_CONNECTION_SCRIPT_FAILURE, `Post connection script failed, ${errorString}`, LogActionEnum.AUTH, {
                    environmentId: String(environment.id),
                    connectionId: connection_id,
                    providerConfigKey: provider_config_key,
                    provider: provider,
                    level: 'error'
                });
            }
        }
    } catch (err) {
        await telemetry.log(LogTypes.POST_CONNECTION_SCRIPT_FAILURE, `Post connection manager failed, ${stringifyError(err)}`, LogActionEnum.AUTH, {
            environmentId: String(environment.id),
            connectionId: connection_id,
            providerConfigKey: provider_config_key,
            provider: provider,
            level: 'error'
        });
    }
}

export default execute;<|MERGE_RESOLUTION|>--- conflicted
+++ resolved
@@ -20,7 +20,6 @@
 async function execute(createdConnection: RecentlyCreatedConnection, provider: string, logContextGetter: LogContextGetter) {
     const { connection_id, environment, account, provider_config_key } = createdConnection;
     try {
-<<<<<<< HEAD
         const credentialResponse = await connectionService.getConnectionCredentials({
             account,
             environment,
@@ -30,18 +29,6 @@
         });
 
         if (credentialResponse.isErr()) {
-=======
-        const { account, environment } = (await environmentService.getAccountAndEnvironment({ environmentId: environment_id }))!;
-        const { success, response: connection } = await connectionService.getConnectionCredentials(
-            account.id,
-            environment_id,
-            connection_id,
-            provider_config_key,
-            logContextGetter
-        );
-
-        if (!success || !connection) {
->>>>>>> 0afc24a8
             return;
         }
 
@@ -117,15 +104,9 @@
                 const logCtx = await logContextGetter.create(
                     { id: String(activityLogId), operation: { type: 'token' }, message: 'Authentication' },
                     {
-<<<<<<< HEAD
-                        account: { id: account.id },
-                        environment: { id: connection.environment_id },
-                        config: { id: connection.config_id!, name: connection.provider_config_key },
-=======
                         account,
                         environment,
                         integration: { id: connection.config_id!, name: connection.provider_config_key, provider },
->>>>>>> 0afc24a8
                         connection: { id: connection.id!, name: connection.connection_id }
                     }
                 );
